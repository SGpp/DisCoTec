--- conflicted
+++ resolved
@@ -1,19 +1,11 @@
 [ct]
 #last element has to be 1 -> specify species with special field
 dim = 6
-<<<<<<< HEAD
-
-#lmin = 7 4 3 4 3 1  
-#lmax = 9 5 5 6 5 1
-lmin = 7 4 3 4 3 1  
-lmax = 7 4 3 4 3 1
-=======
 lmin = 3 3 2 4 3 1  
 lmax = 4 4 3 5 4 1
 #lmax = 7 4 3 4 3 1
 #lmin = 5 3 2 3 2 1  
 #lmax = 7 4 3 4 3 1
->>>>>>> 1f63c761
 
 #leval = 7 5 5 6 5 1
 #leval2 = 5 4 4 4 4 1
@@ -28,12 +20,7 @@
 fg_file_path = ../plot.dat
 fg_file_path2 = ../plot2.dat
 boundary = 1 1 1 1 1 0
-<<<<<<< HEAD
-
-hierarchization_dims = 1 0 1 1 1 0
-=======
 hierarchization_dims = 1 1 1 1 1 0
->>>>>>> 1f63c761
 
 [application]
 #dt = 0.6960E-02
@@ -50,22 +37,16 @@
 [preproc]
 basename = ginstance
 executable = ./gene_new_machine
-
-mpi = aprun 
-sgpplib = /zhome/academic/HLRS/ipv/ipvober/combi-gene-faults/lib/sgpp
-tasklib = /zhome/academic/HLRS/ipv/ipvober/combi-gene-faults/distributedcombigrid/examples/gene_distributed/lib
+mpi = mpirun
+sgpplib = /import/home_local/oberstei/Documents/ExaHD/combi-ft-main/combi-ft/lib/sgpp
+tasklib = /import/home_local/oberstei/Documents/ExaHD/combi-ft-main/combi-ft/distributedcombigrid/examples/gene_distributed/lib
 startscript = start.bat
 
 [manager]
-<<<<<<< HEAD
-ngroup = 4
-nprocs = 4 
-=======
 ngroup = 1
 nprocs = 4
->>>>>>> 1f63c761
 
 [faults]
 num_faults = 0
-iteration_faults = 1
-global_rank_faults = 5
+iteration_faults = 2 4 7 8
+global_rank_faults = 2 1 7 0
