/*
 * ProcessGroupWorker.hpp
 *
 *  Created on: Jun 24, 2014
 *      Author: heenemo
 */

#ifndef PROCESSGROUPWORKER_HPP_
#define PROCESSGROUPWORKER_HPP_

#include "sgpp/distributedcombigrid/fullgrid/FullGrid.hpp"
#include "sgpp/distributedcombigrid/manager/CombiParameters.hpp"
#include "sgpp/distributedcombigrid/manager/ProcessGroupSignals.hpp"
#include "sgpp/distributedcombigrid/mpi/MPISystem.hpp"
#include "sgpp/distributedcombigrid/task/Task.hpp"
#include "sgpp/distributedcombigrid/mpi_fault_simulator/MPI-FT.h"
#include <chrono>

namespace combigrid {

class ProcessGroupWorker {
 public:
  explicit ProcessGroupWorker();

  ProcessGroupWorker( ProcessGroupWorker const & ) = delete;

  ProcessGroupWorker& operator=( ProcessGroupWorker const & ) = delete;

  ~ProcessGroupWorker();

  // wait for command from manager
  SignalType wait();

  // send ready signal to manager
  void ready();

  //decides if current Task needs to be killed
  void decideToKill();

  // todo: maybe only needed for gene?
  inline Task* getCurrentTask();

  //Perform combination
  void combine();

  //combine on sparse grid with uniform decomposition of domain
  void combineUniform();

  //outdated!
  void combineFG();

  void gridEval();

  //parallel file io of final output grid
  void parallelEval();

  //parallel file io of final output grid for uniform decomposition
  void parallelEvalUniform();

  //update combination parameters (for init or after change in FTCT)
  void updateCombiParameters();

  //returns the combi parameters
  inline CombiParameters& getCombiParameters();

  //initializes the component grid from the sparse grid; used to reinitialize tasks after fault
  void setCombinedSolutionUniform( Task* t );

 private:
  TaskContainer tasks_; // task storage

  Task* currentTask_; //task that is currently processed

  StatusType status_; //current status of process group (wait -> 0; busy -> 1; fail -> 2)

  FullGrid<complex>* combinedFG_;

<<<<<<< HEAD
  /// This dsg represents the sparse grid on the current worker
  DistributedSparseGridUniform<CombiDataType>* combinedUniDSG_;
  /// This dsg represents the combined dsg of the whole team
  DistributedSparseGridUniform<CombiDataType>* combinedTeamDSG_;
=======
  /**
   * Vector containing all distributed sparse grids
   */
  std::vector<DistributedSparseGridUniform<CombiDataType>*> combinedUniDSGVector_;
>>>>>>> a6e1df0a

  bool combinedFGexists_;

  CombiParameters combiParameters_;

  bool combiParametersSet_; //indicates if combi parameters variable set

  //fault parameters
  real t_fault_; //time to fault

  IndexType currentCombi_; //current combination; increased after every combination

  std::chrono::high_resolution_clock::time_point  startTimeIteration_; //starting time of process computation

  //std::ofstream betasFile_;

};


inline Task* ProcessGroupWorker::getCurrentTask() {
  return currentTask_;
}


inline CombiParameters& ProcessGroupWorker::getCombiParameters(){
  assert(combiParametersSet_);

  return combiParameters_;
}

} /* namespace combigrid */

#endif /* PROCESSGROUPWORKER_HPP_ */<|MERGE_RESOLUTION|>--- conflicted
+++ resolved
@@ -75,17 +75,14 @@
 
   FullGrid<complex>* combinedFG_;
 
-<<<<<<< HEAD
-  /// This dsg represents the sparse grid on the current worker
-  DistributedSparseGridUniform<CombiDataType>* combinedUniDSG_;
-  /// This dsg represents the combined dsg of the whole team
-  DistributedSparseGridUniform<CombiDataType>* combinedTeamDSG_;
-=======
   /**
-   * Vector containing all distributed sparse grids
+   * Vector containing all distributed sparse grids on the current worker
    */
   std::vector<DistributedSparseGridUniform<CombiDataType>*> combinedUniDSGVector_;
->>>>>>> a6e1df0a
+  /**
+   * Vector containing all distributed sparse grids of the team this worker is part of
+   */
+  std::vector<DistributedSparseGridUniform<CombiDataType>*> combinedTeamDSGVector_;
 
   bool combinedFGexists_;
 
