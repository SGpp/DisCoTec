#define BOOST_TEST_DYN_LINK
#include <mpi.h>
#include <boost/test/unit_test.hpp>
#include <complex>
#include <cstdarg>
#include <iostream>
#include <typeinfo>
#include <vector>

#include "sgpp/distributedcombigrid/fullgrid/DistributedFullGrid.hpp"
#include "sgpp/distributedcombigrid/fullgrid/DistributedFullGridEnsemble.hpp"
#include "sgpp/distributedcombigrid/fullgrid/FullGrid.hpp"
#include "sgpp/distributedcombigrid/hierarchization/DistributedHierarchization.hpp"
#include "sgpp/distributedcombigrid/hierarchization/Hierarchization.hpp"
#include "sgpp/distributedcombigrid/utils/Types.hpp"

#include "test_helper.hpp"

/**
 * functor for test function $f(x) = \prod_{i=0}^d x_i^2$
 * with boundary
 */
class TestFn_1 {
  LevelVector levels_;

 public:
  TestFn_1(LevelVector& levels) : levels_(levels) {}

  // overload for function value
  std::complex<double> operator()(std::vector<double>& coords) {
    std::complex<double> result(1, 0);
    for (size_t d = 0; d < coords.size(); ++d) {
      result.real(result.real() * coords[d] * coords[d]);
    }
    return result;
  }

  // overload for hierarchical surpluses
  std::complex<double> operator()(IndexVector& index) {
    std::complex<double> result(1, 0);
    for (size_t d = 0; d < index.size(); ++d) {
      std::vector<double> coeff = {0.0, 1.0};
      for (int l = 1; l < levels_[d] + 1; ++l) {
        for (int i = 0; i < 1 << l; ++i) {
          if (i % 2) {
            coeff.insert(coeff.begin() + i, -std::pow(2.0, -2 * l));
          }
        }
      }
      result.real(result.real() * coeff[index[d]]);
    }
    return result;
  }
};

/**
 * functor for test function $f(x) = \prod_{i=0}^d x_i * (x_i - 1)$
 * without boundary
 */
class TestFn_2 {
  LevelVector levels_;

 public:
  TestFn_2(LevelVector& levels) : levels_(levels) {}

  // overload for function value
  std::complex<double> operator()(std::vector<double>& coords) {
    std::complex<double> result(1, 0);
    for (size_t d = 0; d < coords.size(); ++d) {
      result.real(result.real() * coords[d] * (coords[d] - 1.0));
    }
    return result;
  }

  // overload for hierarchical surpluses
  std::complex<double> operator()(IndexVector& index) {
    std::complex<double> result(1, 0);
    for (size_t d = 0; d < index.size(); ++d) {
      std::vector<double> coeff = {0.25};
      for (int l = 1; l < levels_[d] + 1; ++l) {
        for (int i = 0; i < 1 << l; ++i) {
          if (i % 2 == 0) {
            coeff.insert(coeff.begin() + i, -std::pow(2.0, -2 * l));
          }
        }
      }
      result.real(result.real() * coeff[index[d]]);
    }
    return result;
  }
};

/**
 * functor for test function $f(x) = \prod_{i=0}^d x_i * (x_i - 1)$
 * without boundary
 */
class TestFn_3 {
  LevelVector levels_;

 public:
  TestFn_3(LevelVector& levels) : levels_(levels) {}

  // overload for function value
  std::complex<double> operator()(std::vector<double>& coords) {
    std::complex<double> result(1, 1);
    for (size_t d = 0; d < coords.size(); ++d) {
      result.real(result.real() * coords[d] * (coords[d] - 1.0));
      result.imag(result.imag() * coords[d] * coords[d]);
    }
    return result;
  }

  // overload for hierarchical surpluses
  std::complex<double> operator()(IndexVector& index) {
    std::complex<double> result(1, 1);
    for (size_t d = 0; d < index.size(); ++d) {
      std::vector<double> coeff = {0, 0};
      std::vector<double> coeff2 = {0.0, 1.0};
      for (int l = 1; l < levels_[d] + 1; ++l) {
        for (int i = 0; i < 1 << l; ++i) {
          if (i % 2) {
            coeff.insert(coeff.begin() + i, -std::pow(2.0, -2 * l));
            coeff2.insert(coeff2.begin() + i, -std::pow(2.0, -2 * l));
          }
        }
      }
      result.real(result.real() * coeff[index[d]]);
      result.imag(result.imag() * coeff2[index[d]]);
    }
    return result;
  }
};

template <typename Functor>
void checkBiorthogonalHierarchization(Functor& f, DistributedFullGrid<std::complex<double>>& dfg,
                                      bool checkValues = true) {
  real formerL1 = 0.;
  if (checkValues) {
    // calculate l1 integral of actual data
    formerL1 = dfg.getLpNorm(1);
  }

  auto dim = dfg.getDimension();
  std::vector<bool> hierarchizationDimensions(dim, true);
  DistributedHierarchization::hierarchizeBiorthogonal<std::complex<double>>(
      dfg, hierarchizationDimensions);

  // now, all of the mass should be on the coarsest level -> the corners
  if (checkValues) {
    const auto innerIntegral = dfg.getInnerNodalBasisFunctionIntegral();
    // calculate discrete analytical l1
    double analyticalL1 = 0.;
    for (IndexType gli = 0; gli < dfg.getNrElements(); ++gli) {
      auto isOnBoundary = dfg.isGlobalLinearIndexOnBoundary(gli);
      auto countBoundary = std::count(isOnBoundary.begin(), isOnBoundary.end(), true);
      double hatFcnIntegral = oneOverPowOfTwo[countBoundary];
      std::vector<double> coords(dim);
      dfg.getCoordsGlobal(gli, coords);
      analyticalL1 += std::abs(f(coords)) * hatFcnIntegral;
    }
    analyticalL1 *= innerIntegral;
    BOOST_TEST(formerL1 == analyticalL1, boost::test_tools::tolerance(TestHelper::tolerance));
    auto cornersValues = dfg.getCornersValues();
    BOOST_CHECK(cornersValues.size() == powerOfTwo[dim]);
    auto sumOfCornerValues =
        std::accumulate(cornersValues.begin(), cornersValues.end(), std::complex<double>(0.),
                        std::plus<std::complex<double>>());
    auto currentL1 = std::abs(sumOfCornerValues * oneOverPowOfTwo[dim]);
    BOOST_TEST(currentL1 == formerL1, boost::test_tools::tolerance(TestHelper::tolerance));
  }

  DistributedHierarchization::dehierarchizeBiorthogonal<std::complex<double>>(
      dfg, hierarchizationDimensions);
}

template <typename Functor>
void checkFullWeightingHierarchization(Functor& f, DistributedFullGrid<std::complex<double>>& dfg,
                                       bool checkValues = true) {
  real formerL1 = 0.;
  if (checkValues) {
    // calculate l1 integral of actual data
    formerL1 = dfg.getLpNorm(1);
  }

  auto dim = dfg.getDimension();
  std::vector<bool> hierarchizationDimensions(dim, true);
  DistributedHierarchization::hierarchizeFullWeighting<std::complex<double>>(
      dfg, hierarchizationDimensions);

  // now, all of the mass should be on the coarsest level -> the corners
  if (checkValues) {
    auto cornersValues = dfg.getCornersValues();
    BOOST_CHECK(cornersValues.size() == powerOfTwo[dim]);

    auto sumOfCornerValues =
        std::accumulate(cornersValues.begin(), cornersValues.end(), std::complex<double>(0.),
                        std::plus<std::complex<double>>());
    auto currentL1 = std::abs(sumOfCornerValues * oneOverPowOfTwo[dim]);
    BOOST_TEST(currentL1 == formerL1, boost::test_tools::tolerance(TestHelper::tolerance));
  }

  DistributedHierarchization::dehierarchizeFullWeighting<std::complex<double>>(
      dfg, hierarchizationDimensions);
}

template <typename Functor>
void checkHierarchization(Functor& f, LevelVector& levels, IndexVector& procs,
<<<<<<< HEAD
                          std::vector<bool>& boundary, int size, bool forward = false) {

  if (std::all_of(boundary.begin(), boundary.end(), [](bool i){return i;})) {
    checkHierarchizationEnsemble(f, levels, procs, boundary, size, forward);
  }

=======
                          std::vector<bool>& boundary, int size, bool forward = false,
                          bool checkValues = true) {
>>>>>>> 228f7c06
  CommunicatorType comm = TestHelper::getComm(size);
  if (comm != MPI_COMM_NULL) {
    const DimType dim = levels.size();
    DistributedFullGrid<std::complex<double>> dfg(dim, levels, comm, boundary, procs, forward);
    // run test with value check
    checkHierarchization(f, dfg, true);
  }
}

template <typename Functor>
void checkHierarchization(Functor& f, DistributedFullGrid<std::complex<double>>& dfg,
                          bool checkValues = true) {
  CommunicatorType comm = dfg.getCommunicator();
  const DimType dim = dfg.getDimension();
  auto boundary = dfg.returnBoundaryFlags();

  FullGrid<std::complex<double>> fg(dim, dfg.getLevels(), boundary);

  if (checkValues) {
    // fill distributed fg with test function
    for (IndexType li = 0; li < dfg.getNrLocalElements(); ++li) {
      std::vector<double> coords(dim);
      dfg.getCoordsLocal(li, coords);
      dfg.getData()[li] = f(coords);
    }

    // create fg and fill with test function
    fg.createFullGrid();
    for (size_t i = 0; i < static_cast<size_t>(fg.getNrElements()); ++i) {
      std::vector<double> coords(dim);
      fg.getCoords(i, coords);
      fg.getData()[i] = f(coords);
    }

    // hierarchize fg
    Hierarchization::hierarchize(fg);
  }

  // hierarchize distributed fg
  DistributedHierarchization::hierarchize(dfg);

  if (checkValues) {
    // compare hierarchical surpluses
    for (IndexType li = 0; li < dfg.getNrLocalElements(); ++li) {
      IndexType gi = dfg.getGlobalLinearIndex(li);
      IndexVector axisIndex(dim);
      fg.getVectorIndex(gi, axisIndex);

      // compare fg and distributed fg
      BOOST_TEST(dfg.getData()[li] == fg.getData()[gi],
                 boost::test_tools::tolerance(TestHelper::tolerance));
      // compare distributed fg to exact solution
      BOOST_TEST(dfg.getData()[li] == f(axisIndex),
                 boost::test_tools::tolerance(TestHelper::tolerance));
    }

    // dehiarchize fg
    Hierarchization::dehierarchize(fg);
  }

  // dehierarchize distributed fg
  DistributedHierarchization::dehierarchize(dfg);

  if (checkValues) {
    // compare function values
    for (IndexType li = 0; li < dfg.getNrLocalElements(); ++li) {
      IndexType gi = dfg.getGlobalLinearIndex(li);

      std::vector<double> coords_fg(dim);
      fg.getCoords(gi, coords_fg);

      std::vector<double> coords_dfg(dim);
      dfg.getCoordsLocal(li, coords_dfg);

      BOOST_CHECK(coords_dfg == coords_fg);

      // compare fg and distributed fg
      BOOST_TEST(dfg.getData()[li] == fg.getData()[gi],
                 boost::test_tools::tolerance(TestHelper::tolerance));
      // compare distributed fg and fg to exact solution
      BOOST_TEST(dfg.getData()[li] == f(coords_fg),
                 boost::test_tools::tolerance(TestHelper::tolerance));
    }
  }

  // call this so that tests are also run for mass-conserving bases
  // but only for boundary grids and in case we are not measuring time
  if (checkValues && std::all_of(boundary.begin(), boundary.end(), [](bool b) { return b; })) {
    if (!(typeid(Functor) == typeid(TestFn_3))) {
      // TODO figure out what is supposed to happen for true complex numbers,
      // currently std::abs does not seem to do the right thing
      // create distributed fg and copy values
      DistributedFullGrid<std::complex<double>> dfgCopyOne(
          dim, dfg.getLevels(), dfg.getCommunicator(), dfg.returnBoundaryFlags(),
          dfg.getParallelization(), true, dfg.getDecomposition());
      DistributedFullGrid<std::complex<double>> dfgCopyTwo(
          dim, dfg.getLevels(), dfg.getCommunicator(), dfg.returnBoundaryFlags(),
          dfg.getParallelization(), true, dfg.getDecomposition());
      for (IndexType li = 0; li < dfg.getNrLocalElements(); ++li) {
        dfgCopyOne.getData()[li] = dfg.getData()[li];
        dfgCopyTwo.getData()[li] = dfg.getData()[li];
      }
      checkFullWeightingHierarchization(f, dfgCopyOne, true);
      checkBiorthogonalHierarchization(f, dfgCopyTwo, true);
      // afterwards, the values should be the same again
      // compare dfgCopy to former values
      for (IndexType li = 0; li < dfg.getNrLocalElements(); ++li) {
        BOOST_TEST(dfgCopyOne.getData()[li] == dfg.getData()[li],
                   boost::test_tools::tolerance(TestHelper::tolerance));
        BOOST_TEST(dfgCopyTwo.getData()[li] == dfg.getData()[li],
                   boost::test_tools::tolerance(TestHelper::tolerance));
      }
    }
  }
}

<<<<<<< HEAD
template <typename Functor>
void checkHierarchizationEnsemble(Functor& f, LevelVector& levels, IndexVector& procs,
                          std::vector<bool>& boundary, int size, bool forward = false) {
  CommunicatorType comm = TestHelper::getComm(size);
  if (comm == MPI_COMM_NULL) return;

  const DimType dim = levels.size();

  // create distributed fg and fill with test function
  DFGEnsemble dfgEnsemble(dim, levels, comm, boundary, procs, forward);
  for (size_t i = 0; i < dfgEnsemble.getNumFullGrids(); ++i) {
    auto& dfg = dfgEnsemble.getDFG(i);
    // real offset = std::pow(GridEnumeration::getNumberOfHigherDimensions(i), dim);
    real offset = GridEnumeration::getNumberOfHigherDimensions(i);
    for (IndexType li = 0; li < dfg.getNrLocalElements(); ++li) {
      std::vector<double> coords(dim);
      dfg.getCoordsLocal(li, coords);
      dfg.getData()[li] = f(coords).real() + offset;
    }
  }

  for (DimType d = 0; d < dim; ++d) {
    std::vector<bool> hierarchizationDims(dim, false);
    hierarchizationDims[d] = true;
    // hierarchize in dimension d
    DistributedHierarchization::hierarchize(dfgEnsemble, hierarchizationDims);

    // compare hierarchical surpluses
    // compare distributed fgs pairwise in each dimension
    // the "higher" grid should always have a coefficient 1. higher
    // (cf how we set the offset above)
    auto lowerIndices = dfgEnsemble.getIndicesOfLowerGridsInDimension(d);
    for (auto& index : lowerIndices) {
      auto& dfgLower = dfgEnsemble.getDFG(index);
      auto& dfgHigher = dfgEnsemble.getDFG(GridEnumeration::getUpperNeighborInDimension(static_cast<char>(d), index));
      real offset = GridEnumeration::getNumberOfHigherDimensions(index);
      for (IndexType li = 0; li < dfgLower.getNrLocalElements(); ++li) {
        BOOST_TEST(dfgLower.getData()[li] + 1. == dfgHigher.getData()[li] , boost::test_tools::tolerance(TestHelper::tolerance));
      }
    }

    // dehierarchize
    DistributedHierarchization::dehierarchize(dfgEnsemble, hierarchizationDims);
  }

  // compare function values
  for (size_t i = 0; i < dfgEnsemble.getNumFullGrids(); ++i) {
  // for (size_t i = 0; i < 1; ++i) {
    auto& dfg = dfgEnsemble.getDFG(i);
    real offset = GridEnumeration::getNumberOfHigherDimensions(i);
    for (IndexType li = 0; li < dfg.getNrLocalElements(); ++li) {
      std::vector<double> coords_dfg(dim);
      dfg.getCoordsLocal(li, coords_dfg);
      // compare distributed fg to exact solution
      BOOST_TEST(dfg.getData()[li] == f(coords_dfg).real() + offset, boost::test_tools::tolerance(TestHelper::tolerance));
    }
  }
}

BOOST_AUTO_TEST_SUITE(hierarchization)
=======
BOOST_FIXTURE_TEST_SUITE(hierarchization, TestHelper::BarrierAtEnd, *boost::unit_test::timeout(240))
>>>>>>> 228f7c06

// with boundary
// isotropic

<<<<<<< HEAD

BOOST_AUTO_TEST_CASE(test_ensemble_minus1) {
=======
// the most basic case with a single worker
BOOST_AUTO_TEST_CASE(test_0) {
>>>>>>> 228f7c06
  BOOST_REQUIRE(TestHelper::checkNumMPIProcsAvailable(1));
  LevelVector levels = {4, 4, 4};
  IndexVector procs = {1, 1, 1};
  std::vector<bool> boundary(3, true);
  TestFn_1 testFn(levels);
<<<<<<< HEAD
  checkHierarchizationEnsemble(testFn, levels, procs, boundary, 1);
=======
  checkHierarchization(testFn, levels, procs, boundary, 1);
}

// 2D case with 4 workers
BOOST_AUTO_TEST_CASE(test_05) {
  BOOST_REQUIRE(TestHelper::checkNumMPIProcsAvailable(4));
  LevelVector levels = {2,2,};
  IndexVector procs = {2,2};
  std::vector<bool> boundary(2, true);
  TestFn_1 testFn(levels);
  checkHierarchization(testFn, levels, procs, boundary, 4);
>>>>>>> 228f7c06
}

BOOST_AUTO_TEST_CASE(test_1) {
  BOOST_REQUIRE(TestHelper::checkNumMPIProcsAvailable(8));
  LevelVector levels = {4, 4, 4};
  IndexVector procs = {2, 2, 2};
  std::vector<bool> boundary(3, true);
  TestFn_1 testFn(levels);
  checkHierarchization(testFn, levels, procs, boundary, 8);
}
BOOST_AUTO_TEST_CASE(test_2) {
  BOOST_REQUIRE(TestHelper::checkNumMPIProcsAvailable(8));
  LevelVector levels = {4, 4, 4};
  IndexVector procs = {2, 2, 2};
  std::vector<bool> boundary(3, true);
  TestFn_1 testFn(levels);
  checkHierarchization(testFn, levels, procs, boundary, 8, true);
}
BOOST_AUTO_TEST_CASE(test_3) {
  BOOST_REQUIRE(TestHelper::checkNumMPIProcsAvailable(8));
  LevelVector levels = {6, 6, 6};
  IndexVector procs = {2, 2, 2};
  std::vector<bool> boundary(3, true);
  TestFn_1 testFn(levels);
  checkHierarchization(testFn, levels, procs, boundary, 8);
}
BOOST_AUTO_TEST_CASE(test_4) {
  BOOST_REQUIRE(TestHelper::checkNumMPIProcsAvailable(8));
  LevelVector levels = {4, 4, 4};
  IndexVector procs = {1, 4, 2};
  std::vector<bool> boundary(3, true);
  TestFn_1 testFn(levels);
  checkHierarchization(testFn, levels, procs, boundary, 8);
}
BOOST_AUTO_TEST_CASE(test_5) {
  BOOST_REQUIRE(TestHelper::checkNumMPIProcsAvailable(8));
  LevelVector levels = {4, 4, 4};
  IndexVector procs = {1, 1, 8};
  std::vector<bool> boundary(3, true);
  TestFn_1 testFn(levels);
  checkHierarchization(testFn, levels, procs, boundary, 8);
}
BOOST_AUTO_TEST_CASE(test_6) {
  BOOST_REQUIRE(TestHelper::checkNumMPIProcsAvailable(8));
  LevelVector levels = {3, 3, 3, 3};
  IndexVector procs = {1, 2, 2, 2};
  std::vector<bool> boundary(4, true);
  TestFn_1 testFn(levels);
  checkHierarchization(testFn, levels, procs, boundary, 8);
}
BOOST_AUTO_TEST_CASE(test_7) {
  BOOST_REQUIRE(TestHelper::checkNumMPIProcsAvailable(9));
  LevelVector levels = {3, 3, 3};
  IndexVector procs = {3, 3, 1};
  std::vector<bool> boundary(3, true);
  TestFn_1 testFn(levels);
  checkHierarchization(testFn, levels, procs, boundary, 9);
}
BOOST_AUTO_TEST_CASE(test_8) {
  BOOST_REQUIRE(TestHelper::checkNumMPIProcsAvailable(9));
  LevelVector levels = {3, 3, 3};
  IndexVector procs = {3, 3, 1};
  std::vector<bool> boundary(3, true);
  TestFn_1 testFn(levels);
  checkHierarchization(testFn, levels, procs, boundary, 9, true);
}

// anisotropic

BOOST_AUTO_TEST_CASE(test_9) {
  BOOST_REQUIRE(TestHelper::checkNumMPIProcsAvailable(8));
  LevelVector levels = {2, 4, 6};
  IndexVector procs = {2, 2, 2};
  std::vector<bool> boundary(3, true);
  TestFn_1 testFn(levels);
  checkHierarchization(testFn, levels, procs, boundary, 8);
}
BOOST_AUTO_TEST_CASE(test_10) {
  BOOST_REQUIRE(TestHelper::checkNumMPIProcsAvailable(8));
  LevelVector levels = {2, 4, 6};
  IndexVector procs = {2, 2, 2};
  std::vector<bool> boundary(3, true);
  TestFn_1 testFn(levels);
  checkHierarchization(testFn, levels, procs, boundary, 8, true);
}
BOOST_AUTO_TEST_CASE(test_11) {
  BOOST_REQUIRE(TestHelper::checkNumMPIProcsAvailable(8));
  LevelVector levels = {2, 4, 6};
  IndexVector procs = {2, 1, 4};
  std::vector<bool> boundary(3, true);
  TestFn_1 testFn(levels);
  checkHierarchization(testFn, levels, procs, boundary, 8);
}
BOOST_AUTO_TEST_CASE(test_12) {
  BOOST_REQUIRE(TestHelper::checkNumMPIProcsAvailable(8));
  LevelVector levels = {1, 4, 4};
  IndexVector procs = {1, 2, 4};
  std::vector<bool> boundary(3, true);
  TestFn_1 testFn(levels);
  checkHierarchization(testFn, levels, procs, boundary, 8);
}
BOOST_AUTO_TEST_CASE(test_13) {
  BOOST_REQUIRE(TestHelper::checkNumMPIProcsAvailable(8));
  LevelVector levels = {2, 1, 3, 3, 2};
  IndexVector procs = {2, 1, 2, 2, 1};
  std::vector<bool> boundary(5, true);
  TestFn_1 testFn(levels);
  checkHierarchization(testFn, levels, procs, boundary, 8);
}
BOOST_AUTO_TEST_CASE(test_14) {
  BOOST_REQUIRE(TestHelper::checkNumMPIProcsAvailable(9));
  LevelVector levels = {2, 3, 4};
  IndexVector procs = {3, 3, 1};
  std::vector<bool> boundary(3, true);
  TestFn_1 testFn(levels);
  checkHierarchization(testFn, levels, procs, boundary, 9);
}
BOOST_AUTO_TEST_CASE(test_15) {
  BOOST_REQUIRE(TestHelper::checkNumMPIProcsAvailable(9));
  LevelVector levels = {2, 3, 4};
  IndexVector procs = {3, 3, 1};
  std::vector<bool> boundary(3, true);
  TestFn_1 testFn(levels);
  checkHierarchization(testFn, levels, procs, boundary, 9, true);
}

// without boundary
// isotropic

BOOST_AUTO_TEST_CASE(test_16) {
  BOOST_REQUIRE(TestHelper::checkNumMPIProcsAvailable(8));
  LevelVector levels = {4, 4, 4};
  IndexVector procs = {2, 2, 2};
  std::vector<bool> boundary(3, false);
  TestFn_2 testFn(levels);
  checkHierarchization(testFn, levels, procs, boundary, 8);
}
BOOST_AUTO_TEST_CASE(test_17) {
  BOOST_REQUIRE(TestHelper::checkNumMPIProcsAvailable(8));
  LevelVector levels = {4, 4, 4};
  IndexVector procs = {2, 2, 2};
  std::vector<bool> boundary(3, false);
  TestFn_2 testFn(levels);
  checkHierarchization(testFn, levels, procs, boundary, 8, true);
}
BOOST_AUTO_TEST_CASE(test_18) {
  BOOST_REQUIRE(TestHelper::checkNumMPIProcsAvailable(8));
  LevelVector levels = {6, 6, 6};
  IndexVector procs = {2, 2, 2};
  std::vector<bool> boundary(3, false);
  TestFn_2 testFn(levels);
  checkHierarchization(testFn, levels, procs, boundary, 8);
}
BOOST_AUTO_TEST_CASE(test_19) {
  BOOST_REQUIRE(TestHelper::checkNumMPIProcsAvailable(8));
  LevelVector levels = {4, 4, 4};
  IndexVector procs = {4, 2, 1};
  std::vector<bool> boundary(3, false);
  TestFn_2 testFn(levels);
  checkHierarchization(testFn, levels, procs, boundary, 8);
}
BOOST_AUTO_TEST_CASE(test_20) {
  BOOST_REQUIRE(TestHelper::checkNumMPIProcsAvailable(9));
  LevelVector levels = {4, 4, 4};
  IndexVector procs = {3, 3, 1};
  std::vector<bool> boundary(3, false);
  TestFn_2 testFn(levels);
  checkHierarchization(testFn, levels, procs, boundary, 9, true);
}

// anisotropic

BOOST_AUTO_TEST_CASE(test_21) {
  BOOST_REQUIRE(TestHelper::checkNumMPIProcsAvailable(8));
  LevelVector levels = {2, 3, 4};
  IndexVector procs = {2, 2, 2};
  std::vector<bool> boundary(3, false);
  TestFn_2 testFn(levels);
  checkHierarchization(testFn, levels, procs, boundary, 8);
}
BOOST_AUTO_TEST_CASE(test_22) {
  BOOST_REQUIRE(TestHelper::checkNumMPIProcsAvailable(8));
  LevelVector levels = {2, 3, 4};
  IndexVector procs = {2, 2, 2};
  std::vector<bool> boundary(3, false);
  TestFn_2 testFn(levels);
  checkHierarchization(testFn, levels, procs, boundary, 8, true);
}
BOOST_AUTO_TEST_CASE(test_23) {
  BOOST_REQUIRE(TestHelper::checkNumMPIProcsAvailable(8));
  LevelVector levels = {2, 3, 4};
  IndexVector procs = {2, 1, 4};
  std::vector<bool> boundary(3, false);
  TestFn_2 testFn(levels);
  checkHierarchization(testFn, levels, procs, boundary, 8);
}
BOOST_AUTO_TEST_CASE(test_24) {
  BOOST_REQUIRE(TestHelper::checkNumMPIProcsAvailable(8));
  LevelVector levels = {1, 4, 4};
  IndexVector procs = {1, 2, 4};
  std::vector<bool> boundary(3, false);
  TestFn_2 testFn(levels);
  checkHierarchization(testFn, levels, procs, boundary, 8);
}
BOOST_AUTO_TEST_CASE(test_25) {
  BOOST_REQUIRE(TestHelper::checkNumMPIProcsAvailable(8));
  LevelVector levels = {2, 1, 3, 3, 2};
  IndexVector procs = {2, 1, 2, 2, 1};
  std::vector<bool> boundary(5, false);
  TestFn_2 testFn(levels);
  checkHierarchization(testFn, levels, procs, boundary, 8);
}
BOOST_AUTO_TEST_CASE(test_26) {
  BOOST_REQUIRE(TestHelper::checkNumMPIProcsAvailable(9));
  LevelVector levels = {2, 3, 4};
  IndexVector procs = {3, 3, 1};
  std::vector<bool> boundary(3, false);
  TestFn_2 testFn(levels);
  checkHierarchization(testFn, levels, procs, boundary, 9, true);
}

// with boundary
// isotropic

BOOST_AUTO_TEST_CASE(test_27) {
  BOOST_REQUIRE(TestHelper::checkNumMPIProcsAvailable(8));
  LevelVector levels = {4, 4, 4};
  IndexVector procs = {2, 2, 2};
  std::vector<bool> boundary(3, true);
  TestFn_3 testFn(levels);
  checkHierarchization(testFn, levels, procs, boundary, 8);
}
BOOST_AUTO_TEST_CASE(test_28) {
  BOOST_REQUIRE(TestHelper::checkNumMPIProcsAvailable(8));
  LevelVector levels = {4, 4, 4};
  IndexVector procs = {2, 2, 2};
  std::vector<bool> boundary(3, true);
  TestFn_3 testFn(levels);
  checkHierarchization(testFn, levels, procs, boundary, 8, true);
}
BOOST_AUTO_TEST_CASE(test_29) {
  BOOST_REQUIRE(TestHelper::checkNumMPIProcsAvailable(8));
  LevelVector levels = {6, 6, 6};
  IndexVector procs = {2, 2, 2};
  std::vector<bool> boundary(3, true);
  TestFn_3 testFn(levels);
  checkHierarchization(testFn, levels, procs, boundary, 8);
}
BOOST_AUTO_TEST_CASE(test_30) {
  BOOST_REQUIRE(TestHelper::checkNumMPIProcsAvailable(8));
  LevelVector levels = {4, 4, 4};
  IndexVector procs = {1, 4, 2};
  std::vector<bool> boundary(3, true);
  TestFn_3 testFn(levels);
  checkHierarchization(testFn, levels, procs, boundary, 8);
}
BOOST_AUTO_TEST_CASE(test_31) {
  BOOST_REQUIRE(TestHelper::checkNumMPIProcsAvailable(8));
  LevelVector levels = {4, 4, 4};
  IndexVector procs = {1, 1, 8};
  std::vector<bool> boundary(3, true);
  TestFn_3 testFn(levels);
  checkHierarchization(testFn, levels, procs, boundary, 8);
}
BOOST_AUTO_TEST_CASE(test_32) {
  BOOST_REQUIRE(TestHelper::checkNumMPIProcsAvailable(8));
  LevelVector levels = {3, 3, 3, 3};
  IndexVector procs = {1, 2, 2, 2};
  std::vector<bool> boundary(4, true);
  TestFn_3 testFn(levels);
  checkHierarchization(testFn, levels, procs, boundary, 8);
}
BOOST_AUTO_TEST_CASE(test_33) {
  BOOST_REQUIRE(TestHelper::checkNumMPIProcsAvailable(9));
  LevelVector levels = {3, 3, 3};
  IndexVector procs = {3, 3, 1};
  std::vector<bool> boundary(3, true);
  TestFn_3 testFn(levels);
  checkHierarchization(testFn, levels, procs, boundary, 9);
}
BOOST_AUTO_TEST_CASE(test_34) {
  BOOST_REQUIRE(TestHelper::checkNumMPIProcsAvailable(9));
  LevelVector levels = {3, 3, 3};
  IndexVector procs = {3, 3, 1};
  std::vector<bool> boundary(3, true);
  TestFn_3 testFn(levels);
  checkHierarchization(testFn, levels, procs, boundary, 9, true);
}

// anisotropic

BOOST_AUTO_TEST_CASE(test_35) {
  BOOST_REQUIRE(TestHelper::checkNumMPIProcsAvailable(8));
  LevelVector levels = {2, 4, 6};
  IndexVector procs = {2, 2, 2};
  std::vector<bool> boundary(3, true);
  TestFn_3 testFn(levels);
  checkHierarchization(testFn, levels, procs, boundary, 8);
}
BOOST_AUTO_TEST_CASE(test_36) {
  BOOST_REQUIRE(TestHelper::checkNumMPIProcsAvailable(8));
  LevelVector levels = {2, 4, 6};
  IndexVector procs = {2, 2, 2};
  std::vector<bool> boundary(3, true);
  TestFn_3 testFn(levels);
  checkHierarchization(testFn, levels, procs, boundary, 8, true);
}
BOOST_AUTO_TEST_CASE(test_37) {
  BOOST_REQUIRE(TestHelper::checkNumMPIProcsAvailable(8));
  LevelVector levels = {2, 4, 6};
  IndexVector procs = {2, 1, 4};
  std::vector<bool> boundary(3, true);
  TestFn_3 testFn(levels);
  checkHierarchization(testFn, levels, procs, boundary, 8);
}
BOOST_AUTO_TEST_CASE(test_38) {
  BOOST_REQUIRE(TestHelper::checkNumMPIProcsAvailable(8));
  LevelVector levels = {1, 4, 4};
  IndexVector procs = {1, 2, 4};
  std::vector<bool> boundary(3, true);
  TestFn_3 testFn(levels);
  checkHierarchization(testFn, levels, procs, boundary, 8);
}
BOOST_AUTO_TEST_CASE(test_39) {
  BOOST_REQUIRE(TestHelper::checkNumMPIProcsAvailable(8));
  LevelVector levels = {2, 1, 3, 3, 2};
  IndexVector procs = {2, 1, 2, 2, 1};
  std::vector<bool> boundary(5, true);
  TestFn_3 testFn(levels);
  checkHierarchization(testFn, levels, procs, boundary, 8);
}
BOOST_AUTO_TEST_CASE(test_40) {
  BOOST_REQUIRE(TestHelper::checkNumMPIProcsAvailable(9));
  LevelVector levels = {2, 3, 4};
  IndexVector procs = {3, 3, 1};
  std::vector<bool> boundary(3, true);
  TestFn_3 testFn(levels);
  checkHierarchization(testFn, levels, procs, boundary, 9);
}
BOOST_AUTO_TEST_CASE(test_41) {
  BOOST_REQUIRE(TestHelper::checkNumMPIProcsAvailable(9));
  LevelVector levels = {2, 3, 4};
  IndexVector procs = {3, 3, 1};
  std::vector<bool> boundary(3, true);
  TestFn_3 testFn(levels);
  checkHierarchization(testFn, levels, procs, boundary, 9, true);
}
BOOST_AUTO_TEST_CASE(test_42) {
  // large test case with timing
  MPI_Barrier(MPI_COMM_WORLD);
  BOOST_REQUIRE(TestHelper::checkNumMPIProcsAvailable(8));
  CommunicatorType comm = TestHelper::getComm(8);
  if (comm != MPI_COMM_NULL) {
    LevelVector levels = {11, 11, 4};
    IndexVector procs = {2, 2, 2};
    std::vector<bool> boundary(3, true);
    auto forward = true;
    TestFn_1 testFn(levels);
    DistributedFullGrid<std::complex<double>> dfg(3, levels, comm, boundary, procs, forward);
    auto start = std::chrono::high_resolution_clock::now();
    checkHierarchization(testFn, dfg, false);
    auto end = std::chrono::high_resolution_clock::now();
    auto duration = std::chrono::duration_cast<std::chrono::milliseconds>(end - start);
    BOOST_TEST_MESSAGE("hat hierarchization time: " << duration.count() << " milliseconds");
  }
  // on ipvs-epyc2@  : 600 milliseconds w single msgs
}

BOOST_AUTO_TEST_CASE(test_43) {
  // large test case with timing for full weighting
  MPI_Barrier(MPI_COMM_WORLD);
  BOOST_REQUIRE(TestHelper::checkNumMPIProcsAvailable(8));
  CommunicatorType comm = TestHelper::getComm(8);
  if (comm != MPI_COMM_NULL) {
    LevelVector levels = {11, 11, 4};
    IndexVector procs = {2, 2, 2};
    std::vector<bool> boundary(3, true);
    auto forward = true;
    TestFn_1 testFn(levels);
    DistributedFullGrid<std::complex<double>> dfg(3, levels, comm, boundary, procs, forward);
    auto start = std::chrono::high_resolution_clock::now();
    checkFullWeightingHierarchization(testFn, dfg, false);
    auto end = std::chrono::high_resolution_clock::now();
    auto duration = std::chrono::duration_cast<std::chrono::milliseconds>(end - start);
    BOOST_TEST_MESSAGE("full weighting hierarchization time: " << duration.count() << " milliseconds");
  }
  // on ipvs-epyc2@  : 3300 milliseconds w single msgs
}
BOOST_AUTO_TEST_CASE(test_44) {
  // large test case with timing for full weighting
  MPI_Barrier(MPI_COMM_WORLD);
  BOOST_REQUIRE(TestHelper::checkNumMPIProcsAvailable(8));
  CommunicatorType comm = TestHelper::getComm(8);
  if (comm != MPI_COMM_NULL) {
    LevelVector levels = {11, 11, 4};
    IndexVector procs = {2, 2, 2};
    std::vector<bool> boundary(3, true);
    auto forward = true;
    TestFn_1 testFn(levels);
    DistributedFullGrid<std::complex<double>> dfg(3, levels, comm, boundary, procs, forward);
    auto start = std::chrono::high_resolution_clock::now();
    checkBiorthogonalHierarchization(testFn, dfg, false);
    auto end = std::chrono::high_resolution_clock::now();
    auto duration = std::chrono::duration_cast<std::chrono::milliseconds>(end - start);
    BOOST_TEST_MESSAGE("biorthogonal hierarchization time: " << duration.count() << " milliseconds");
  }
  // on ipvs-epyc2@  : 3100 milliseconds w single msgs
}

BOOST_AUTO_TEST_SUITE_END()<|MERGE_RESOLUTION|>--- conflicted
+++ resolved
@@ -142,7 +142,7 @@
 
   auto dim = dfg.getDimension();
   std::vector<bool> hierarchizationDimensions(dim, true);
-  DistributedHierarchization::hierarchizeBiorthogonal<std::complex<double>>(
+  DistributedHierarchization::hierarchizeBiorthogonal<DistributedFullGrid<std::complex<double>>>(
       dfg, hierarchizationDimensions);
 
   // now, all of the mass should be on the coarsest level -> the corners
@@ -169,7 +169,7 @@
     BOOST_TEST(currentL1 == formerL1, boost::test_tools::tolerance(TestHelper::tolerance));
   }
 
-  DistributedHierarchization::dehierarchizeBiorthogonal<std::complex<double>>(
+  DistributedHierarchization::dehierarchizeBiorthogonal<DistributedFullGrid<std::complex<double>>>(
       dfg, hierarchizationDimensions);
 }
 
@@ -184,7 +184,7 @@
 
   auto dim = dfg.getDimension();
   std::vector<bool> hierarchizationDimensions(dim, true);
-  DistributedHierarchization::hierarchizeFullWeighting<std::complex<double>>(
+  DistributedHierarchization::hierarchizeFullWeighting<DistributedFullGrid<std::complex<double>>>(
       dfg, hierarchizationDimensions);
 
   // now, all of the mass should be on the coarsest level -> the corners
@@ -199,23 +199,19 @@
     BOOST_TEST(currentL1 == formerL1, boost::test_tools::tolerance(TestHelper::tolerance));
   }
 
-  DistributedHierarchization::dehierarchizeFullWeighting<std::complex<double>>(
+  DistributedHierarchization::dehierarchizeFullWeighting<DistributedFullGrid<std::complex<double>>>(
       dfg, hierarchizationDimensions);
 }
 
 template <typename Functor>
 void checkHierarchization(Functor& f, LevelVector& levels, IndexVector& procs,
-<<<<<<< HEAD
-                          std::vector<bool>& boundary, int size, bool forward = false) {
+                          std::vector<bool>& boundary, int size, bool forward = false,
+                          bool checkValues = true) {
 
   if (std::all_of(boundary.begin(), boundary.end(), [](bool i){return i;})) {
     checkHierarchizationEnsemble(f, levels, procs, boundary, size, forward);
   }
 
-=======
-                          std::vector<bool>& boundary, int size, bool forward = false,
-                          bool checkValues = true) {
->>>>>>> 228f7c06
   CommunicatorType comm = TestHelper::getComm(size);
   if (comm != MPI_COMM_NULL) {
     const DimType dim = levels.size();
@@ -332,7 +328,6 @@
   }
 }
 
-<<<<<<< HEAD
 template <typename Functor>
 void checkHierarchizationEnsemble(Functor& f, LevelVector& levels, IndexVector& procs,
                           std::vector<bool>& boundary, int size, bool forward = false) {
@@ -354,11 +349,16 @@
     }
   }
 
+  HierarchicalHatBasisFunction basisFctn;
+  std::vector<BasisFunctionBasis*> bases(dim, &basisFctn);
+
   for (DimType d = 0; d < dim; ++d) {
     std::vector<bool> hierarchizationDims(dim, false);
     hierarchizationDims[d] = true;
     // hierarchize in dimension d
-    DistributedHierarchization::hierarchize(dfgEnsemble, hierarchizationDims);
+    DistributedHierarchization::hierarchizeHierachicalBasis<DFGEnsemble,
+                                                              HierarchicalHatBasisFunction>(
+        dfgEnsemble, hierarchizationDims);
 
     // compare hierarchical surpluses
     // compare distributed fgs pairwise in each dimension
@@ -375,7 +375,9 @@
     }
 
     // dehierarchize
-    DistributedHierarchization::dehierarchize(dfgEnsemble, hierarchizationDims);
+    DistributedHierarchization::dehierarchizeHierachicalBasis<DFGEnsemble,
+                                                              HierarchicalHatBasisFunction>(
+        dfgEnsemble, hierarchizationDims);
   }
 
   // compare function values
@@ -392,29 +394,18 @@
   }
 }
 
-BOOST_AUTO_TEST_SUITE(hierarchization)
-=======
 BOOST_FIXTURE_TEST_SUITE(hierarchization, TestHelper::BarrierAtEnd, *boost::unit_test::timeout(240))
->>>>>>> 228f7c06
 
 // with boundary
 // isotropic
 
-<<<<<<< HEAD
-
-BOOST_AUTO_TEST_CASE(test_ensemble_minus1) {
-=======
 // the most basic case with a single worker
 BOOST_AUTO_TEST_CASE(test_0) {
->>>>>>> 228f7c06
   BOOST_REQUIRE(TestHelper::checkNumMPIProcsAvailable(1));
   LevelVector levels = {4, 4, 4};
   IndexVector procs = {1, 1, 1};
   std::vector<bool> boundary(3, true);
   TestFn_1 testFn(levels);
-<<<<<<< HEAD
-  checkHierarchizationEnsemble(testFn, levels, procs, boundary, 1);
-=======
   checkHierarchization(testFn, levels, procs, boundary, 1);
 }
 
@@ -426,7 +417,6 @@
   std::vector<bool> boundary(2, true);
   TestFn_1 testFn(levels);
   checkHierarchization(testFn, levels, procs, boundary, 4);
->>>>>>> 228f7c06
 }
 
 BOOST_AUTO_TEST_CASE(test_1) {
