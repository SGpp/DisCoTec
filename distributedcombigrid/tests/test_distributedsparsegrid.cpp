#define BOOST_TEST_DYN_LINK
// to resolve https://github.com/open-mpi/ompi/issues/5157
#define OMPI_SKIP_MPICXX 1
#include <mpi.h>

#include <boost/test/unit_test.hpp>
#include <complex>
#include <cstdarg>
#include <iostream>
#include <random>
#include <vector>

#include "sgpp/distributedcombigrid/combicom/CombiCom.hpp"
#include "sgpp/distributedcombigrid/combischeme/CombiMinMaxScheme.hpp"
#include "sgpp/distributedcombigrid/fullgrid/FullGrid.hpp"
#include "sgpp/distributedcombigrid/manager/CombiParameters.hpp"
#include "sgpp/distributedcombigrid/sparsegrid/DistributedSparseGridUniform.hpp"
#include "sgpp/distributedcombigrid/utils/IndexVector.hpp"
#include "sgpp/distributedcombigrid/utils/Types.hpp"
#include "test_helper.hpp"
#include "TaskConstParaboloid.hpp"

using namespace combigrid;

void checkDistributedSparsegrid(LevelVector& lmin, LevelVector& lmax, IndexVector& procs, std::vector<bool>& boundary,
                              int size) {
  CommunicatorType comm = TestHelper::getComm(size);
  if (comm != MPI_COMM_NULL) {
    auto rank = TestHelper::getRank(comm);
    if (rank == 0) {
      std::cout << "test distributedsparsegrid " << lmin << lmax << procs << std::endl;
    }

    assert(lmin.size() == lmax.size());
    const DimType dim = lmin.size();

    // create with "own" constructor
    auto uniDSG = std::unique_ptr<DistributedSparseGridUniform<std::complex<double>>>(
        new DistributedSparseGridUniform<std::complex<double>>(dim, lmax, lmin, boundary, comm));

    // get all subspaces in the (optimized) combischeme
    SGrid<real> sg(dim, lmax, lmin, boundary);
    std::vector<LevelVector> subspaces;
    for (size_t ssID = 0; ssID < sg.getSize(); ++ssID) {
      const LevelVector& ss = sg.getLevelVector(ssID);
      subspaces.push_back(ss);
    }

    // compare to subspace constructor
    auto uniDSGfromSubspaces = std::unique_ptr<DistributedSparseGridUniform<std::complex<double>>>(
        new DistributedSparseGridUniform<std::complex<double>>(dim, subspaces, boundary, comm));

    BOOST_CHECK_EQUAL(subspaces.size(), uniDSGfromSubspaces->getNumSubspaces());
    BOOST_CHECK_EQUAL(uniDSG->getNumSubspaces(), uniDSGfromSubspaces->getNumSubspaces());

    for (size_t i = 0; i < uniDSG->getNumSubspaces(); ++i) {
      BOOST_CHECK_EQUAL(0, uniDSG->getDataSize(i));
      BOOST_CHECK_EQUAL(0, uniDSGfromSubspaces->getDataSize(i));
      for (DimType d = 0; d < dim; ++d)
        BOOST_CHECK_EQUAL(uniDSG->getLevelVector(i)[d], uniDSGfromSubspaces->getLevelVector(i)[d]);
    }

    // use decomposition for full grids
    std::vector<LevelVector> decomposition;
    auto lref = lmax + lmax;
    auto procsRef = procs;
    decomposition = combigrid::getStandardDecomposition(lref, procsRef);

    // make sure that registered DFGs set the sizes right
    auto dfgLevel = lmin;
    dfgLevel[0] = lmax[0] + 1;
    auto dfgDecomposition =
        combigrid::downsampleDecomposition(decomposition, lref, dfgLevel, boundary);

    auto uniDFG = std::unique_ptr<DistributedFullGrid<std::complex<double>>>(
        new DistributedFullGrid<std::complex<double>>(dim, dfgLevel, comm, boundary, procs, true, dfgDecomposition));

    uniDFG->registerUniformSG(*uniDSG);
    for (size_t i = 0; i < uniDSG->getNumSubspaces(); ++i) {
      const auto & level = uniDSG->getLevelVector(i);
      BOOST_ASSERT(lmin.size() > 1);
      auto secondDimLevel = level[1];
      if(secondDimLevel > lmin[1]) {
        BOOST_CHECK(secondDimLevel <= lmax[1]);
        BOOST_CHECK_EQUAL(uniDSG->getDataSize(i), 0);
        BOOST_CHECK_EQUAL(uniDFG->getFGPointsOfSubspace(level).size(), 0);
      } else {
        BOOST_CHECK_EQUAL(uniDSG->getDataSize(i), uniDFG->getFGPointsOfSubspace(level).size());
      }
    }

    // set function values on dfg
    ParaboloidFn<CombiDataType> f;
    for (IndexType li = 0; li < uniDFG->getNrLocalElements(); ++li) {
      std::vector<double> coords(dim);
      uniDFG->getCoordsLocal(li, coords);
      uniDFG->getData()[li] = f(coords);
    }
    // std::cout << *uniDFG << std::endl;

    // make sure that registered DFGs set the right values
    // attn: usually, the dfgs are hierarchized before adding to the dsg for combination in
    // hierarchical space (without interpolation on coarser component dfgs) here we use the nodal
    // values for testing purposes
    uniDFG->addToUniformSG(*uniDSG, 1.);
    // TODO test

    // make sure that right min/max values are written
    uniDSG->writeMinMaxCoefficents("sparse_paraboloid_minmax_" + std::to_string(size), 0);
<<<<<<< HEAD
=======
    // and remove straight away
    system( "rm sparse_paraboloid_minmax_*" );
>>>>>>> 19920d5f

    // std::cout << *uniDSG << std::endl;

    // add large full grid to sparse grid, to fill all the possible subspaces
    dfgLevel = lmin + lmax;
    dfgDecomposition = combigrid::downsampleDecomposition(decomposition, lref, dfgLevel, boundary);
    auto largeUniDFG = std::unique_ptr<DistributedFullGrid<std::complex<double>>>(
        new DistributedFullGrid<std::complex<double>>(dim, dfgLevel, comm, boundary, procs, true,
                                                      dfgDecomposition));

    largeUniDFG->registerUniformSG(*uniDSG);

    // make sure that right min/max values are written %TODO remove
    uniDSG->writeMinMaxCoefficents("sparse_paraboloid_minmax_large_" + std::to_string(size), 0);

    // check if the sizes set are actually the ones we calculate with CombiMinMaxScheme
    auto subspacesDataSizes = uniDSG->getSubspaceDataSizes();
    size_t numDataPointsHere =
        std::accumulate(subspacesDataSizes.begin(), subspacesDataSizes.end(), 0);
    BOOST_CHECK(numDataPointsHere > 0);

    if (std::all_of(boundary.begin(), boundary.end(), [](bool i) { return i; })) {
      // I think this flag may be the wrong way around...?
      if (!reverseOrderingDFGPartitions) {
        std::reverse(lmin.begin(), lmin.end());
        std::reverse(lmax.begin(), lmax.end());
        std::reverse(lref.begin(), lref.end());
        // std::reverse(procsRef.begin(), procsRef.end());
        std::reverse(decomposition.begin(), decomposition.end());
      }
      BOOST_TEST_CHECKPOINT("get partitioned num dofs");
      auto partitionedNumDOFs = getPartitionedNumDOFSGAdaptive(lmin, lmax, lref, decomposition);

      BOOST_TEST_CHECKPOINT("compare partitioned num dofs");
      auto myNumDOFs = partitionedNumDOFs[rank];
      // std::cout << "partitionedNumDOFs" << partitionedNumDOFs << std::endl;
      BOOST_CHECK_EQUAL(myNumDOFs, numDataPointsHere);

      if (rank == 0) {
        auto sumDOFPartitioned =
            std::accumulate(partitionedNumDOFs.begin(), partitionedNumDOFs.end(), 0);
        auto sgDOF = printSGDegreesOfFreedomAdaptive(lmin, lmax);
        BOOST_CHECK_EQUAL(sgDOF, sumDOFPartitioned);
      }
    }
<<<<<<< HEAD
=======
    // test for dumping sparse grid data to disk and reading back in
    uniDSG->writeToDisk("test_sg_");
    uniDSG->readFromDisk("test_sg_");

    // and remove straight away
    system( "rm test_sg_*" );
>>>>>>> 19920d5f

    // TODO test for reduced lmax
  }
}

BOOST_AUTO_TEST_SUITE(distributedsparsegrid, *boost::unit_test::timeout(60))

BOOST_AUTO_TEST_CASE(test_1) {
  LevelVector lmin = {3,3};
  LevelVector lmax = {7,7};
  for (IndexType procOne : {1,2,3}) {
    for (IndexType procTwo : {1,2}) {
      for (bool bValue : {true}) { //TODO false
        IndexVector procs = {procOne, procTwo};
        std::vector<bool> boundary(2, bValue);
        auto multProcs = std::accumulate(procs.begin(), procs.end(), 1, std::multiplies<IndexType>());
        BOOST_REQUIRE(TestHelper::checkNumMPIProcsAvailable(multProcs));
        checkDistributedSparsegrid(lmin, lmax, procs, boundary, multProcs);
        MPI_Barrier(MPI_COMM_WORLD);
      }
    }
  }
}
//same for anisotropic
BOOST_AUTO_TEST_CASE(test_2) {
  LevelVector lmin = {2,4};
  LevelVector lmax = {6,8};
  for (IndexType procOne : {1,2,3}) {
    for (IndexType procTwo : {1,2}) {
      for (bool bValue : {true}) { //TODO false
        IndexVector procs = {procOne, procTwo};
        std::vector<bool> boundary(2, bValue);
        auto multProcs = std::accumulate(procs.begin(), procs.end(), 1, std::multiplies<IndexType>());
        BOOST_REQUIRE(TestHelper::checkNumMPIProcsAvailable(multProcs));
        checkDistributedSparsegrid(lmin, lmax, procs, boundary, multProcs);
        MPI_Barrier(MPI_COMM_WORLD);
      }
    }
  }
}
//and non-regular truncated CT
BOOST_AUTO_TEST_CASE(test_3) {
  LevelVector lmin = {2,4};
  LevelVector lmax = {9,9};
  for (IndexType procOne : {1,2,3}) {
    for (IndexType procTwo : {1,2}) {
      for (bool bValue : {true}) { //TODO false
        IndexVector procs = {procOne, procTwo};
        std::vector<bool> boundary(2, bValue);
        auto multProcs = std::accumulate(procs.begin(), procs.end(), 1, std::multiplies<IndexType>());
        BOOST_REQUIRE(TestHelper::checkNumMPIProcsAvailable(multProcs));
        checkDistributedSparsegrid(lmin, lmax, procs, boundary, multProcs);
        MPI_Barrier(MPI_COMM_WORLD);
      }
    }
  }
}

BOOST_AUTO_TEST_CASE(test_getPartitionedNumDOFSGAdaptive) {
  {  // 1D case
    LevelVector lmin = {1};
    LevelVector lmax = {5};
    IndexVector procs = {2};
    std::vector<LevelVector> decomposition = {{0, 1}};
    auto partitionedNumDOFs = getPartitionedNumDOFSGAdaptive(lmin, lmax, lmax, decomposition);
    // auto sln = LevelVector({1,32});//apparently, the 1D CombiScheme constructor only goes up to
    // lmax-1
    auto sln = LevelVector({1, 16});  // still leaving this here to check for changes
    BOOST_CHECK_EQUAL_COLLECTIONS(partitionedNumDOFs.begin(), partitionedNumDOFs.end(), sln.begin(),
                                  sln.end());
    if (TestHelper::getRank(MPI_COMM_WORLD) == 0) {
      auto sumDOFPartitioned =
          std::accumulate(partitionedNumDOFs.begin(), partitionedNumDOFs.end(), 0);
      auto sgDOF = printSGDegreesOfFreedomAdaptive(lmin, lmax);
      BOOST_CHECK_EQUAL(sgDOF, sumDOFPartitioned);
    }
  }
  {  // 2D case
    LevelVector lmin = {1, 1};
    LevelVector lmax = {2, 2};
    IndexVector procs = {2, 2};
    std::vector<LevelVector> decomposition = {{0, 1}, {0, 3}};
    auto partitionedNumDOFs = getPartitionedNumDOFSGAdaptive(lmin, lmax, lmax, decomposition);
    auto sln = LevelVector({3, 10, 2, 6});
    BOOST_CHECK_EQUAL_COLLECTIONS(partitionedNumDOFs.begin(), partitionedNumDOFs.end(), sln.begin(),
                                  sln.end());
    if (TestHelper::getRank(MPI_COMM_WORLD) == 0) {
      auto sumDOFPartitioned =
          std::accumulate(partitionedNumDOFs.begin(), partitionedNumDOFs.end(), 0);
      auto sgDOF = printSGDegreesOfFreedomAdaptive(lmin, lmax);
      BOOST_CHECK_EQUAL(sgDOF, sumDOFPartitioned);
    }
  }
}

BOOST_AUTO_TEST_SUITE_END()<|MERGE_RESOLUTION|>--- conflicted
+++ resolved
@@ -107,11 +107,8 @@
 
     // make sure that right min/max values are written
     uniDSG->writeMinMaxCoefficents("sparse_paraboloid_minmax_" + std::to_string(size), 0);
-<<<<<<< HEAD
-=======
     // and remove straight away
     system( "rm sparse_paraboloid_minmax_*" );
->>>>>>> 19920d5f
 
     // std::cout << *uniDSG << std::endl;
 
@@ -157,15 +154,12 @@
         BOOST_CHECK_EQUAL(sgDOF, sumDOFPartitioned);
       }
     }
-<<<<<<< HEAD
-=======
     // test for dumping sparse grid data to disk and reading back in
     uniDSG->writeToDisk("test_sg_");
     uniDSG->readFromDisk("test_sg_");
 
     // and remove straight away
     system( "rm test_sg_*" );
->>>>>>> 19920d5f
 
     // TODO test for reduced lmax
   }
