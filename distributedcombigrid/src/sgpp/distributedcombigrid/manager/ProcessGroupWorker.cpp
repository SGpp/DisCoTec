--- conflicted
+++ resolved
@@ -208,17 +208,15 @@
       return signal;
     } break;
     case PARALLEL_EVAL: {  // output final grid
-
       Stats::startEvent("parallel eval");
       parallelEval();
       Stats::stopEvent("parallel eval");
     } break;
-<<<<<<< HEAD
     case DO_DIAGNOSTICS: {  // task-specific diagnostics/post-processing
-      Stats::startEvent("parallel eval");
+      Stats::startEvent("diagnostics");
       doDiagnostics();
-      Stats::stopEvent("parallel eval");
-=======
+      Stats::stopEvent("diagnostics");
+    } break;
     case GET_L2_NORM: {  // evaluate norm on dfgs and send
       Stats::startEvent("get L2 norm");
       sendLpNorms(2);
@@ -248,7 +246,6 @@
       Stats::startEvent("parallel eval norm");
       evalErrorOnDFG();
       Stats::stopEvent("parallel eval norm");
->>>>>>> c2e832d8
     } break;
     case RESCHEDULE_ADD_TASK: {
       assert(currentTask_ == nullptr);
