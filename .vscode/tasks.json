// See https://go.microsoft.com/fwlink/?LinkId=733558
// for the documentation about the tasks.json format
{
    "version": "2.0.0",
    "tasks": [
        {
            "label": "scons build",
            "command": "scons",
            "type": "shell",
            "group": "build",
            // "options": {
            //     "cwd": "${workspaceRoot}"
            // },
            "presentation": {
                "reveal": "always"
            },
            "args": [
                "-j8",
                "SG_JAVA=0",
                "COMPILE_BOOST_TESTS=1",
                "SG_ALL=0 ",
                "SG_DISTRIBUTEDCOMBIGRID=1 ",
                "VERBOSE=1",
                "RUN_BOOST_TESTS=0",
                "RUN_CPPLINT=0",
                "BUILD_STATICLIB=0",
                "COMPILER=mpich",
                "TIMING=0",
                "OPT=1",
                "CPPFLAGS=-g",
                "GLPK_LIBRARY_PATH=${workspaceRoot}/glpk/lib",
                "GLPK_INCLUDE_PATH=${workspaceRoot}/glpk/include"
            ],
            "problemMatcher": {
                "owner": "cpp",
                "fileLocation": [
                    "relative",
                    "${workspaceRoot}"
                ],
                "pattern": {
                    "regexp": "^(.*):(\\d+):(\\d+):\\s+(warning|error):\\s+(.*)$",
                    "file": 1,
                    "line": 2,
                    "column": 3,
                    "severity": 4,
                    "message": 5
                }
            }
        },
        {
            "label": "scons clean",
            "type": "shell",
<<<<<<< HEAD
            "command": "rm -r .scon* && scons -c",
=======
            "command": "scons -c FC=gfort && rm -r .scon*",
>>>>>>> ffec9ba3
            "group": "build"
        },
        {
            "label": "boost tests",
            "command": "mpirun.mpich",
            "type": "shell",
            "group": {
                "kind": "test",
                "isDefault": true
            },
            "presentation": {
                "reveal": "always"
            },
            "args": [
                "-n",
                "9",
                "-l",
                //xterm -e gdb 
                "${workspaceRoot}/distributedcombigrid/tests/test_distributedcombigrid_boost",
<<<<<<< HEAD
                // "--run_test=loadmodel"
=======
                "--run_test=reduce"
>>>>>>> ffec9ba3
            ],
            "options": {
                "env": {
                    "LD_LIBRARY_PATH": "${workspaceRoot}/lib/sgpp:${workspaceRoot}/../hlrs-tools/glpk/lib:$LD_LIBRARY_PATH"
                }
            }
        },
        {
            "label": "make combi_example",
            "command": "make clean && make && ./run.sh",
            "type": "shell",
            "group": "test",
            "presentation": {
                "reveal": "always"
            },
            "options": {
                "env": {
                    "LD_LIBRARY_PATH": "${workspaceRoot}/lib/sgpp:$LD_LIBRARY_PATH"
                },
                "cwd": "${workspaceRoot}/distributedcombigrid/examples/combi_example"
            }
        },
        {
            "label": "make combi_example_faults",
            "command": "make && ./run.sh",
            "type": "shell",
            "group": "test",
            "presentation": {
                "reveal": "always"
            },
            "options": {
                "env": {
                    "LD_LIBRARY_PATH": "${workspaceRoot}/lib/sgpp:${workspaceRoot}/../hlrs-tools/glpk/lib:$LD_LIBRARY_PATH"
                },
                "cwd": "${workspaceRoot}/distributedcombigrid/examples/combi_example_faults"
            }
        },
        {
            "label": "combi_example_faults_test_1",
            "command": "mpicxx.mpich -std=c++11 -g -fopenmp -Wall -L${workspaceRoot}/lib/sgpp -I${workspaceRoot}/distributedcombigrid/src/  -o test_ft_sim test_ft_sim.cpp -lsgppdistributedcombigrid -lboost_serialization && mpirun.mpich -n 5 ./test_ft_sim 2",
            "type": "shell",
            "group": "test",
            "presentation": {
                "reveal": "always"
            },
            "options": {
                "env": {
                    "LD_LIBRARY_PATH": "${workspaceRoot}/lib/sgpp:$LD_LIBRARY_PATH"
                },
                "cwd": "${workspaceRoot}/distributedcombigrid/examples/combi_example_faults"
            }
        },
        {
            "label": "combi_example_faults_test_2",
            "command": "mpicxx.mpich -std=c++11 -g -fopenmp -Wall -L${workspaceRoot}/lib/sgpp -I${workspaceRoot}/distributedcombigrid/src/  -o test_ft_sim_2 test_ft_sim_2.cpp -lsgppdistributedcombigrid -lboost_serialization && mpirun.mpich -n 2 ./test_ft_sim_2 1",
            "type": "shell",
            "group": "test",
            "presentation": {
                "reveal": "always"
            },
            "options": {
                "env": {
                    "LD_LIBRARY_PATH": "${workspaceRoot}/lib/sgpp:$LD_LIBRARY_PATH"
                },
                "cwd": "${workspaceRoot}/distributedcombigrid/examples/combi_example_faults"
            }
        },
        {
            "label": "combi_example_faults_test_3",
            "command": "mpicxx.mpich -std=c++11 -g -fopenmp -Wall -L${workspaceRoot}/lib/sgpp -I${workspaceRoot}/distributedcombigrid/src/  -o test_ft_sim_3 test_ft_sim_3.cpp -lsgppdistributedcombigrid -lboost_serialization && mpirun.mpich -n 4 ./test_ft_sim_3 1",
            "type": "shell",
            "group": "test",
            "presentation": {
                "reveal": "always"
            },
            "options": {
                "env": {
                    "LD_LIBRARY_PATH": "${workspaceRoot}/lib/sgpp:$LD_LIBRARY_PATH"
                },
                "cwd": "${workspaceRoot}/distributedcombigrid/examples/combi_example_faults"
            }
        },
        {
            "label": "combi_example_faults_test_4",
            "command": "mpicxx.mpich -std=c++11 -g -fopenmp -Wall -L${workspaceRoot}/lib/sgpp -I${workspaceRoot}/distributedcombigrid/src/  -o test_ft_sim_4 test_ft_sim_4.cpp -lsgppdistributedcombigrid -lboost_serialization && mpirun.mpich -n 4 ./test_ft_sim_4 1",
            "type": "shell",
            "group": "test",
            "presentation": {
                "reveal": "always"
            },
            "options": {
                "env": {
                    "LD_LIBRARY_PATH": "${workspaceRoot}/lib/sgpp:$LD_LIBRARY_PATH"
                },
                "cwd": "${workspaceRoot}/distributedcombigrid/examples/combi_example_faults"
            }
        },
        {
            "label": "make gene_example",
            "command": "make && ./run.sh",
            "type": "shell",
            "group": "test",
            "presentation": {
                "reveal": "always"
            },
            "options": {
                "env": {
                    "LD_LIBRARY_PATH": "${workspaceRoot}/lib/sgpp:$LD_LIBRARY_PATH"
                },
                "cwd": "${workspaceRoot}/distributedcombigrid/examples/gene_example"
            }
        },
        {
            "label": "make & run gene_distributed",
            "command": "make -j8 && ./run.sh",  // make sure makefile does what we want //TODO timing
            "type": "shell",
            "group": "test",
            "presentation": {
                "reveal": "always"
            },
            "options": {
                "env": {
                    "LD_LIBRARY_PATH": "${workspaceRoot}/lib/sgpp:$LD_LIBRARY_PATH",
                    "PYTHONPATH": "${workspaceRoot}/../gene_python_interface_clean/src:${workspaceRoot}/../gene_python_interface_clean/src/tools:$PYTHONPATH"
                },
                "cwd": "${workspaceRoot}/distributedcombigrid/examples/gene_distributed"
            },
            "problemMatcher": {
                "owner": "cpp",
                "fileLocation": [
                    "relative",
                    "${workspaceRoot}"
                ],
                "pattern": {
                    "regexp": "^(.*):(\\d+):(\\d+):\\s+(warning|error):\\s+(.*)$",
                    "file": 1,
                    "line": 2,
                    "column": 3,
                    "severity": 4,
                    "message": 5
                }
            }
        },  
        {
            "label": "clean gene_distributed",
            "command": "make clean", 
            "type": "shell",
            "group": "test",
            "presentation": {
                "reveal": "always"
            },
            "options": {
                "cwd": "${workspaceRoot}/distributedcombigrid/examples/gene_distributed"
            }
        },         
        {
            "label": "make gene-non-linear",
            "command": "make -j8", // make sure makefile does what we want
            "type": "shell",
            "group": "test",
            "presentation": {
                "reveal": "always"
            },
            "options": {
                "env": {
                    "LD_LIBRARY_PATH": "${workspaceRoot}/lib/sgpp:$LD_LIBRARY_PATH",
                },
                "cwd": "${workspaceRoot}/gene-non-linear"
            }
        },    
        {
            "label": "clean gene-non-linear",
            "command": "make distclean",
            "type": "shell",
            "group": "test",
            "options": {
                "cwd": "${workspaceRoot}/gene-non-linear"
            }
        }, 
        {
            "label": "base start.bat",
            "command": "mpirun.mpich -n 4 ./gene_new_machine :  -n 1 ./manager",
            "type": "shell",
            "group": "test",
            "presentation": {
                "reveal": "always"
            },
            "options": {
                "env": {
                    "LD_LIBRARY_PATH": "${workspaceRoot}/lib/sgpp:${workspaceRoot}/distributedcombigrid/examples/gene_distributed/lib:/usr/lib/x86_64-linux-gnu:$LD_LIBRARY_PATH"
                },
                "cwd": "${workspaceRoot}/distributedcombigrid/examples/gene_distributed/ginstance"
            }
        },
        { // this is how to currently build the distributed combi with gene
            "label": "Full gene_distributed",
            "dependsOn": [
                "make gene-non-linear",
                "make & run gene_distributed",
            ],
            "presentation": {
                "reveal": "always"
            },
            "problemMatcher": [
                "$gcc"
            ]
        },
        {
            "label": "Clean full gene_distributed",
            "dependsOn": [
                "clean gene-non-linear",
                "clean e",
            ],
            "presentation": {
                "reveal": "always"
            },
            "problemMatcher": [
                "$gcc"
            ]
        },
        {
            "label": "make gene_distributed testBoundaryZ",
            "command": "mpicxx.mpich -std=c++11 -g -fopenmp -Wall -L${workspaceRoot}/lib/sgpp -I${workspaceRoot}/distributedcombigrid/src/  -o testBoundaryZ testBoundaryZ.cpp -lsgppdistributedcombigrid -lboost_serialization && mpirun.mpich -n 4 ./testBoundaryZ test_fg.dat .",
            "type": "shell",
            "group": "test",
            "presentation": {
                "reveal": "always"
            },
            "options": {
                "env": {
                    "LD_LIBRARY_PATH": "${workspaceRoot}/lib/sgpp:$LD_LIBRARY_PATH"
                },
                "cwd": "${workspaceRoot}/distributedcombigrid/examples/gene_distributed/tools"
            }
        },
        {
            "label": "make gene_distributed testDistributedHierarchization",
            "command": "mpicxx.mpich -std=c++11 -g -fopenmp -Wall -L${workspaceRoot}/lib/sgpp -I${workspaceRoot}/distributedcombigrid/src/  -o testDistributedHierarchization testDistributedHierarchization.cpp -lsgppdistributedcombigrid -lboost_serialization && mpirun.mpich -n 2 ./testDistributedHierarchization",
            "type": "shell",
            "group": "test",
            "presentation": {
                "reveal": "always"
            },
            "options": {
                "env": {
                    "LD_LIBRARY_PATH": "${workspaceRoot}/lib/sgpp:$LD_LIBRARY_PATH",
                    "PYTHONPATH": "${workspaceRoot}/lib:$PYTHONPATH"
                },
                "cwd": "${workspaceRoot}/distributedcombigrid/examples/gene_distributed/tools"
            }
        },
        {
            "label": "run gene-dev-exahd",
            "command": "mkdir -p out && mpiexec.mpich -n 8 ./gene_new_machine", 
            "type": "shell",
            "group": "test",
            "presentation": {
                "reveal": "always"
            },
            "options": {
                "env": {
                    "LD_LIBRARY_PATH": "${workspaceRoot}/lib/sgpp:${workspaceRoot}/distributedcombigrid/examples/gene_distributed/lib:$LD_LIBRARY_PATH",
                    "PYTHONPATH": "${workspaceRoot}/lib:$PYTHONPATH"
                },
                "cwd": "${workspaceRoot}/../gene-dev-exahd/prob01" //put parameters file into that folder too
            }
        }
    ]
}<|MERGE_RESOLUTION|>--- conflicted
+++ resolved
@@ -50,11 +50,7 @@
         {
             "label": "scons clean",
             "type": "shell",
-<<<<<<< HEAD
-            "command": "rm -r .scon* && scons -c",
-=======
             "command": "scons -c FC=gfort && rm -r .scon*",
->>>>>>> ffec9ba3
             "group": "build"
         },
         {
@@ -74,11 +70,7 @@
                 "-l",
                 //xterm -e gdb 
                 "${workspaceRoot}/distributedcombigrid/tests/test_distributedcombigrid_boost",
-<<<<<<< HEAD
                 // "--run_test=loadmodel"
-=======
-                "--run_test=reduce"
->>>>>>> ffec9ba3
             ],
             "options": {
                 "env": {
