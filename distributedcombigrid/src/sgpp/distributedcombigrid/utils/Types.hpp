#ifndef TYPES_HPP_
#define TYPES_HPP_

// to resolve https://github.com/open-mpi/ompi/issues/5157
#define OMPI_SKIP_MPICXX 1
#include <mpi.h>
#include <cassert>
#include <vector>
#include <stdexcept>
#include "sgpp/distributedcombigrid/utils/Config.hpp"
#include <stdint.h>
#include <limits.h>
#include <boost/cstdint.hpp>

#if SIZE_MAX == UCHAR_MAX
   #define MPI_SIZE_T MPI_UNSIGNED_CHAR
#elif SIZE_MAX == USHRT_MAX
   #define MPI_SIZE_T MPI_UNSIGNED_SHORT
#elif SIZE_MAX == UINT_MAX
   #define MPI_SIZE_T MPI_UNSIGNED
#elif SIZE_MAX == ULONG_MAX
   #define MPI_SIZE_T MPI_UNSIGNED_LONG
#elif SIZE_MAX == ULLONG_MAX
   #define MPI_SIZE_T MPI_UNSIGNED_LONG_LONG
#else
   #error "size_t is some strange datatype"
#endif

/* only change these types of if you know what you're doing! */

namespace combigrid {

  // IndexType must be signed! because we use -1 in some functions as a return
  // value. and large enough so that all grid points can be
  // numbered. i.e levelsum (with boundary) < 30 for int32 and < 62 for int64
  typedef int64_t IndexType;

  typedef IndexType LevelType;

<<<<<<< HEAD
  typedef uint8_t DimType;
=======
typedef uint8_t DimType;
>>>>>>> 6fc2c0e5

  typedef MPI_Comm CommunicatorType;

<<<<<<< HEAD
  typedef int RankType;

  // type used for widely-distributed reduction of subspace sizes
  // it is easily enough to fit the largest subspace (19,1,1,1,1,1) in the current scenario
  // (= 2^19 * 3 * 3 * 3 * 3 * 3 = 2^19 * 3^5 = 127401984)
  typedef uint32_t SubspaceSizeType;


  template <typename T>
  inline std::string toString(std::vector<T> const& v){
      std::stringstream ss;
      ss << "[[";
      for(size_t i = 0; i < v.size(); ++i)
      {
          if(i != 0)
              ss << ",";
          ss << v[i];
      }
      ss << "]]";
      return ss.str();
  }
}
=======
typedef int RankType;
}  // namespace combigrid
>>>>>>> 6fc2c0e5

namespace abstraction {

typedef enum {
  type_unknown = 0,
  type_float,
  type_double,
  type_double_complex,
  type_float_complex,
  type_long_long,
  type_size_t
} DataType;

template <class T>
DataType getabstractionDataType() {
  throw new std::invalid_argument("Datatype is not supported!");
}

template <>
inline DataType getabstractionDataType<float>() {
  return abstraction::type_float;
}

template <>
inline DataType getabstractionDataType<double>() {
  return abstraction::type_double;
}

template <>
inline DataType getabstractionDataType<std::complex<double> >() {
  return abstraction::type_double_complex;
}

template <>
inline DataType getabstractionDataType<std::complex<float> >() {
  return abstraction::type_float_complex;
}

template <>
inline DataType getabstractionDataType<long long>() {
  return abstraction::type_long_long;
}

template <>
inline DataType getabstractionDataType<size_t>() {
  return abstraction::type_size_t;
}

inline MPI_Datatype getMPIDatatype(abstraction::DataType type) {
  switch (type) {
    case abstraction::type_float:
      return MPI_FLOAT;

    case abstraction::type_double:
      return MPI_DOUBLE;

    case abstraction::type_double_complex:
      return MPI_DOUBLE_COMPLEX;

    case abstraction::type_float_complex:
      return MPI_COMPLEX;

    case abstraction::type_long_long:
      return MPI_LONG_LONG;

    case abstraction::type_size_t:
      return MPI_SIZE_T;

    case abstraction::type_unknown:
      throw new std::invalid_argument("Type unknown ConvertType!");

    default:
      assert(false && "you should never get here");
  };

  throw new std::invalid_argument("MPI_Datatype Convert(abstraction::DataType) failed!");
}

<<<<<<< HEAD
}
=======
  template <typename T>
  inline std::string toString(std::vector<T> const& v){
      std::stringstream ss;
      ss << "[[";
      for(size_t i = 0; i < v.size(); ++i)
      {
          if(i != 0)
              ss << ",";
          ss << v[i];
      }
      ss << "]]";
      return ss.str();
  }
  }  // namespace abstraction
>>>>>>> 6fc2c0e5

#endif /* TYPES_HPP_ */<|MERGE_RESOLUTION|>--- conflicted
+++ resolved
@@ -37,15 +37,10 @@
 
   typedef IndexType LevelType;
 
-<<<<<<< HEAD
   typedef uint8_t DimType;
-=======
-typedef uint8_t DimType;
->>>>>>> 6fc2c0e5
 
   typedef MPI_Comm CommunicatorType;
 
-<<<<<<< HEAD
   typedef int RankType;
 
   // type used for widely-distributed reduction of subspace sizes
@@ -53,25 +48,7 @@
   // (= 2^19 * 3 * 3 * 3 * 3 * 3 = 2^19 * 3^5 = 127401984)
   typedef uint32_t SubspaceSizeType;
 
-
-  template <typename T>
-  inline std::string toString(std::vector<T> const& v){
-      std::stringstream ss;
-      ss << "[[";
-      for(size_t i = 0; i < v.size(); ++i)
-      {
-          if(i != 0)
-              ss << ",";
-          ss << v[i];
-      }
-      ss << "]]";
-      return ss.str();
-  }
-}
-=======
-typedef int RankType;
 }  // namespace combigrid
->>>>>>> 6fc2c0e5
 
 namespace abstraction {
 
@@ -149,10 +126,6 @@
 
   throw new std::invalid_argument("MPI_Datatype Convert(abstraction::DataType) failed!");
 }
-
-<<<<<<< HEAD
-}
-=======
   template <typename T>
   inline std::string toString(std::vector<T> const& v){
       std::stringstream ss;
@@ -166,7 +139,6 @@
       ss << "]]";
       return ss.str();
   }
-  }  // namespace abstraction
->>>>>>> 6fc2c0e5
+}  // namespace abstraction
 
 #endif /* TYPES_HPP_ */