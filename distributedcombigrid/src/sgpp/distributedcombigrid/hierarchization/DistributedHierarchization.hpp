--- conflicted
+++ resolved
@@ -298,166 +298,8 @@
   auto commSize = dfg.getCommunicatorSize();
   CommunicatorType comm = dfg.getCommunicator();
   auto rank = dfg.getRank();
-<<<<<<< HEAD
-  auto commSize = dfg.getCommunicatorSize();
-
-  std::vector<int> coords(dfg.getDimension());
-  dfg.getPartitionCoords(coords);
-
-#ifdef DEBUG_OUTPUT
-  {
-    std::cout << "in debug output" << std::endl;
-
-    IndexType fidx = dfg.getFirstGlobal1dIndex(dim);
-    LevelType flvl = dfg.getLevel(dim, fidx);
-    IndexType fleftpre = dfg.getLeftPredecessor(dim, fidx);
-    IndexType frightpre = dfg.getRightPredecessor(dim, fidx);
-    RankType leftPreRank = getNeighbor1d(dfg, dim, fleftpre);
-    RankType rightPreRank = getNeighbor1d(dfg, dim, frightpre);
-
-    if (rank == 0) std::cout << "first point for dim: " << dim << std::endl;
-
-    for (int r = 0; r < commSize; ++r) {
-      if (r == rank) {
-        std::cout << "rank " << rank << " "
-                  << "coords " << coords << " "
-                  << "idx " << fidx << " "
-                  << "lvl " << flvl << " "
-                  << "leftpre " << fleftpre << " "
-                  << "right pre " << frightpre << " "
-                  << "rank of left pre " << leftPreRank << " "
-                  << "rank of righ pre " << rightPreRank << " " << std::endl;
-      }
-
-      MPI_Barrier(comm);
-    }
-  }
-
   MPI_Barrier(comm);
 
-  {
-    if (rank == 0) std::cout << "\n last point:" << std::endl;
-
-    IndexType lidx = dfg.getLastGlobal1dIndex(dim);
-    LevelType llvl = dfg.getLevel(dim, lidx);
-    IndexType lleftpre = dfg.getLeftPredecessor(dim, lidx);
-    IndexType lrightpre = dfg.getRightPredecessor(dim, lidx);
-    RankType leftPreRank = getNeighbor1d(dfg, dim, lleftpre);
-    RankType rightPreRank = getNeighbor1d(dfg, dim, lrightpre);
-
-    for (int r = 0; r < commSize; ++r) {
-      if (r == rank) {
-        std::cout << "rank " << rank << " "
-                  << "coords " << coords << " "
-                  << "idx " << lidx << " "
-                  << "lvl " << llvl << " "
-                  << "leftpre " << lleftpre << " "
-                  << "rightpre " << lrightpre << " "
-                  << "rank of left pre " << leftPreRank << " "
-                  << "rank of righ pre " << rightPreRank << " " << std::endl;
-      }
-
-      MPI_Barrier(comm);
-    }
-  }
-#endif
-
-  // create buffers for every rank
-  std::vector<IndexVector> recv1dIndices(commSize);
-  std::vector<IndexVector> send1dIndices(commSize);
-
-  // main loop
-  IndexType idxMin = dfg.getFirstGlobal1dIndex(dim);
-  IndexType idxMax = dfg.getLastGlobal1dIndex(dim);
-  LevelType lmax = dfg.getLevels()[dim];
-
-  IndexType idx = idxMin;
-
-  while (idx <= idxMax) {
-    // check if successors of idx outside local domain
-    {
-      LevelType lidx = dfg.getLevel(dim, idx);
-
-      for (LevelType l = lidx + 1; l <= lmax; ++l) {
-        LevelType ldiff = lmax - l;
-        IndexType idiff = static_cast<IndexType>(std::pow(2, ldiff));
-
-        // left successor
-        IndexType lsIdx = idx - idiff;
-
-        if (lsIdx >= 0 && lsIdx < idxMin) {
-          // get rank which has lsIdx and add to send list
-          int r = getNeighbor1d(dfg, dim, lsIdx);
-
-          assert(r < commSize);
-
-          if (r >= 0) send1dIndices[r].push_back(idx);
-        }
-
-        // right successor
-        IndexType rsIdx = idx + idiff;
-
-        if (rsIdx > idxMax) {
-          // get rank which has rsIdx and add to send list
-          int r = getNeighbor1d(dfg, dim, rsIdx);
-          assert(r < commSize);
-
-          if (r >= 0) send1dIndices[r].push_back(idx);
-        }
-      }
-    }
-
-    // check if left predecessor outside local domain
-    // if returns negative value there's no left predecessor
-    IndexType lpIdx = dfg.getLeftPredecessor(dim, idx);
-
-    if (lpIdx >= 0 && lpIdx < idxMin) {
-      // get rank which has left predecessor and add to list of indices to recv
-      int r = getNeighbor1d(dfg, dim, lpIdx);
-      recv1dIndices[r].push_back(lpIdx);
-    }
-
-    // check if right predecessor outside local domain
-    // if returns negative value there's no right predecessor
-    IndexType rpIdx = dfg.getRightPredecessor(dim, idx);
-
-    if (rpIdx < 0) {
-      idx = getNextIndex1d(dfg, dim, idx);
-      continue;
-    }
-
-    if (rpIdx > idxMax) {
-      // get rank which has left predecessor and add to list of indices to recv
-      int r = getNeighbor1d(dfg, dim, rpIdx);
-      recv1dIndices[r].push_back(rpIdx);
-      idx = getNextIndex1d(dfg, dim, idx);
-    } else {
-      idx = rpIdx;
-    }
-  }
-
-  // store only unique indices and sort ascending
-  for (RankType k = 0; k < dfg.getCommunicatorSize(); ++k) {
-    if (recv1dIndices[k].size() > 0) {
-      IndexVector& tmp = recv1dIndices[k];
-      std::sort(tmp.begin(), tmp.end());
-      IndexVector::iterator it = std::unique(tmp.begin(), tmp.end());
-      tmp.resize(std::distance(tmp.begin(), it));
-    }
-
-    if (send1dIndices[k].size() > 0) {
-      IndexVector& tmp = send1dIndices[k];
-      std::sort(tmp.begin(), tmp.end());
-      IndexVector::iterator it = std::unique(tmp.begin(), tmp.end());
-      tmp.resize(std::distance(tmp.begin(), it));
-    }
-  }
-
-#ifdef DEBUG_OUTPUT
-=======
-  MPI_Barrier(comm);
-
->>>>>>> 06142878
   // print recvindices
   {
     for (int r = 0; r < commSize; ++r) {
@@ -837,10 +679,6 @@
   IndexType idxMin = dfg.getFirstGlobal1dIndex(dim);
   IndexType idxMax = dfg.getLastGlobal1dIndex(dim);
 
-<<<<<<< HEAD
-  std::vector<int> coords(dfg.getDimension());
-  dfg.getPartitionCoords(coords);
-=======
   auto poleNeighbors = dfg.getAllMyPoleNeighborRanks(dim);
 
   std::set<IndexType> allMyIndices;
@@ -883,7 +721,6 @@
 template <typename FG_ELEMENT>
 static void exchangeData1d(const DistributedFullGrid<FG_ELEMENT>& dfg, DimType dim,
                            std::vector<RemoteDataContainer<FG_ELEMENT> >& remoteData) {
->>>>>>> 06142878
 
 #ifdef DEBUG_OUTPUT
   auto commSize = dfg.getCommunicatorSize();
