--- conflicted
+++ resolved
@@ -28,19 +28,13 @@
 
 template <typename FG_ELEMENT>
 struct SubspaceSGU {
-<<<<<<< HEAD
-  LevelVector level_; // level of the subspace
-
-  IndexVector sizes_; // contains the number of points per dim of the whole ss
+  combigrid::LevelVector level_; // level of the subspace
+
+  combigrid::IndexVector sizes_; // contains the number of points per dim of the whole ss
 
   size_t size_; // contains the number of Points of the whole ss
 
   FG_ELEMENT * data_; // contains the values at the data points (Attention: Due to the decomposition, only part of the full ss may be stored)
-=======
-  combigrid::LevelVector level_;
-
-  combigrid::IndexVector sizes_;
->>>>>>> a9b56076
 
   size_t dataSize_; // contains the number of values stored in data_ == size of the ss part.
 
