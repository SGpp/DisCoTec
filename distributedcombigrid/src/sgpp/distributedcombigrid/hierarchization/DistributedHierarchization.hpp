--- conflicted
+++ resolved
@@ -1016,8 +1016,6 @@
   return idx;
 }
 
-<<<<<<< HEAD
-=======
 /* returns the neighboring process (in the sense that the neighbor has the same
  * partion coordinates in all other dimensions than d) in dimension d which
  * contains the point with the one-dimensional index idx1d
@@ -1047,7 +1045,6 @@
   return r;
 }
 
->>>>>>> 6fc2c0e5
 // returns the next one-dimensional global index which fulfills
 // min( lmax, l(idx1d) + 1 )
 template <typename FG_ELEMENT>
