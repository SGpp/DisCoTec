#ifndef PROCESSGROUPMANAGER_HPP_
#define PROCESSGROUPMANAGER_HPP_

#include <stdexcept>
#include <string>
#include <vector>

#include "sgpp/distributedcombigrid/combicom/CombiCom.hpp"
#include "sgpp/distributedcombigrid/fullgrid/FullGrid.hpp"
#include "sgpp/distributedcombigrid/manager/CombiParameters.hpp"
#include "sgpp/distributedcombigrid/manager/ProcessGroupSignals.hpp"
#include "sgpp/distributedcombigrid/mpi/MPISystem.hpp"
#include "sgpp/distributedcombigrid/mpi_fault_simulator/MPI-FT.h"
#include "sgpp/distributedcombigrid/task/Task.hpp"

namespace combigrid {
class ProcessGroupManager {
 public:
  ProcessGroupManager() = delete;

  explicit ProcessGroupManager(RankType pgroupRootID);

  ProcessGroupManager(ProcessGroupManager const&) = delete;

  ProcessGroupManager& operator=(ProcessGroupManager const&) = delete;

  bool runfirst(Task* t);

  bool runnext();

  bool exit();

  /* non-blocking call to retrieve status of process group */
  inline StatusType getStatus();

  inline void setStatus(StatusType status);

  /* blocks until process group finished computation */
  inline StatusType waitStatus();

  inline complex eval(const std::vector<real>& coords);

  inline const TaskContainer& getTaskContainer() const;

  inline void removeTask(Task* t);

  bool combine();

  template <typename FG_ELEMENT>
  bool combineFG(FullGrid<FG_ELEMENT>& fg);

  template <typename FG_ELEMENT>
  bool gridEval(FullGrid<FG_ELEMENT>& fg);

  bool gridGather(LevelVector& leval);

  bool updateCombiParameters(CombiParameters& params);

  /* Check if group fault occured at this combination step using the fault simulator */
  bool isGroupFault();

  bool addTask(Task*);
  bool refreshTask(Task*);

  // resets tasks only on workers not in group manager
  bool resetTasksWorker();

  bool recompute(Task*);

  bool recoverCommunicators();

  bool parallelEval(const LevelVector& leval, std::string& filename);

<<<<<<< HEAD
  void doDiagnostics(int taskID);
=======
  std::vector<double> parallelEvalNorm(const LevelVector& leval);

  std::vector<double> evalAnalyticalOnDFG(const LevelVector& leval);

  std::vector<double> evalErrorOnDFG(const LevelVector& leval);
>>>>>>> c2e832d8

  /**
   * Adds a task to the process group. To be used for rescheduling.
   *
   * @param task The task to add.
   * @returns If task was successfully added.
   */
  bool rescheduleAddTask(Task* task);

  /**
   * Removes a task from the process group. To be used for rescheduling.
   *
   * @param lvlVec The level vector of the task to remove.
   * @returns If successful the removed task or a nullptr if no task with the 
   *          given level vector is found.
   */
  Task *rescheduleRemoveTask(const LevelVector& lvlVec);

  bool hasTask(int taskID){
    auto foundIt = std::find_if(tasks_.begin(), tasks_.end(),
                        [taskID](Task* t){
                          return ((t->getID()) == taskID);
                        });
    return foundIt != tasks_.end();
  }

 private:
  RankType pgroupRootID_;  // rank in GlobalComm of the master process of this group

  TaskContainer tasks_;

  StatusType status_;

  MPI_Request statusRequest_;

  simft::Sim_FT_MPI_Request statusRequestFT_;

  std::vector<CombiDataType> allBetas_;

  void recvStatus();

  // Helper functions for Communication with ProcessGroups
  bool storeTaskReferenceAndSendTaskToProcessGroup(Task* t, SignalType signal);

  void storeTaskReference(Task* t);

  bool sendTaskToProcessGroup(Task* t, SignalType signal);

  void sendSignalAndReceive(SignalType signal);

  void sendSignalToProcessGroup(SignalType signal);

  void sendSignalToProcess(SignalType signal, RankType rank);

  inline void setProcessGroupBusyAndReceive();

  /* sets the rank of the process group's master in global comm. should only
   * be called by ProcessManager.
   */
  friend class ProcessManager;
  inline void setMasterRank(int pGroupRootID);
  inline int getMasterRank();
};

typedef std::shared_ptr<ProcessGroupManager> ProcessGroupManagerID;
typedef std::vector<ProcessGroupManagerID> ProcessGroupManagerContainer;

inline StatusType ProcessGroupManager::getStatus() {
  if (status_ == PROCESS_GROUP_WAIT) return PROCESS_GROUP_WAIT;

  if (status_ == PROCESS_GROUP_FAIL) return PROCESS_GROUP_FAIL;
  //  std::cout << "status before test is " << status_ << " \n";

  // if the process group is busy we need
  if (status_ == PROCESS_GROUP_BUSY) {
    if (ENABLE_FT) {
      int flag = -1;
      simft::Sim_FT_MPI_Status stat;
      int err = simft::Sim_FT_MPI_Test(&statusRequestFT_, &flag, &stat);

      if (err == MPI_ERR_PROC_FAILED) status_ = PROCESS_GROUP_FAIL;
    } else {
      /* todo: actually MPI_TEST is not really necessary here. However, i think it
       * might be a good idea to have this here. MPI_Test might run a system
       * call which enables the OS to switch to the MPI system.
       */
      int flag;
      MPI_Test(&statusRequest_, &flag, MPI_STATUS_IGNORE);
    }
  }
  //  std::cout << "status is " << status_ << " \n";
  assert(status_ >= 0);  // check for invalid values
  assert(status_ <= 2);
  return status_;
}
inline void ProcessGroupManager::setStatus(StatusType status) { status_ = status; }

inline StatusType ProcessGroupManager::waitStatus() {
  if (status_ == PROCESS_GROUP_WAIT) return PROCESS_GROUP_WAIT;

  if (status_ == PROCESS_GROUP_FAIL) return PROCESS_GROUP_FAIL;

  if (status_ == PROCESS_GROUP_BUSY) {
    if (ENABLE_FT) {
      simft::Sim_FT_MPI_Status stat;
      int err = simft::Sim_FT_MPI_Wait(&statusRequestFT_, &stat);
      if (err == MPI_ERR_PROC_FAILED) status_ = PROCESS_GROUP_FAIL;
    } else {
      /* todo: actually MPI_TEST is not really necessary here. However, i think it
       * might be a good idea to have this here. MPI_Test might run a system
       * call which enables the OS to switch to the MPI system.
       */
      MPI_Wait(&statusRequest_, MPI_STATUS_IGNORE);
    }
  }
  assert(status_ >= 0);  // check for invalid values
  assert(status_ <= 2);
  return status_;
}

inline complex ProcessGroupManager::eval(const std::vector<real>& x) {
  // todo: implement
  throw std::runtime_error("Not yet implemented: " + std::string(x.begin(), x.end()) + __FILE__ +
                           " " + std::to_string(__LINE__));
  return complex(0.0, 0.0);
}

inline const TaskContainer& ProcessGroupManager::getTaskContainer() const { return tasks_; }

inline void ProcessGroupManager::removeTask(Task* t) {
  std::vector<Task*>::iterator position = std::find(tasks_.begin(), tasks_.end(), t);
  if (position != tasks_.end()) {  // == task_.end() means the element was not found
    tasks_.erase(position);
    std::cout << "Removing task" << t->getID() << " " << theMPISystem()->getWorldRank() << " !\n";

  } else {
    std::cout << "Error could not remove task" << t->getID() << " "
              << theMPISystem()->getWorldRank() << " !\n";
  }
}

template <typename FG_ELEMENT>
bool ProcessGroupManager::gridEval(FullGrid<FG_ELEMENT>& fg) {
  // can only send sync signal when in wait state, so check first
  assert(status_ == PROCESS_GROUP_WAIT);

  // send signal
  SignalType signal = GRID_EVAL;
  MPI_Send(&signal, 1, MPI_INT, pgroupRootID_, TRANSFER_SIGNAL_TAG, theMPISystem()->getGlobalComm());

  // send levelvector
  std::vector<int> tmp(fg.getLevels().begin(), fg.getLevels().end());
  MPI_Send(&tmp[0], static_cast<int>(tmp.size()), MPI_INT, pgroupRootID_, TRANSFER_LEVAL_TAG,
           theMPISystem()->getGlobalComm());

  return true;
}

template <typename FG_ELEMENT>
bool ProcessGroupManager::combineFG(FullGrid<FG_ELEMENT>& fg) {
  // can only send sync signal when in wait state
  assert(status_ == PROCESS_GROUP_WAIT);

  SignalType signal = COMBINE_FG;
  MPI_Send(&signal, 1, MPI_INT, pgroupRootID_, TRANSFER_SIGNAL_TAG, theMPISystem()->getGlobalComm());

  // send levelvector
  std::vector<int>& tmp = fg.getLevels();
  MPI_Send(&tmp[0], static_cast<int>(tmp.size()), MPI_INT, pgroupRootID_, 0,
           theMPISystem()->getGlobalComm());

  return true;
}

inline bool ProcessGroupManager::gridGather(LevelVector& leval) {
  // can only send sync signal when in wait state, so check first
  assert(status_ == PROCESS_GROUP_WAIT);

  // send signal
  SignalType signal = GRID_GATHER;
  MPI_Send(&signal, 1, MPI_INT, pgroupRootID_, TRANSFER_SIGNAL_TAG, theMPISystem()->getGlobalComm());

  // send levelvector
  std::vector<int> tmp(leval.begin(), leval.end());
  MPI_Send(&tmp[0], static_cast<int>(tmp.size()), MPI_INT, pgroupRootID_, 0,
           theMPISystem()->getGlobalComm());

  return true;
}

inline void ProcessGroupManager::setMasterRank(int pGroupRootID) { pgroupRootID_ = pGroupRootID; }
inline int ProcessGroupManager::getMasterRank() { return pgroupRootID_; }

} /* namespace combigrid */

#endif /* PROCESSGROUPMANAGER_HPP_ */<|MERGE_RESOLUTION|>--- conflicted
+++ resolved
@@ -71,15 +71,13 @@
 
   bool parallelEval(const LevelVector& leval, std::string& filename);
 
-<<<<<<< HEAD
   void doDiagnostics(int taskID);
-=======
+
   std::vector<double> parallelEvalNorm(const LevelVector& leval);
 
   std::vector<double> evalAnalyticalOnDFG(const LevelVector& leval);
 
   std::vector<double> evalErrorOnDFG(const LevelVector& leval);
->>>>>>> c2e832d8
 
   /**
    * Adds a task to the process group. To be used for rescheduling.
