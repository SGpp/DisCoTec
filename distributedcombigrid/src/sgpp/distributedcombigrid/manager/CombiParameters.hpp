#ifndef SRC_SGPP_COMBIGRID_MANAGER_COMBIPARAMETERS_HPP_
#define SRC_SGPP_COMBIGRID_MANAGER_COMBIPARAMETERS_HPP_

#include <boost/serialization/map.hpp>
#include "sgpp/distributedcombigrid/legacy/CombiLinearBasisFunction.hpp"
#include "sgpp/distributedcombigrid/mpi/MPISystem.hpp"
#include "sgpp/distributedcombigrid/utils/LevelSetUtils.hpp"
#include "sgpp/distributedcombigrid/utils/LevelVector.hpp"
#include "sgpp/distributedcombigrid/utils/Types.hpp"
namespace combigrid {

class CombiParameters {
 public:
  CombiParameters()
      : procsSet_(false) {}

  CombiParameters(DimType dim, LevelVector lmin, LevelVector lmax,
                  std::vector<BoundaryType>& boundary, std::vector<LevelVector>& levels,
                  std::vector<real>& coeffs, std::vector<size_t>& taskIDs,
                  IndexType numberOfCombinations, IndexType numGrids = 1,
                  const std::vector<int> parallelization = {0},
                  LevelVector reduceCombinationDimsLmin = LevelVector(0),
                  LevelVector reduceCombinationDimsLmax = LevelVector(0),
                  bool forwardDecomposition = !isGENE,
                  const std::string& thirdLevelHost = "",
                  unsigned short thirdLevelPort = 0,
                  size_t thirdLevelPG = 0
                  )
      : dim_(dim),
        lmin_(lmin),
        lmax_(lmax),
        boundary_(boundary),
        procsSet_(false),
        forwardDecomposition_(forwardDecomposition),
        numberOfCombinations_(numberOfCombinations),
        numGridsPerTask_(numGrids),
        reduceCombinationDimsLmin_(reduceCombinationDimsLmin),
        reduceCombinationDimsLmax_(reduceCombinationDimsLmax),
        thirdLevelHost_(thirdLevelHost),
        thirdLevelPort_(thirdLevelPort),
        thirdLevelPG_(thirdLevelPG)
  {
    hierarchizationDims_ = std::vector<bool>(dim_, true);
    for (DimType d = 0; d < dim_; ++d) {
      if (boundary_[d] == 1) {
        hierarchicalBases_.push_back(new HierarchicalHatPeriodicBasisFunction());
      } else {
        hierarchicalBases_.push_back(new HierarchicalHatBasisFunction());
      }
    }
    setLevelsCoeffs(taskIDs, levels, coeffs);
    numTasks_ = static_cast<long>(taskIDs.size());
    if (parallelization != std::vector<int>({0})) {
      this->setParallelization(parallelization);
    }
  }

  CombiParameters(DimType dim, LevelVector lmin, LevelVector lmax, std::vector<BoundaryType>& boundary,
                  std::vector<LevelVector>& levels, std::vector<real>& coeffs,
                  std::vector<bool>& hierarchizationDims, std::vector<size_t>& taskIDs,
                  IndexType numberOfCombinations, IndexType numGrids = 1,
                  LevelVector reduceCombinationDimsLmin = LevelVector(0),
                  LevelVector reduceCombinationDimsLmax = LevelVector(0),
                  bool forwardDecomposition = !isGENE, const std::string& thirdLevelHost = "",
                  unsigned short thirdLevelPort = 0, size_t thirdLevelPG = 0)
      : dim_(dim),
        lmin_(lmin),
        lmax_(lmax),
        boundary_(boundary),
        hierarchizationDims_(hierarchizationDims),
        procsSet_(false),
        forwardDecomposition_(forwardDecomposition),
        numberOfCombinations_(numberOfCombinations),
        numGridsPerTask_(numGrids),
        reduceCombinationDimsLmin_(reduceCombinationDimsLmin),
        reduceCombinationDimsLmax_(reduceCombinationDimsLmax),
        thirdLevelHost_(thirdLevelHost),
        thirdLevelPort_(thirdLevelPort),
        thirdLevelPG_(thirdLevelPG) {
    for (DimType d = 0; d < dim_; ++d) {
      hierarchicalBases_.push_back(new HierarchicalHatBasisFunction());
    }
    setLevelsCoeffs(taskIDs, levels, coeffs);
    numTasks_ = taskIDs.size();
  }

  ~CombiParameters() {
    // for (auto& b : hierarchicalBases_) {
    //   if (b!= nullptr) { delete b; }
    //   b = nullptr;
    // }
  }

  inline const LevelVector& getLMin() const { return lmin_; }

  inline const LevelVector& getLMax() const { return lmax_; }

  inline const LevelVector& getLMinReductionVector() const { return reduceCombinationDimsLmin_; }

  inline const LevelVector& getLMaxReductionVector() const { return reduceCombinationDimsLmax_; }

  inline const std::vector<BoundaryType>& getBoundary() const { return boundary_; }

  inline real getCoeff(size_t taskID) const {
    if (coeffs_.find(taskID) == coeffs_.end()) {
      return 0;
    } else {
      return coeffs_.at(taskID);
    }
  }

  inline void getCoeffs(std::vector<size_t>& taskIDs, std::vector<real>& coeffs) const {
    for (const auto& it : coeffs_) {
      taskIDs.push_back(it.first);
      coeffs.push_back(it.second);
    }
  }

  inline std::map<LevelVector, size_t>& getLevelsToIDs() { return levelsToIDs_; }

  inline void setCoeff(size_t taskID, real coeff) {
    assert(coeffs_.find(taskID) != coeffs_.end());
    coeffs_[taskID] = coeff;
    combiDictionary_[levels_[taskID]] = coeff;
  }

  inline void setLevelsCoeffs(std::vector<size_t>& taskIDs, std::vector<LevelVector>& levels,
                              std::vector<real>& coeffs) {
    if (taskIDs.empty() && ENABLE_FT) {
      throw std::runtime_error(
          "CombiParameters::setLevelsCoeffs: taskIDs is empty. Not sure if this should be possible "
          "but this is an error for now so I can see where it happens.");
    }
#ifndef NDEBUG
    assert(taskIDs.size() == coeffs.size() || taskIDs.empty());
    auto sorted = taskIDs;
    std::sort(sorted.begin(), sorted.end());
    assert(std::unique(sorted.begin(), sorted.end()) == sorted.end());
    assert(coeffs.size() == levels.size());
#endif  // NDEBUG

    if (taskIDs.empty()) {
      //not sure what to do then; testing...
    } else {
      for (size_t i = 0; i < taskIDs.size(); ++i) {
        coeffs_[taskIDs[i]] = coeffs[i];
        levels_[taskIDs[i]] = levels[i];
        levelsToIDs_[levels[i]] = taskIDs[i];
        combiDictionary_[levels[i]] = coeffs[i];
      }
    }
  }

  inline const LevelVector& getLevel(size_t taskID) const {
    static LevelVector emptyLevelVector(0);
    if (levels_.find(taskID) == levels_.end()) {
      return emptyLevelVector;
    } else {
<<<<<<< HEAD
    } return levels_.at(taskID);
=======
      return levels_.at(taskID);
    }
>>>>>>> cfe205ea
  }

  inline size_t getID(LevelVector level) { return getLevelsToIDs()[level]; }

  inline void getLevels(std::vector<size_t>& taskIDs, std::vector<LevelVector>& levels) const {
    taskIDs.reserve(levels_.size());
    levels.reserve(levels_.size());
    for (auto it : levels_) {
      taskIDs.push_back(it.first);
      levels.push_back(it.second);
    }
  }

  inline std::map<size_t, LevelVector>& getLevelsDict() { return levels_; }

  inline std::map<LevelVector, real>& getCombiDict() { return combiDictionary_; }

  inline DimType getDim() const { return dim_; }

  inline size_t getNumLevels() const { return levels_.size(); }
  /**
   * this method returns the number of grids a task contains
   * in case we have multiple grids in our simulation
   */
  inline IndexType getNumGrids() const { return numGridsPerTask_; }
  /**
   * this method returns the number of tasks also referred to as component grids (one task might
   * contain multiple grids)
   */
  inline IndexType getNumTasks() const { return numTasks_; }

  inline const std::vector<bool>& getHierarchizationDims() const { return hierarchizationDims_; }

  /**
   * @brief Set the Hierarchical Bases object
   *        set a vector of hierarchicas bases, one for each dimension
   *        (not necessary if using hierarchical hats in all dimensions)
   *        Takes over ownership of the contents of the bases object,
   *        which are assumed to be on the heap
   */
  inline void setHierarchicalBases(std::vector<BasisFunctionBasis*>& bases) {
    assert(bases.size() == dim_);
    // delete old hierarchicalBases_
    for (auto& b : hierarchicalBases_) {
      if (b!= nullptr) { delete b; }
      b = nullptr;
    }
    for (size_t i = 0; i < bases.size(); ++i) {
      if (bases[i] == nullptr) {
        assert(hierarchizationDims_[i] == false);
      }
      hierarchicalBases_[i] =bases[i];
      bases[i] = nullptr;
    }
  }

  /**
   * @brief Get the hierarchical bases, one for each dimension
   *        (assuming all the dfgs are using the same number of dimensions and the same bases)
   *
   * @return std::vector<BasisFunctionBasis*> pointers of the type of basis function
   *          may be nullptr or anything for a non-hierarchization dimension
   */
  inline const std::vector<BasisFunctionBasis*>& getHierarchicalBases() const {
    assert(hierarchicalBases_.size() == dim_);
    return hierarchicalBases_;
  }

  /* get the common parallelization
   * this function can only be used in the uniform mode
   */
  inline const std::vector<int>& getParallelization() const {
    assert(uniformDecomposition && procsSet_);
    return procs_;
  }

  inline const IndexType& getNumberOfCombinations() const { return numberOfCombinations_; }

  inline CommunicatorType getApplicationComm() const {
    assert(uniformDecomposition);
    return theMPISystem()->getLocalComm();
    // assert( uniformDecomposition && applicationCommSet_ );

    // return applicationComm_;
  }

  inline const std::string& getThirdLevelHost() {
    return thirdLevelHost_;
  }

  inline unsigned short getThirdLevelPort() {
    return thirdLevelPort_;
  }

  inline size_t getThirdLevelPG() {
    return thirdLevelPG_;
  }

  inline bool isApplicationCommSet() const {
    return false;
    // return applicationCommSet_;
  }

  inline void setApplicationComm(CommunicatorType comm) {
    assert(uniformDecomposition);
    return;  // outdated
    // make sure it is set only once
    if (applicationCommSet_ == true) return;

    MPI_Comm_dup(comm, &applicationComm_);
    applicationCommSet_ = true;
  }

  /* set the common parallelization
   * this function can only be used in the uniform mode
   */
  inline void setParallelization(const std::vector<int>& p) {
    assert(uniformDecomposition);

    procs_ = p;
    procsSet_ = true;
  }

  inline bool isParallelizationSet() const {
    return procsSet_;
  }

  /**
   * @brief Set the Decomposition
   *
   * @param decomposition a vector of index vectors, specifying for each dimension
   *        the lowest 1d index (on a full grid of level lmax)
   *        that will belong to each cartesian communicator slice
   */
  inline void setDecomposition(const std::vector<IndexVector>& decomposition) {
    decomposition_ = decomposition;
#ifndef NDEBUG
    assert(uniformDecomposition);
    for (DimType d = 0; d < dim_; ++d) {
      assert(decomposition[d][0] == 0);
      auto numPoints = combigrid::getNumDofNodal(lmax_[d], boundary_[d]);
      assert(decomposition[d].back() < numPoints);
      assert(procs_[d] == decomposition[d].size());
    }
#endif // not def NDEBUG
  }

  inline const std::vector<IndexVector>& getDecomposition() const {
    return decomposition_;
  }

  inline bool getForwardDecomposition() const {
    if (isGENE){
      assert(!forwardDecomposition_);
    }
    return forwardDecomposition_;
  }

 private:
  DimType dim_;

  LevelVector lmin_;

  LevelVector lmax_;

  std::vector<BoundaryType> boundary_;

  std::map<size_t, LevelVector> levels_;

  std::map<size_t, real> coeffs_;

  std::map<LevelVector, size_t> levelsToIDs_;

  std::map<LevelVector, real> combiDictionary_;

  std::vector<bool> hierarchizationDims_;

  std::vector<BasisFunctionBasis*> hierarchicalBases_;

  std::vector<int> procs_;

  bool procsSet_;

  CommunicatorType applicationComm_;

  bool applicationCommSet_;

  std::vector<IndexVector> decomposition_;

  bool forwardDecomposition_;

  friend class boost::serialization::access;
  IndexType numberOfCombinations_;  // total number of combinations
  IndexType numGridsPerTask_;       // number of grids per task

  IndexType numTasks_;
  /**
   * This level vector indicates which dimension of lmin should be decreased by how many levels
   * for constructing the distributed sparse grid.
   * (0,0,0,0,0) would be the classical scheme were the sparse grid has the same minimum level as
   * the combi scheme
   * Higher values can decrease the communication volume but decrease the accuracy
   */
  LevelVector reduceCombinationDimsLmin_;
  /**
    * This level vector indicates which dimension of lmax should be decreased by how many levels
    * for constructing the distributed sparse grid.
    * (0,0,0,0,0,0) would be the classical scheme were the sparse grid has the same maximum level as
   * the combi scheme
    * (1,1,1,1,1,1) would be the classical optimization where we do not combine the highest
   * subspaces
    *               as they are only contained on the owning grid
    * Higher values can decrease the communication volume but decrease the accuracy
    * It is ensured that lmax >= lmin
    */
  LevelVector reduceCombinationDimsLmax_;


  std::string thirdLevelHost_;

  unsigned short thirdLevelPort_;

  size_t thirdLevelPG_;

  // serialize
  template <class Archive>
  void serialize(Archive& ar, const unsigned int version);
};

template <class Archive>
void CombiParameters::serialize(Archive& ar, const unsigned int version) {
  ar& dim_;
  ar& lmin_;
  ar& lmax_;
  ar& boundary_;
  ar& levels_;
  ar& coeffs_;
  ar& hierarchizationDims_;
  ar& hierarchicalBases_;
  ar& procs_;
  ar& procsSet_;
  ar& decomposition_;
  ar& forwardDecomposition_;
  ar& numberOfCombinations_;
  ar& numGridsPerTask_;
  ar& numTasks_;
  ar& reduceCombinationDimsLmin_;
  ar& reduceCombinationDimsLmax_;
  ar& thirdLevelHost_;
  ar& thirdLevelPort_;
  ar& thirdLevelPG_;
}


template<typename T>
static void setCombiParametersHierarchicalBasesUniform(CombiParameters& combiParameters) {
  std::vector<BasisFunctionBasis*> bases;
  for (DimType d = 0; d < combiParameters.getDim(); ++d) {
    bases.push_back(new T());
  }
  assert(bases.size() == combiParameters.getDim());
  combiParameters.setHierarchicalBases(bases);
}

inline static void setCombiParametersHierarchicalBasesUniform(CombiParameters& combiParameters,
                                                std::string basisName) {
  if (basisName == "hat") {
    setCombiParametersHierarchicalBasesUniform<HierarchicalHatBasisFunction>(combiParameters);
  } else if (basisName == "fullweighting") {
    setCombiParametersHierarchicalBasesUniform<FullWeightingBasisFunction>(combiParameters);
  } else if (basisName == "fullweighting_periodic") {
    setCombiParametersHierarchicalBasesUniform<FullWeightingPeriodicBasisFunction>(combiParameters);
  } else if (basisName == "biorthogonal") {
    setCombiParametersHierarchicalBasesUniform<BiorthogonalBasisFunction>(combiParameters);
  } else if (basisName == "biorthogonal_periodic") {
    setCombiParametersHierarchicalBasesUniform<BiorthogonalPeriodicBasisFunction>(combiParameters);
  } else {
    throw std::invalid_argument("Hierarchical basis string not known.");
  }
}

inline static std::vector<IndexVector> getStandardDecomposition(LevelVector lref,
                                                                std::vector<int> procsRef) {
  assert(lref.size() == procsRef.size());
  std::vector<IndexVector> decomposition;
  for (DimType d = 0; d < static_cast<DimType>(lref.size()); ++d) {
    IndexVector di;
    if (procsRef[d] == 1) {
      di = {0};
    } else if (procsRef[d] == 2) {
      di = {0, powerOfTwo[lref[d]] / procsRef[d] + 1};
    } else if (procsRef[d] == 3) {
      di = {0, powerOfTwo[lref[d]] / procsRef[d] + 1, 2 * powerOfTwo[lref[d]] / procsRef[d] + 1};
    } else if (procsRef[d] == 4) {
      di = {0, powerOfTwo[lref[d]] / procsRef[d] + 1, 2 * powerOfTwo[lref[d]] / procsRef[d] + 1,
            3 * powerOfTwo[lref[d]] / procsRef[d] + 1};
    } else {
      throw std::runtime_error("please implement a test decomposition matching procs and lref");
    }
    decomposition.push_back(di);
  }
  return decomposition;
}

}  // namespace combigrid

#endif /* SRC_SGPP_COMBIGRID_MANAGER_COMBIPARAMETERS_HPP_ */<|MERGE_RESOLUTION|>--- conflicted
+++ resolved
@@ -156,12 +156,8 @@
     if (levels_.find(taskID) == levels_.end()) {
       return emptyLevelVector;
     } else {
-<<<<<<< HEAD
-    } return levels_.at(taskID);
-=======
       return levels_.at(taskID);
     }
->>>>>>> cfe205ea
   }
 
   inline size_t getID(LevelVector level) { return getLevelsToIDs()[level]; }
