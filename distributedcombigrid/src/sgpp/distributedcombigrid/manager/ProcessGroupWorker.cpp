--- conflicted
+++ resolved
@@ -432,12 +432,7 @@
   }
   assert(combiParametersSet_);
   // we assume here that every task has the same number of grids, e.g. species in GENE
-<<<<<<< HEAD
-  int numGrids = combiParameters_.getNumGrids();
-  std::cout << " Number of grids:"<< numGrids << std::endl;
-=======
   int numGrids = static_cast<int>(combiParameters_.getNumGrids());
->>>>>>> c04e18f5
   DimType dim = combiParameters_.getDim();
   LevelVector lmin = combiParameters_.getLMin();
   LevelVector lmax = combiParameters_.getLMax();
