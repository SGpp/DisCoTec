/* ProcessGroupWorker.cpp
 *
 *  Created on: Jun 24, 2014
 *      Author: heenemo
 */

#include "sgpp/distributedcombigrid/manager/ProcessGroupWorker.hpp"

#include "boost/lexical_cast.hpp"

#include "sgpp/distributedcombigrid/combicom/CombiCom.hpp"
#include "sgpp/distributedcombigrid/fullgrid/FullGrid.hpp"
#include "sgpp/distributedcombigrid/hierarchization/DistributedHierarchization.hpp"
#include "sgpp/distributedcombigrid/loadmodel/LearningLoadModel.hpp"
#include "sgpp/distributedcombigrid/manager/CombiParameters.hpp"
#include "sgpp/distributedcombigrid/manager/ProcessGroupSignals.hpp"
#include "sgpp/distributedcombigrid/mpi/MPISystem.hpp"
#include "sgpp/distributedcombigrid/mpi/MPIUtils.hpp"
#include "sgpp/distributedcombigrid/sparsegrid/DistributedSparseGrid.hpp"
#include "sgpp/distributedcombigrid/sparsegrid/DistributedSparseGridUniform.hpp"

#include <algorithm>
#include <iostream>
#include <string>
#include "sgpp/distributedcombigrid/mpi_fault_simulator/MPI-FT.h"

namespace combigrid {

ProcessGroupWorker::ProcessGroupWorker()
    : currentTask_(NULL),
      status_(PROCESS_GROUP_WAIT),
      // combinedFG_(NULL),
      combinedUniDSGVector_(0),
      combiParameters_(),
      combiParametersSet_(false),
      currentCombi_(0) {
  t_fault_ = -1;
  startTimeIteration_ = (std::chrono::high_resolution_clock::now());
  MASTER_EXCLUSIVE_SECTION {
    std::string fname = "out/all-betas-" + std::to_string(theMPISystem()->getGlobalRank()) + ".txt";
    // betasFile_ = std::ofstream( fname, std::ofstream::out );
  }
}

ProcessGroupWorker::~ProcessGroupWorker() {
  // delete combinedFG_; 
}

// Do useful things with the info about how long a task took.
// this gets called whenever a task was run, i.e., signals RUN_FIRST(once), RUN_NEXT(possibly
// multiple times), RECOMPUTE(possibly multiple times), and in ready(possibly multiple times)
void ProcessGroupWorker::processDuration(const Task& t, const Stats::Event e, size_t numProcs) {
  MASTER_EXCLUSIVE_SECTION {
<<<<<<< HEAD
    DurationType type = DurationType();
    durationInformation info = {t.getID(), Stats::getEventDuration(e), static_cast<uint>(numProcs)};
    // MPI_Request request;
    // send durationInfo to manager
    // std::cout << "sending duration" << std::endl;
    MPI_Send(&info, 1, type.get(), theMPISystem()->getManagerRank(),
             durationTag,  // TODO see if we can send asynchronously
             theMPISystem()->getGlobalComm());
    // std::cout << "sent duration" << std::endl;
=======
    // durationInformation info(e, t, numProcs);
    durationInformation info = {t.getID(), Stats::getEventDurationInUsec(e), t.getCurrentTime(), t.getCurrentTimestep(), theMPISystem()->getWorldRank(), numProcs};
    MPIUtils::sendClass(&info, theMPISystem()->getManagerRank(), theMPISystem()->getGlobalComm());
>>>>>>> 7852a93b
  }
}

SignalType ProcessGroupWorker::wait() {
  if (status_ == PROCESS_GROUP_FAIL) {  // in this case worker got reused
    status_ = PROCESS_GROUP_WAIT;
  }
  if (status_ != PROCESS_GROUP_WAIT) {
#ifdef DEBUG_OUTPUT
    int myRank = theMPISystem()->getWorldRank();
    std::cout << "status is " << status_ << "of rank " << myRank << "\n";
    std::cout << "executing next task\n";
#endif
    return RUN_NEXT;
  }
  SignalType signal = -1;

  MASTER_EXCLUSIVE_SECTION {
    // receive signal from manager
    MPI_Recv(&signal, 1, MPI_INT, theMPISystem()->getManagerRank(), signalTag,
             theMPISystem()->getGlobalComm(), MPI_STATUS_IGNORE);
  }
  // distribute signal to other processes of pgroup
  MPI_Bcast(&signal, 1, MPI_INT, theMPISystem()->getMasterRank(), theMPISystem()->getLocalComm());
#ifdef DEBUG_OUTPUT
  std::cout << theMPISystem()->getWorldRank() << " waits for signal " << signal << " \n";
#endif
  // process signal
  switch (signal) {
    case RUN_FIRST: {
      initializeTaskAndFaults();

      // execute task
      Stats::startEvent("worker run first");
      currentTask_->run(theMPISystem()->getLocalComm());
      Stats::Event e = Stats::stopEvent("worker run first");
      // std::cout << "from runfirst ";
      processDuration(*currentTask_, e, getCommSize(theMPISystem()->getLocalComm()));
    } break;
    case RUN_NEXT: {
      assert(tasks_.size() > 0);
      // reset finished status of all tasks
      if (tasks_.size() != 0) {
        for (size_t i = 0; i < tasks_.size(); ++i) tasks_[i]->setFinished(false);

        status_ = PROCESS_GROUP_BUSY;

        // set currentTask
        currentTask_ = tasks_[0];

        // run first task
        // if isGENE, this is done in GENE's worker_routines.cpp
        if (!isGENE) {
          Stats::startEvent("worker run");
        }

        Stats::Event e = Stats::Event();
        currentTask_->run(theMPISystem()->getLocalComm());
        e.end = std::chrono::high_resolution_clock::now();
        // std::cout << "from runnext ";
        processDuration(*currentTask_, e, getCommSize(theMPISystem()->getLocalComm()));

        if (!isGENE) {
          Stats::stopEvent("worker run");
        }
      } else {
        std::cout << "Possible error: No tasks! \n";
      }

    } break;
    case ADD_TASK: {  // add a new task to the process group
      // initalize task and set values to zero
      // the task will get the proper initial solution during the next combine
      initializeTaskAndFaults();

      currentTask_->setZero();

      currentTask_->setFinished(true);

      currentTask_->changeDir(theMPISystem()->getLocalComm());
    } break;
    case RESET_TASKS: {  // deleta all tasks (used in process recovery)
      std::cout << "resetting tasks" << std::endl;

      // freeing tasks
      for (auto tmp : tasks_) delete (tmp);

      tasks_.clear();
      status_ = PROCESS_GROUP_BUSY;

    } break;
    case EVAL: {
      // receive x

      // loop over all tasks
      // t.eval(x)
    } break;
    case EXIT: {
      if (isGENE) {
        chdir("../ginstance");
      }

    } break;
    case COMBINE_LOCAL_AND_GLOBAL: {
    Stats::startEvent("combineLocalAndGlobal");
    combineLocalAndGlobal();
    Stats::stopEvent("combineLocalAndGlobal");

    } break;
    case WAIT_FOR_UPDATE: {
    Stats::startEvent("waitForUpdate");
    updateSubspacesAndIntegrate();
    currentCombi_++;
    Stats::stopEvent("waitForUpdate");

    } break;
    case RECV_COMMON_SS_FROM_MANAGER_AND_INTEGRATE: {
    Stats::startEvent("recvCommonSubspacesFromManagerAndDistribute");
    std::cout << "Worker performs recvCommonSubspacesFromManagerAndDistribute" << std::endl;
    recvCommonSubspacesFromManagerAndDistribute();
    currentCombi_++;
    Stats::stopEvent("recvCommonSubspacesFromManagerAndDistribute");

    } break;
    case ADD_COMMON_SS_FROM_MANAGER_AND_INTEGRATE: {
    Stats::startEvent("addCommonSubspacesFromManagerAndDistribute");
    std::cout << "Worker performs addCommonSubspacesFromManagerAndDistribute" << std::endl;
    addCommonSubspacesFromManagerAndDistribute();
    currentCombi_++;
    Stats::stopEvent("addCommonSubspacesFromManagerAndDistribute");

    } break;
    case SEND_COMMON_SS_TO_MANAGER: {
    Stats::startEvent("sendDSGUniformToManager");
    std::cout << "Worker performs sendDSGUniformToManager" << std::endl;
    sendCommonSubspacesToManager();
    Stats::stopEvent("sendDSGUniformToManager");

    } break;
    case SYNC_TASKS: {
      MASTER_EXCLUSIVE_SECTION {
        for (size_t i = 0; i < tasks_.size(); ++i) {
          Task::send(&tasks_[i], theMPISystem()->getManagerRank(), theMPISystem()->getGlobalComm());
        }
      }
    } break;
    case COMBINE: {  // start combination

      Stats::startEvent("combine");
      combineUniform();
      currentCombi_++;
      Stats::stopEvent("combine");

    } break;
    case GRID_EVAL: {  // not supported anymore

      Stats::startEvent("eval");
      gridEval();
      Stats::stopEvent("eval");

      return signal;

    } break;
    case COMBINE_FG: {
      combineFG();

    } break;
    case UPDATE_COMBI_PARAMETERS: {  // update combiparameters (e.g. in case of faults -> FTCT)

      updateCombiParameters();

    } break;
    case RECOMPUTE: {  // recompute the received task (immediately computes tasks ->
                       // difference to ADD_TASK)
      initializeTaskAndFaults();
      currentTask_->setZero();

      // fill task with combisolution
      if (!isGENE) {
        setCombinedSolutionUniform(currentTask_);
      }
      // execute task
      Stats::Event e = Stats::Event();
      currentTask_->run(theMPISystem()->getLocalComm());
      e.end = std::chrono::high_resolution_clock::now();
      // std::cout << "from recompute ";
      processDuration(*currentTask_, e, getCommSize(theMPISystem()->getLocalComm()));

    } break;
    case RECOVER_COMM: {  // start recovery in case of faults
      theMPISystem()->recoverCommunicators(true);
      return signal;
    } break;
    case PARALLEL_EVAL: {  // output final grid

      Stats::startEvent("parallel eval");
      parallelEval();
      Stats::stopEvent("parallel eval");
    } break;
    default: { assert(false && "signal not implemented"); }
  }
  if (isGENE) {
    // special solution for GENE
    // todo: find better solution and remove this
    if ((signal == RUN_FIRST || signal == RUN_NEXT || signal == RECOMPUTE) &&
        !currentTask_->isFinished() && omitReadySignal)
      return signal;
  }
  // in the general case: send ready signal.
  // if(!omitReadySignal)
  ready();
  if (isGENE) {
    if (signal == ADD_TASK) {  // ready resets currentTask but needs to be set for GENE
      currentTask_ = tasks_.back();
    }
  }
  return signal;
}

void ProcessGroupWorker::decideToKill() {
  // decide if processor was killed during this iteration
  currentTask_->decideToKill();
}

void ProcessGroupWorker::ready() {
  if (ENABLE_FT) {
    // with this barrier the local root but also each other process can detect
    // whether a process in the group has failed
    int globalRank;
    MPI_Comm_rank(MPI_COMM_WORLD, &globalRank);
    // std::cout << "rank " << globalRank << " is ready \n";
    int err = simft::Sim_FT_MPI_Barrier(theMPISystem()->getLocalCommFT());

    if (err == MPI_ERR_PROC_FAILED) {
      status_ = PROCESS_GROUP_FAIL;

      std::cout << "rank " << globalRank << " fault detected" << std::endl;
    }
  }
  if (status_ != PROCESS_GROUP_FAIL) {
    // check if there are unfinished tasks
    // all the tasks that are not the first in their process group will be run in this loop
    for (size_t i = 0; i < tasks_.size(); ++i) {
      if (!tasks_[i]->isFinished()) {
        status_ = PROCESS_GROUP_BUSY;

        // set currentTask
        currentTask_ = tasks_[i];
        Stats::startEvent("worker run");
        currentTask_->run(theMPISystem()->getLocalComm());
        Stats::Event e = Stats::stopEvent("worker run");

        // std::cout << "from ready ";
        processDuration(*currentTask_, e, getCommSize(theMPISystem()->getLocalComm()));
        if (ENABLE_FT) {
          // with this barrier the local root but also each other process can detect
          // whether a process in the group has failed
          int err = simft::Sim_FT_MPI_Barrier(theMPISystem()->getLocalCommFT());

          if (err == MPI_ERR_PROC_FAILED) {
            status_ = PROCESS_GROUP_FAIL;
            break;
          }
        }
        // merge problem?
        // todo: gene specific voodoo
        if (isGENE && !currentTask_->isFinished()) {
          return;
        }
      }
    }

    // all tasks finished -> group waiting
    if (status_ != PROCESS_GROUP_FAIL) {
      status_ = PROCESS_GROUP_WAIT;
    }
  }

  // send ready status to manager
  MASTER_EXCLUSIVE_SECTION {
    StatusType status = status_;

    if (ENABLE_FT) {
      simft::Sim_FT_MPI_Send(&status, 1, MPI_INT, theMPISystem()->getManagerRank(), statusTag,
                             theMPISystem()->getGlobalCommFT());
    } else {
      MPI_Send(&status, 1, MPI_INT, theMPISystem()->getManagerRank(), statusTag,
               theMPISystem()->getGlobalComm());
    }
  }

  // reset current task
  currentTask_ = NULL;

  // if failed proc in this group detected the alive procs go into recovery state
  if (ENABLE_FT) {
    if (status_ == PROCESS_GROUP_FAIL) {
      theMPISystem()->recoverCommunicators(false);
      status_ = PROCESS_GROUP_WAIT;
    }
  }
}
/* not supported anymore
void ProcessGroupWorker::combine() {
  assert( false && "not properly implemented" );

  // early exit if no tasks available
  // todo: doesnt work, each pgrouproot must call reduce function
  assert(tasks_.size() > 0);

  assert( combiParametersSet_ );
  DimType dim = combiParameters_.getDim();
  const LevelVector& lmin = combiParameters_.getLMin();
  const LevelVector& lmax = combiParameters_.getLMax();
  const std::vector<bool>& boundary = combiParameters_.getBoundary();

  // erzeug dsg
  DistributedSparseGrid<CombiDataType> dsg(dim, lmax, lmin, boundary,
theMPISystem()->getLocalComm());

  for (Task* t : tasks_) {
    DistributedFullGrid<CombiDataType>& dfg = t->getDistributedFullGrid();

    // hierarchize dfg
    DistributedHierarchization::hierarchize<CombiDataType>(dfg);

    // lokales reduce auf sg ->
    //CombiCom::distributedLocalReduce<CombiDataType>( dfg, dsg, combiParameters_.getCoeff(
t->getID() ) );
  }

  // globales reduce
  CombiCom::distributedGlobalReduce(dsg);

  for (Task* t : tasks_) {
    // get handle to dfg
    DistributedFullGrid<CombiDataType>& dfg = t->getDistributedFullGrid();

    // lokales scatter von dsg auf dfg
    //CombiCom::distributedLocalScatter<CombiDataType>( dfg, dsg );

    // dehierarchize dfg
    DistributedHierarchization::dehierarchize<CombiDataType>(dfg);
  }
} */

/**
 * This method reduces the lmax and lmin vectors of the sparse grid according to the reduction
 * specifications in ctparam. It is taken care of that lmin does not fall below 1 and lmax >= lmin.
 * We do not reduce the levels in the last combination as we do not want to loose any information
 * for the final checkpoint.
 */
void reduceSparseGridCoefficients(LevelVector& lmax, LevelVector& lmin,
                                  IndexType totalNumberOfCombis, IndexType currentCombi,
                                  LevelVector reduceLmin, LevelVector reduceLmax) {
  // checking for valid combi step
  assert(currentCombi < totalNumberOfCombis && currentCombi >= 0);

  if (currentCombi < totalNumberOfCombis - 1) {  // do not reduce in last iteration
    for (size_t i = 0; i < reduceLmin.size(); ++i) {
      assert(reduceLmax[i] >= 0 && reduceLmin[i] >= 0);  // check for valid reduce values
      if (lmin[i] > 1) {
        lmin[i] = std::max((IndexType)1, lmin[i] - reduceLmin[i]);
      }
    }
    for (size_t i = 0; i < reduceLmax.size(); ++i) {
      lmax[i] = std::max(lmin[i], lmax[i] - reduceLmax[i]);
    }
  }
}

void ProcessGroupWorker::initCombinedUniDSGVector() {
  if (tasks_.size() == 0) {
    std::cout << "Possible error: task size is 0! \n";
  }
  assert(combiParametersSet_);
  // we assume here that every task has the same number of grids, e.g. species in GENE
  int numGrids = combiParameters_.getNumGrids();

  DimType dim = combiParameters_.getDim();
  LevelVector lmin = combiParameters_.getLMin();
  LevelVector lmax = combiParameters_.getLMax();
  const std::vector<bool>& boundary = combiParameters_.getBoundary();

  // the dsg can be smaller than lmax because the highest subspaces do not have
  // to be exchanged
  // todo: use a flag to switch on/off optimized combination

  reduceSparseGridCoefficients(lmax, lmin, combiParameters_.getNumberOfCombinations(),
                               currentCombi_, combiParameters_.getLMinReductionVector(),
                               combiParameters_.getLMaxReductionVector());

#ifdef DEBUG_OUTPUT
  MASTER_EXCLUSIVE_SECTION {
    std::cout << "lmin: " << lmin << std::endl;
    std::cout << "lmax: " << lmax << std::endl;
  }
#endif

  // delete old dsgs
  combinedUniDSGVector_.clear();
  // create dsgs
  combinedUniDSGVector_.resize(numGrids);
  for (auto& uniDSG : combinedUniDSGVector_) {
    uniDSG = std::unique_ptr<DistributedSparseGridUniform<CombiDataType>>(
        new DistributedSparseGridUniform<CombiDataType>(dim, lmax, lmin, boundary,
                                                        theMPISystem()->getLocalComm()));
  }
  // todo: move to init function to avoid reregistering
  // register dsgs in all dfgs
  for (Task* t : tasks_) {
    for (int g = 0; g < numGrids; g++) {
      DistributedFullGrid<CombiDataType>& dfg = t->getDistributedFullGrid(g);

      dfg.registerUniformSG(*(combinedUniDSGVector_[g]));
    }
  }
}

void ProcessGroupWorker::hierarchizeFullGrids() {
  int numGrids = combiParameters_.getNumGrids();
  for (Task* t : tasks_) {
    for (int g = 0; g < numGrids; g++) {
      DistributedFullGrid<CombiDataType>& dfg = t->getDistributedFullGrid(g);

      // hierarchize dfg
      DistributedHierarchization::hierarchize<CombiDataType>(
          dfg, combiParameters_.getHierarchizationDims());
    }
  }
}

void ProcessGroupWorker::addFullGridsToUniformSG() {
  int numGrids = combiParameters_.getNumGrids();
  for (Task* t : tasks_) {
    for (int g = 0; g < numGrids; g++) {
      DistributedFullGrid<CombiDataType>& dfg = t->getDistributedFullGrid(g);

      // lokales reduce auf sg ->
      dfg.addToUniformSG(*combinedUniDSGVector_[g], combiParameters_.getCoeff(t->getID()));
#ifdef DEBUG_OUTPUT
      std::cout << "Combination: added task " << t->getID() << " with coefficient "
                << combiParameters_.getCoeff(t->getID()) << "\n";
#endif
    }
  }
}

  // extract dfg and dehierarchize
void ProcessGroupWorker::extractFullGridsFromUniformSG() {
  int numGrids = combiParameters_.getNumGrids();
  for (Task* t : tasks_) {
    for (int g = 0; g < numGrids; g++) {
      // get handle to dfg
      DistributedFullGrid<CombiDataType>& dfg = t->getDistributedFullGrid(g);

      // extract dfg vom dsg
      dfg.extractFromUniformSG(*combinedUniDSGVector_[g]);
    }
  }
}

void ProcessGroupWorker::dehierarchizeFullGrids() {
  int numGrids = combiParameters_.getNumGrids();
  for (Task* t : tasks_) {
    for (int g = 0; g < numGrids; g++) {
      // get handle to dfg
      DistributedFullGrid<CombiDataType>& dfg = t->getDistributedFullGrid(g);

      // dehierarchize dfg
      DistributedHierarchization::dehierarchize<CombiDataType>(
          dfg, combiParameters_.getHierarchizationDims());
    }
  }
}

void ProcessGroupWorker::reduceUniformSG() {
  // we assume here that every task has the same number of grids, e.g. species in GENE
  int numGrids = combiParameters_.getNumGrids();

  for (int g = 0; g < numGrids; g++) {
    CombiCom::distributedGlobalReduce(*combinedUniDSGVector_[g]);
  }
}

void ProcessGroupWorker::combineUniform() {
#ifdef DEBUG_OUTPUT

  MASTER_EXCLUSIVE_SECTION { std::cout << "start combining \n"; }
#endif
  Stats::startEvent("combine init");
  initCombinedUniDSGVector();
  Stats::stopEvent("combine init");

  Stats::startEvent("combine hierarchize");
  hierarchizeFullGrids();
  addFullGridsToUniformSG();
  Stats::stopEvent("combine hierarchize");

  Stats::startEvent("combine global reduce");
  reduceUniformSG();
  Stats::stopEvent("combine global reduce");

  Stats::startEvent("combine dehierarchize");
  extractFullGridsFromUniformSG();
  dehierarchizeFullGrids();
  Stats::stopEvent("combine dehierarchize");

  // test changes
  /*for(int i=0; i<afterCombi.size(); i++){
    if(std::abs(beforeCombi[i] - afterCombi[i])/std::abs(beforeCombi[i]) > 0.0001)
      std::cout << std::abs(beforeCombi[i] - afterCombi[i])/std::abs(beforeCombi[i]) << " ";
  }*/
  /* std::cout << "before \n";
   for(int i=0; i<4;i++){

     int rank = theMPISystem()->getLocalRank();
     if(rank == i){
       std::cout << "\n" << i << "\n";

       for(int i=0; i<beforeCombi.size(); i++){
         std::cout << beforeCombi[i] << " \n ";

       }
     }
     MPI_Barrier(theMPISystem()->getLocalComm());
   }
   std::cout << "\n";
   std::cout << "after \n";
   for(int i=0; i<4;i++){
     int rank = theMPISystem()->getLocalRank();
     if(rank == i){
       std::cout << "\n" << i << "\n";

       for(int i=0; i<afterCombi.size(); i++){
         std::cout << afterCombi[i] << " \n ";

       }
     }
     MPI_Barrier(theMPISystem()->getLocalComm());
   }
   std::cout << "\n";

   std::cout << "\n";
   */
}

void ProcessGroupWorker::combineLocalAndGlobal() {
#ifdef DEBUG_OUTPUT

  MASTER_EXCLUSIVE_SECTION { std::cout << "start combining \n"; }
#endif
  Stats::startEvent("combine init");
  initCombinedUniDSGVector();
  Stats::stopEvent("combine init");

  Stats::startEvent("combine hierarchize");
  hierarchizeFullGrids();
  addFullGridsToUniformSG();
  Stats::stopEvent("combine hierarchize");

  Stats::startEvent("combine global reduce");
  reduceUniformSG();
  Stats::stopEvent("combine global reduce");
}


void ProcessGroupWorker::updateSubspacesAndIntegrate() {
  int numGrids = combiParameters_.getNumGrids();
  const std::vector<LevelVector>& commonSubspaces = combiParameters_.getThirdLevelCommonSubspaces();
  RankType thirdLevelPG = combiParameters_.getThirdLevelPG();

  // receive update from global comm
  Stats::startEvent("broadcasting reduced grids");
  broadcastCommonSS();
  Stats::stopEvent("broadcasting reduced grids");

  // integrate combined solution
  Stats::startEvent("integrating combined solution");
  extractFullGridsFromUniformSG();
  dehierarchizeFullGrids();
  Stats::stopEvent("integrating combined solution");
}

void ProcessGroupWorker::parallelEval() {
  if(uniformDecomposition)
    parallelEvalUniform();
  else
    assert(false && "not yet implemented");
}

void ProcessGroupWorker::parallelEvalUniform() {
  assert(uniformDecomposition);

  assert(combiParametersSet_);
  int numGrids = combiParameters_
                     .getNumGrids();  // we assume here that every task has the same number of grids

  const int dim = static_cast<int>(combiParameters_.getDim());

  // combine must have been called before this function
  assert(combinedUniDSGVector_.size() != 0 && "you must combine before you can eval");

  // receive leval and broadcast to group members
  std::vector<int> tmp(dim);
  MASTER_EXCLUSIVE_SECTION {
    MPI_Recv(&tmp[0], dim, MPI_INT, theMPISystem()->getManagerRank(), 0,
             theMPISystem()->getGlobalComm(), MPI_STATUS_IGNORE);
  }

  MPI_Bcast(&tmp[0], dim, MPI_INT, theMPISystem()->getMasterRank(), theMPISystem()->getLocalComm());
  LevelVector leval(tmp.begin(), tmp.end());

  // receive filename and broadcast to group members
  std::string filename;
  MASTER_EXCLUSIVE_SECTION {
    MPIUtils::receiveClass(&filename, theMPISystem()->getManagerRank(),
                           theMPISystem()->getGlobalComm());
  }

  MPIUtils::broadcastClass(&filename, theMPISystem()->getMasterRank(),
                           theMPISystem()->getLocalComm());

  for (int g = 0; g < numGrids; g++) {  // loop over all grids and plot them
    // create dfg
    bool forwardDecomposition = !isGENE;
    DistributedFullGrid<CombiDataType> dfg(
        dim, leval, theMPISystem()->getLocalComm(), combiParameters_.getBoundary(),
        combiParameters_.getParallelization(), forwardDecomposition);

    // register dsg
    dfg.registerUniformSG(*combinedUniDSGVector_[g]);

    // fill dfg with hierarchical coefficients from distributed sparse grid
    dfg.extractFromUniformSG(*combinedUniDSGVector_[g]);

    // dehierarchize dfg
    DistributedHierarchization::dehierarchize<CombiDataType>(
        dfg, combiParameters_.getHierarchizationDims());
    std::string fn = filename;
    fn = fn + std::to_string(g);
    // save dfg to file with MPI-IO
    dfg.writePlotFile(fn.c_str());
  }
}

void ProcessGroupWorker::gridEval() {  // not supported anymore
  /* error if no tasks available
   * todo: however, this is not a real problem, we could can create an empty
   * grid an contribute to the reduce operation. at the moment even the dim
   * parameter is stored in the tasks, so if no task available we have no access
   * to this parameter.
   */
  assert(tasks_.size() > 0);

  assert(combiParametersSet_);
  const DimType dim = combiParameters_.getDim();

  LevelVector leval(dim);

  // receive leval
  MASTER_EXCLUSIVE_SECTION {
    // receive size of levelvector = dimensionality
    MPI_Status status;
    int bsize;
    MPI_Probe(theMPISystem()->getManagerRank(), 0, theMPISystem()->getGlobalComm(), &status);
    MPI_Get_count(&status, MPI_INT, &bsize);

    assert(bsize == static_cast<int>(dim));

    std::vector<int> tmp(dim);
    MPI_Recv(&tmp[0], bsize, MPI_INT, theMPISystem()->getManagerRank(), 0,
             theMPISystem()->getGlobalComm(), MPI_STATUS_IGNORE);
    leval = LevelVector(tmp.begin(), tmp.end());
  }

  assert(combiParametersSet_);
  const std::vector<bool>& boundary = combiParameters_.getBoundary();
  FullGrid<CombiDataType> fg_red(dim, leval, boundary);

  // create the empty grid on only on localroot
  MASTER_EXCLUSIVE_SECTION { fg_red.createFullGrid(); }

  // collect fg on pgrouproot and reduce
  for (size_t i = 0; i < tasks_.size(); ++i) {
    Task* t = tasks_[i];

    FullGrid<CombiDataType> fg(t->getDim(), t->getLevelVector(), boundary);

    MASTER_EXCLUSIVE_SECTION { fg.createFullGrid(); }

    t->getFullGrid(fg, theMPISystem()->getMasterRank(), theMPISystem()->getLocalComm());

    MASTER_EXCLUSIVE_SECTION { fg_red.add(fg, combiParameters_.getCoeff(t->getID())); }
  }
  // global reduce of f_red
  MASTER_EXCLUSIVE_SECTION {
    CombiCom::FGReduce(fg_red, theMPISystem()->getManagerRank(), theMPISystem()->getGlobalComm());
  }
}

void ProcessGroupWorker::initializeTaskAndFaults(bool mayAlreadyExist /*=true*/) {
  Task* t;

  // local root receives task
  MASTER_EXCLUSIVE_SECTION {
    Task::receive(&t, theMPISystem()->getManagerRank(), theMPISystem()->getGlobalComm());
  }

  // broadcast task to other process of pgroup
  Task::broadcast(&t, theMPISystem()->getMasterRank(), theMPISystem()->getLocalComm());

  if (!mayAlreadyExist) {
    // check if task already exists on this group
    for (auto tmp : tasks_) assert(tmp->getID() != t->getID());
  }

  MPI_Barrier(theMPISystem()->getLocalComm());

  // add task to task storage
  tasks_.push_back(t);

  status_ = PROCESS_GROUP_BUSY;

  // set currentTask
  currentTask_ = tasks_.back();

  // initalize task
  Stats::startEvent("task init in worker");
  currentTask_->init(theMPISystem()->getLocalComm());
  t_fault_ = currentTask_->initFaults(t_fault_, startTimeIteration_);
  Stats::stopEvent("task init in worker");
}

// todo: this is just a temporary function which will drop out some day
// also this function requires a modified fgreduce method which uses allreduce
// instead reduce in manger
void ProcessGroupWorker::combineFG() {
  // gridEval();

  // TODO: Sync back to fullgrids
}

void ProcessGroupWorker::updateCombiParameters() {
  CombiParameters tmp;

  // local root receives task
  MASTER_EXCLUSIVE_SECTION {
    MPIUtils::receiveClass(&tmp, theMPISystem()->getManagerRank(), theMPISystem()->getGlobalComm());
<<<<<<< HEAD
    // std::cout << "master received combiparameters \n";
=======
    //std::cout << "master received combiparameters \n";
>>>>>>> 7852a93b
  }

  // broadcast task to other process of pgroup
  MPIUtils::broadcastClass(&tmp, theMPISystem()->getMasterRank(), theMPISystem()->getLocalComm());
<<<<<<< HEAD
  // std::cout << "worker received combiparameters \n";
  if (combiParameters_.isApplicationCommSet()) {
    CommunicatorType free = combiParameters_.getApplicationComm();
    if (free != NULL && free != MPI_COMM_NULL) {
      MPI_Comm_free(&free);
    }
  }
=======
  //std::cout << "worker received combiparameters \n";
>>>>>>> 7852a93b
  combiParameters_ = tmp;

  combiParametersSet_ = true;
}

void ProcessGroupWorker::setCombinedSolutionUniform(Task* t) {
  assert(combinedUniDSGVector_.size() != 0);
  assert(combiParametersSet_);

  int numGrids = combiParameters_
                     .getNumGrids();  // we assume here that every task has the same number of grids

  for (int g = 0; g < numGrids; g++) {
    assert(combinedUniDSGVector_[g] != NULL);

    // get handle to dfg
    DistributedFullGrid<CombiDataType>& dfg = t->getDistributedFullGrid(g);

    // extract dfg vom dsg
    dfg.extractFromUniformSG(*combinedUniDSGVector_[g]);

    // dehierarchize dfg
    DistributedHierarchization::dehierarchize<CombiDataType>(
        dfg, combiParameters_.getHierarchizationDims());
  }
}

/**
 *
 */
void ProcessGroupWorker::sendCommonSubspacesToManager() {
  assert(combinedUniDSGVector_.size() != 0);
  assert(combiParametersSet_);

  assert(theMPISystem()->getThirdLevelComms().size() == 1 && "init thirdLevel communicator failed");
  const CommunicatorType& comm = theMPISystem()->getThirdLevelComms()[0];
  const RankType& manager = theMPISystem()->getThirdLevelManagerRank();

  // we assume here that every task has the same number of grids
  size_t numGrids = static_cast<size_t>(combiParameters_.getNumGrids());
  const std::vector<LevelVector>& commonSubpaces = combiParameters_.getThirdLevelCommonSubspaces();

  // send subspaces
  Stats::startEvent("send dsgu to manager");
  for (size_t g = 0; g < numGrids; g++) {
    assert(combinedUniDSGVector_[g] != NULL);
    sendSubspaces(combinedUniDSGVector_[g].get(), commonSubpaces, manager, comm);
  }
  Stats::stopEvent("send dsgu to manager");
}

/**
 *
 */
void ProcessGroupWorker::recvCommonSubspacesFromManagerAndDistribute() {
  assert(combinedUniDSGVector_.size() != 0);
  assert(combiParametersSet_);

  assert(theMPISystem()->getThirdLevelComms().size() == 1 && "init thirdLevel communicator failed");
  const CommunicatorType& managerComm = theMPISystem()->getThirdLevelComms()[0];
  const RankType& manager = theMPISystem()->getThirdLevelManagerRank();

  const CommunicatorType& globalReduceComm = theMPISystem()->getGlobalReduceComm();
  const RankType& bcastRoot = static_cast<RankType>(combiParameters_.getThirdLevelPG()); // should match rank in globalReduceComm

  // we assume here that every task has the same number of grids
  size_t numGrids = static_cast<size_t>(combiParameters_.getNumGrids());
  const std::vector<LevelVector>& commonSubpaces = combiParameters_.getThirdLevelCommonSubspaces();

  // recv and distribute updated ss to workers with same localRank in other pgs
  Stats::startEvent("receive dsgu from manager");
  for (size_t g = 0; g < numGrids; g++) {
    assert(combinedUniDSGVector_[g] != NULL);
    recvAndBcastSubspaces(combinedUniDSGVector_[g].get(), commonSubpaces, manager, managerComm, bcastRoot, globalReduceComm);
  }
  Stats::stopEvent("receive dsgu from manager");
  std::cout << "Finished recvCommonSubspacesFromManagerAndDistribute" << std::endl;
}


/**
 *
 */
void ProcessGroupWorker::addCommonSubspacesFromManagerAndDistribute() {
  assert(combinedUniDSGVector_.size() != 0);
  assert(combiParametersSet_);

  assert(theMPISystem()->getThirdLevelComms().size() == 1 && "init thirdLevel communicator failed");
  const CommunicatorType& managerComm = theMPISystem()->getThirdLevelComms()[0];
  const RankType& manager = theMPISystem()->getThirdLevelManagerRank();

  const CommunicatorType& globalReduceComm = theMPISystem()->getGlobalReduceComm();
  const RankType& bcastRoot = static_cast<RankType>(combiParameters_.getThirdLevelPG()); // should match rank in globalReduceComm

  // we assume here that every task has the same number of grids
  size_t numGrids = static_cast<size_t>(combiParameters_.getNumGrids());
  const std::vector<LevelVector>& commonSubpaces = combiParameters_.getThirdLevelCommonSubspaces();

  // recv, add and distribute updated ss to workers with same localRank in other pgs
  Stats::startEvent("add dsgu from manager");
  for (size_t g = 0; g < numGrids; g++) {
    assert(combinedUniDSGVector_[g] != nullptr);
    recvAndAddAndBcastSubspaces(combinedUniDSGVector_[g].get(), commonSubpaces, manager, managerComm, bcastRoot, globalReduceComm);
  }
  Stats::stopEvent("add dsgu from manager");
  std::cout << "Finished addCommonSubspacesFromManagerAndDistribute" << std::endl;
}

/*
 *
 */
void ProcessGroupWorker::broadcastCommonSS() {
  assert(combinedUniDSGVector_.size() != 0);
  assert(combiParametersSet_);

  for (auto& dsg : combinedUniDSGVector_)
    broadcastSubspaces(dsg.get(),
                       combiParameters_.getThirdLevelCommonSubspaces(),
                       static_cast<RankType>(combiParameters_.getThirdLevelPG()), // should match rank in globalReduceComm
                       theMPISystem()->getGlobalReduceComm()
                      );
}

} /* namespace combigrid */<|MERGE_RESOLUTION|>--- conflicted
+++ resolved
@@ -51,21 +51,9 @@
 // multiple times), RECOMPUTE(possibly multiple times), and in ready(possibly multiple times)
 void ProcessGroupWorker::processDuration(const Task& t, const Stats::Event e, size_t numProcs) {
   MASTER_EXCLUSIVE_SECTION {
-<<<<<<< HEAD
-    DurationType type = DurationType();
-    durationInformation info = {t.getID(), Stats::getEventDuration(e), static_cast<uint>(numProcs)};
-    // MPI_Request request;
-    // send durationInfo to manager
-    // std::cout << "sending duration" << std::endl;
-    MPI_Send(&info, 1, type.get(), theMPISystem()->getManagerRank(),
-             durationTag,  // TODO see if we can send asynchronously
-             theMPISystem()->getGlobalComm());
-    // std::cout << "sent duration" << std::endl;
-=======
     // durationInformation info(e, t, numProcs);
     durationInformation info = {t.getID(), Stats::getEventDurationInUsec(e), t.getCurrentTime(), t.getCurrentTimestep(), theMPISystem()->getWorldRank(), numProcs};
     MPIUtils::sendClass(&info, theMPISystem()->getManagerRank(), theMPISystem()->getGlobalComm());
->>>>>>> 7852a93b
   }
 }
 
@@ -815,26 +803,12 @@
   // local root receives task
   MASTER_EXCLUSIVE_SECTION {
     MPIUtils::receiveClass(&tmp, theMPISystem()->getManagerRank(), theMPISystem()->getGlobalComm());
-<<<<<<< HEAD
-    // std::cout << "master received combiparameters \n";
-=======
     //std::cout << "master received combiparameters \n";
->>>>>>> 7852a93b
   }
 
   // broadcast task to other process of pgroup
   MPIUtils::broadcastClass(&tmp, theMPISystem()->getMasterRank(), theMPISystem()->getLocalComm());
-<<<<<<< HEAD
-  // std::cout << "worker received combiparameters \n";
-  if (combiParameters_.isApplicationCommSet()) {
-    CommunicatorType free = combiParameters_.getApplicationComm();
-    if (free != NULL && free != MPI_COMM_NULL) {
-      MPI_Comm_free(&free);
-    }
-  }
-=======
   //std::cout << "worker received combiparameters \n";
->>>>>>> 7852a93b
   combiParameters_ = tmp;
 
   combiParametersSet_ = true;
