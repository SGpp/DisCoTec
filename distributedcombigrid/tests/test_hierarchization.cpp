--- conflicted
+++ resolved
@@ -555,11 +555,7 @@
 // isotropic
 
 // the most basic case with a single worker
-<<<<<<< HEAD
-BOOST_AUTO_TEST_CASE(test_minus1) {
-=======
 BOOST_AUTO_TEST_CASE(test_minus1, *boost::unit_test::timeout(10)) {
->>>>>>> e44d9206
   for (auto d : std::vector<DimType>({1, 2, 3, 4, 5})) {
     BOOST_TEST_CHECKPOINT("Testing dimension " + std::to_string(d));
     // LevelVector levels(d, 1);
@@ -1298,23 +1294,6 @@
     std::vector<int> procs = {1, 8, 1, 1, 1, 1};
     auto dim = static_cast<DimType>(procs.size());
     std::vector<BoundaryType> boundary(dim, b);
-<<<<<<< HEAD
-    CommunicatorType comm =
-        TestHelper::getComm(procs, std::vector<int>(dim, b == 1 ? 1 : 0));
-    if (comm != MPI_COMM_NULL) {
-      LevelVector lmin = {1, 3, 1, 2, 1, 1};
-      LevelVector levels = {1, 19, 1, 2, 1, 1};
-      auto forward = false;
-      TestFn_1 testFn(levels);
-      DistributedFullGrid<std::complex<double>> dfg(dim, levels, comm, boundary, procs, forward);
-      MPI_Barrier(comm);
-      auto start = std::chrono::high_resolution_clock::now();
-      checkHierarchization(testFn, dfg, false);
-      auto end = std::chrono::high_resolution_clock::now();
-      auto duration = std::chrono::duration_cast<std::chrono::milliseconds>(end - start);
-      BOOST_TEST_MESSAGE("hat hierarchization time: " + std::to_string(duration.count()) + " milliseconds with "
-                                                      + std::to_string(b) + "-sided boundary");
-=======
     CommunicatorType comm = TestHelper::getComm(procs, std::vector<int>(dim, b == 1 ? 1 : 0));
     if (comm != MPI_COMM_NULL) {
       LevelVector levels = {1, 19, 1, 2, 1, 1};
@@ -1334,7 +1313,6 @@
                            " milliseconds with " + std::to_string(b) + "-sided boundary and lmin " +
                            std::to_string(combigrid::levelSum(lmin)));
       }
->>>>>>> e44d9206
     }
   }
 }
