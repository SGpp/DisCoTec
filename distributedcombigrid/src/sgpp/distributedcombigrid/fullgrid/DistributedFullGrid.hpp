#ifndef DISTRIBUTEDCOMBIFULLGRID_HPP_
#define DISTRIBUTEDCOMBIFULLGRID_HPP_

#include <algorithm>
#include <cassert>
#include <iostream>
#include <numeric>
#include <string>

#include "sgpp/distributedcombigrid/fullgrid/FullGrid.hpp"
#include "sgpp/distributedcombigrid/mpi/MPISystem.hpp"
#include "sgpp/distributedcombigrid/sparsegrid/DistributedSparseGridUniform.hpp"
#include "sgpp/distributedcombigrid/sparsegrid/SGrid.hpp"
#include "sgpp/distributedcombigrid/utils/IndexVector.hpp"
#include "sgpp/distributedcombigrid/utils/LevelVector.hpp"
#include "sgpp/distributedcombigrid/utils/Stats.hpp"
#include "sgpp/distributedcombigrid/utils/Types.hpp"

//#define DEBUG_OUTPUT
#define UNIFORM_SG

namespace combigrid {

// // a struct to hold information on the hierarchical subspaces contained in this grid
// template <typename FG_ELEMENT>
// struct SubspaceDFG {
//   // the hierarchical level
//   LevelVector level_;

//   // size of the subspace, in each dimension
//   IndexVector sizes_;

//   // // the data in this subspace
//   // std::vector<FG_ELEMENT> data_;

//   // // the total number of grid points in this subspace
//   // size_t targetSize_;

//   // // the number of grid points resident in this partition of the grid
//   // size_t localSize_;
// };

/** The full grid class which is the main building block of the combi grid <br>
 *  The index of a gridpoint in the full grid is given by the formula : <br>
 *  ind = i0 + i1*N0 + i2*N0*N1 + ... + id*N0*N1*N2*...*Nd, where i0,i1,i2,... are the indexes in
 * every dimension,
 *  and Nk is the number of gridpoints in direction k. <br>
 *  For more infos you can look at the "getVectorIndex" and "getLinearIndex" functions and their
 * implementation. <br>
 *  Nk=2^level[k]+1 for every k for the directions with boundary points and Nk=2^level[k]-1 for the
 * directions without boundary. <br>
 *
 *  The layout of the process grid, i.e. the ordering of procs is the same as of
 *  levels. The same holds for every function involving partition coordinates, e.g.
 *  getRank().
 *  However, in the internal implementation, i.e. for the grid of MPI processes,
 *  an inverse ordering for the process coordinates is used. This must be kept
 *  in mind when mapping an application's data structure to the distributed
 *  full grid.
 *  In future, we plan to offer more flexiblity here. At least to cover the two
 *  most natural options to arrange processes in a grid. At the end of the day
 *  this only affects the rank in the cartesian communicator, which is assigned
 *  by MPI in fortran-typical column-major ordering.
 * */
template <typename FG_ELEMENT>
class DistributedFullGrid {
 public:
  /** dimension adaptive Ctor */
  DistributedFullGrid(DimType dim, const LevelVector& levels, CommunicatorType comm,
                      const std::vector<bool>& hasBdrPoints, const IndexVector& procs,
                      bool forwardDecomposition = true,
                      const std::vector<IndexVector>& decomposition = std::vector<IndexVector>(),
                      const BasisFunctionBasis* basis = NULL)
      : dim_(dim), levels_(levels), procs_(procs) {
    assert(levels.size() == dim);
    assert(hasBdrPoints.size() == dim);
    assert(procs.size() == dim);
    hasBoundaryPoints_ = hasBdrPoints;

    InitMPI(comm);  // will also check grids per dim

    // set global num of elements and offsets
    nrElements_ = 1;
    offsets_.resize(dim_);
    nrPoints_.resize(dim_);

    for (DimType j = 0; j < dim_; j++) {
      nrPoints_[j] = ((hasBoundaryPoints_[j] == true) ? (powerOfTwo[levels_[j]] + 1)
                                                      : (powerOfTwo[levels_[j]] - 1));
      offsets_[j] = nrElements_;
      nrElements_ = nrElements_ * nrPoints_[j];
    }

    if (decomposition.size() == 0) {
      decomposition_ = getDefaultDecomposition(forwardDecomposition);
    } else {
      setDecomposition(decomposition);
    }

    // set local elements and local offsets
    nrLocalPoints_ = getUpperBounds() - getLowerBounds();

    nrLocalElements_ = 1;
    localOffsets_.resize(dim);

    for (DimType j = 0; j < dim_; ++j) {
      localOffsets_[j] = nrLocalElements_;
      nrLocalElements_ *= nrLocalPoints_[j];
    }

    // in contrast to serial implementation we directly create the grid
    fullgridVector_.resize(nrLocalElements_);

    dsg_ = nullptr;

#ifdef DEBUG_OUTPUT
    if (rank_ == 0) {
      for (RankType r = 0; r < size_; ++r) {
        std::cout << "rank " << r << ": \n"
                  << "\t lower bounds " << getLowerBounds(r)
                  << "\t upper bounds " << getUpperBounds(r)
                  << std::endl;
      }
    }
#endif
  }

  // copy construction would need to duplicate communicator_
  DistributedFullGrid(const DistributedFullGrid& other) = delete;
  DistributedFullGrid& operator=( const DistributedFullGrid & ) = delete;
  DistributedFullGrid(DistributedFullGrid&& other) = delete;
  DistributedFullGrid& operator=(DistributedFullGrid&& other) = delete;

  virtual ~DistributedFullGrid() {
    // todo: remove communicators? Yes -> Done
    MPI_Comm_free(&communicator_);
    for (size_t i = 0; i < upwardSubarrays_.size(); ++i)  {
      MPI_Type_free(&upwardSubarrays_[i]);
    }
    for (size_t i = 0; i < downwardSubarrays_.size(); ++i)  {
      MPI_Type_free(&downwardSubarrays_[i]);
    }
  }

  FG_ELEMENT evalLocalIndexOn(const IndexVector& localIndex, const std::vector<real>& coords) const {
    auto firstIndex = IndexVector(dim_, 0);
    auto lastIndex = this->getLastGlobalIndex() - this->getFirstGlobalIndex();
    // if this local index is out of bounds, return 0. (will be contributed by other partial dfg)
    if (! (localIndex >= firstIndex && localIndex <= lastIndex) ) {
      // std::cout << "out of bounds" << localIndex << firstIndex << lastIndex << std::endl;
      return 0.;
    }

    // get coords corresponding to localIndex
    auto localLinearIndex = getLocalLinearIndex(localIndex);
    std::vector<real> pointCoords (this->getDimension());
    getCoordsLocal(localLinearIndex, pointCoords);

    // get product of 1D hat functions on coords
    auto h = getGridSpacing();
    real phi_c = 1.; // value of product of basis function on coords
    for (DimType d = 0 ; d < dim_ ; ++d){
      // get distance between coords and point
      pointCoords[d] -= coords[d];
      if (std::abs(pointCoords[d]) > h[d]){
        std::cout << "assert bounds " << pointCoords << coords <<
         h << d << localIndex << lastIndex << std::endl;
        assert(false &&
          "should only be called for coordinates within the support of this point's basis function");
      }
      phi_c *= 1. - std::abs(pointCoords[d]/h[d]);
    }
    // std::cout << "coords " <<  localIndex << coords << localLinearIndex << h << std::endl;
    // std::cout << "phi_c " << phi_c << this->getElementVector()[localLinearIndex] << std::endl;
    assert(phi_c >= 0.);
    return phi_c * this->getElementVector()[localLinearIndex];
  }

  /**
   * @brief recursive call to evaluate all neighbor points' contributions to the coordinate (on this part of the grid)
   *
   * @param localIndex the (in-all-dimensions lower) neighbor of coords
   * @param dim the current dimension to split on (start with 0)
   * @param coords the coordinate to interpolate on
   * @return FG_ELEMENT the interpolated value at coords
   */
  FG_ELEMENT evalMultiindexRecursively (const IndexVector& localIndex, DimType dim, const std::vector<real>& coords) const {
    assert(!(dim > this->getDimension()));
    if (dim == this->getDimension()){
      // std::cout << "eval " << localIndex << std::endl;
      return evalLocalIndexOn(localIndex, coords);
    } else {
      FG_ELEMENT sum = 0.;
      IndexVector localIndexDimPlusOne = localIndex;
      localIndexDimPlusOne[dim] += 1;
      // std::cout << localIndex << localIndexDimPlusOne << std::endl;
      sum += evalMultiindexRecursively(localIndex, dim+1, coords);
      sum += evalMultiindexRecursively(localIndexDimPlusOne, dim+1, coords);
      return sum;
    }
  }

  /** evaluates the full grid on the specified coordinates
   * @param coords ND coordinates on the unit square [0,1]^D*/
  FG_ELEMENT eval(const std::vector<real>& coords) const {
    FG_ELEMENT value;
    eval(coords, value);
    return value;
  }

  void eval(const std::vector<real>& coords, FG_ELEMENT& value, MPI_Request* request = nullptr) const {
    assert(coords.size() == this->getDimension());

    // get the lowest-index point of the points
    // whose basis functions contribute to the interpolated value
    auto lowerCoords = getLowerBoundsCoords();
    auto h = getGridSpacing();
    IndexVector localIndexLowerNonzeroNeighborPoint (dim_);
    for (DimType d = 0 ; d < dim_ ; ++d){
      assert(coords[d] >= 0. && coords[d] <= 1.);
      localIndexLowerNonzeroNeighborPoint[d] = std::floor((coords[d] - lowerCoords[d]) / h[d]);
    }
    // std::cout <<localIndexLowerNonzeroNeighborPoint << coords << lowerCoords << h << std::endl;

    // evaluate at those points and sum up according to the basis function
    // needs to be recursive in order to be dimensionally adaptive
    value = evalMultiindexRecursively(localIndexLowerNonzeroNeighborPoint, 0, coords);

    if (request == nullptr) {
      MPI_Allreduce(MPI_IN_PLACE, &value, 1, this->getMPIDatatype(), MPI_SUM, this->getCommunicator());
    } else {
      MPI_Iallreduce(MPI_IN_PLACE, &value, 1, this->getMPIDatatype(), MPI_SUM, this->getCommunicator(), request);
    }
  }

  /** evaluates the full grid on the specified coordinates
   * @param interpolationCoords vector of ND coordinates on the unit square [0,1]^D*/
  std::vector<FG_ELEMENT> getInterpolatedValues(const std::vector<std::vector<real>>& interpolationCoords) const {
    auto numValues = interpolationCoords.size();
    std::vector<FG_ELEMENT> values;
    values.resize(numValues);
    // using the asynchronous communication makes the runtime quadratic in numValues -> synchronous MPI for now
    for (size_t i = 0; i < numValues; ++i) {
      this->eval(interpolationCoords[i], values[i]);//, &requests[i]);
    }
    return values;
  }

  /** return the coordinates on the unit square corresponding to global idx
   * @param globalIndex [IN] global linear index of the element i
   * @param coords [OUT] the vector must be resized already */
  inline void getCoordsGlobal(IndexType globalLinearIndex, std::vector<real>& coords) const {
    // temporary variables
    // int verb = 6;
    IndexType ind = 0;
    IndexType tmp_add = 0;

    coords.resize(dim_);

    for (DimType j = 0; j < dim_; j++) {
      ind = globalLinearIndex % nrPoints_[j];
      globalLinearIndex = globalLinearIndex / nrPoints_[j];
      // set the coordinate based on if we have boundary points
      tmp_add = (hasBoundaryPoints_[j] == true) ? (0) : (1);
      coords[j] = static_cast<double>(ind + tmp_add) * getGridSpacing()[j];
    }
  }

  /** return coordinates on the unit square corresponding to local idx
   * @param globalIndex [IN] local linear index of the element i
   * @param coords [OUT] the vector must be resized already */
  inline void getCoordsLocal(IndexType localLinearIndex, std::vector<real>& coords) const {
    // todo: probably very inefficient implementation, if crucial for
    // performance implement more direct way of computing the coordinates

    assert(localLinearIndex < getNrLocalElements());

    IndexType globalLinearIndex = getGlobalLinearIndex(localLinearIndex);

    getCoordsGlobal(globalLinearIndex, coords);
  }

  /** returns the LI (level,index) notation for a given element in the full grid
   * @param elementIndex [IN] the linear index of the element
   * @param levels [OUT] the levels of the point in the LI notation
   * @param indexes [OUT] the indexes of the point in the LI notation */
  inline void getGlobalLI(IndexType elementIndex, LevelVector& levels, IndexVector& indexes) const {
    IndexType startindex, tmp_val;

    assert(elementIndex < nrElements_);
    levels.resize(dim_);
    indexes.resize(dim_);

    tmp_val = elementIndex;

    // first calculate intermediary indexes
    for (DimType k = 0; k < dim_; k++) {
      startindex = (hasBoundaryPoints_[k]) ? 0 : 1;
      indexes[k] = tmp_val % nrPoints_[k] + startindex;
      tmp_val = tmp_val / nrPoints_[k];
    }

    // The level and index of the element in the hashgridstorage are computed dividing by two the
    // index and level in the fullgrid
    // until we obtain an impair number for the index, thus obtaining the level and index in the
    // hierarchical basis (Aliz Nagy)
    // ...
    for (DimType k = 0; k < dim_; k++) {
      tmp_val = levels_[k];

      if (indexes[k] != 0) {
        // todo: these operations can be optimized
        while (indexes[k] % 2 == 0) {
          indexes[k] = indexes[k] / 2;
          tmp_val--;
        }
      } else {
        tmp_val = 0;
      }

      levels[k] = tmp_val;
    }
  }

  /** the global vector index corresponding to a global linear index
   * @param linIndex [IN] the linear index
   * @param axisIndex [OUT] the returned vector index */
  inline void getGlobalVectorIndex(IndexType globLinIndex, IndexVector& globAxisIndex) const {
    assert(globLinIndex < nrElements_);
    assert(globAxisIndex.size() == dim_);

    IndexType tmp = globLinIndex;

    for (int i = static_cast<int>(dim_) - 1; i >= 0; i--) {
      globAxisIndex[i] = tmp / (this->getOffset(i));
      tmp = tmp % this->getOffset(i);
    }
  }

  /** the global vector index corresponding to a local vector index */
  inline void getGlobalVectorIndex(const IndexVector& locAxisIndex,
                                   IndexVector& globAxisIndex) const {
    assert(locAxisIndex.size() == dim_);

    globAxisIndex = this->getLowerBounds() + locAxisIndex;
  }

  /** the local vector index corresponding to a local linear index */
  inline void getLocalVectorIndex(IndexType locLinIndex, IndexVector& locAxisIndex) const {
    assert(locLinIndex < nrElements_);
    assert(locAxisIndex.size() == dim_);

    IndexType tmp = locLinIndex;

    for (int i = static_cast<int>(dim_) - 1; i >= 0; i--) {
      locAxisIndex[i] = tmp / localOffsets_[i];
      tmp = tmp % localOffsets_[i];
    }
  }

  /** the local vector index corresponding to a global vector index
   if global index vector not contained in local domain false will be
   returned */
  inline bool getLocalVectorIndex(const IndexVector& globAxisIndex,
                                  IndexVector& locAxisIndex) const {
    assert(globAxisIndex.size() == dim_);

    if (globAxisIndex >= getLowerBounds() && globAxisIndex < getUpperBounds()) {
      locAxisIndex = globAxisIndex - this->getLowerBounds();
      return true;
    } else {
      return false;
    }
  }

  /** returns the global linear index corresponding to the global index vector
   * @param axisIndex [IN] the vector index */
  inline IndexType getGlobalLinearIndex(const IndexVector& globAxisIndex) const {
    assert(globAxisIndex.size() == dim_);

    IndexType tmp = 0;

    for (int i = static_cast<int>(dim_) - 1; i >= 0; i--) {
      tmp = tmp + offsets_[i] * globAxisIndex[i];
    }

    assert(tmp < nrElements_);

    return tmp;
  }

  // the global linear index corresponding to the local linear index
  inline IndexType getGlobalLinearIndex(IndexType locLinIndex) const {
    assert(locLinIndex < nrLocalElements_);

    // convert to local vector index
    IndexVector locAxisIndex(dim_);
    getLocalVectorIndex(locLinIndex, locAxisIndex);

    // convert to global vector index
    IndexVector globAxisIndex(dim_);
    getGlobalVectorIndex(locAxisIndex, globAxisIndex);

    // convert to global linear index
    IndexType globLinIndex = getGlobalLinearIndex(globAxisIndex);

    assert(globLinIndex < nrElements_);

    return globLinIndex;
  }

  /** the local linear index corresponding to the local index vector */
  inline IndexType getLocalLinearIndex(const IndexVector& locAxisIndex) const {
    assert(locAxisIndex.size() == dim_);

    IndexType tmp = 0;

    for (DimType i = 0; i < dim_; ++i) {
      tmp = tmp + localOffsets_[i] * locAxisIndex[i];
    }

    assert(tmp < nrLocalElements_);

    return tmp;
  }

  /** the global linear index corresponding to the local linear index
   returns negative value if element not inside local partition */
  inline IndexType getLocalLinearIndex(IndexType globLinIndex) const {
    assert(globLinIndex < nrElements_);

    // convert to global vector index
    IndexVector globAxisIndex(dim_);
    getGlobalVectorIndex(globLinIndex, globAxisIndex);

    // convert to local vector index
    IndexVector locAxisIndex(dim_);

    if (getLocalVectorIndex(globAxisIndex, locAxisIndex)) {
      // convert to local linear index
      return getLocalLinearIndex(locAxisIndex);
    } else {
      return -1;
    }
  }

  /** returns the dimension of the full grid */
  inline DimType getDimension() const { return dim_; }

  /** the getters for the full grid vector */
  inline std::vector<FG_ELEMENT>& getElementVector() { return fullgridVector_; }

  inline const std::vector<FG_ELEMENT>& getElementVector() const { return fullgridVector_; }

  /** return the offset in the full grid vector of the dimension */
  inline IndexType getOffset(DimType i) const { return offsets_[i]; }

  inline const IndexVector& getOffsets() const { return offsets_; }

  inline const IndexVector& getLocalOffsets() const { return localOffsets_; }

  /** return the level vector */
  inline const LevelVector& getLevels() const { return levels_; }

  /** returns the grid spacing (sometimes called h) */
  std::vector<double> getGridSpacing() const {
    std::vector<double> h(dim_);
    for (DimType d = 0 ; d < dim_ ; ++d){
      h[d] = oneOverPowOfTwo[levels_[d]];
    }
    return h;
  }

  /** returns the number of elements in the full grid */
  inline IndexType getNrElements() const { return nrElements_; }

  /** number of elements in the local partition */
  inline IndexType getNrLocalElements() const { return nrLocalElements_; }

  /** number of points per dimension i */
  inline IndexType length(int i) const { return nrPoints_[i]; }

  /** vector of flags to show if the dimension has boundary points*/
  inline const std::vector<bool>& returnBoundaryFlags() const { return hasBoundaryPoints_; }

  // /** copies the input vector to the full grid vector
  //  * @param in [IN] input vector*/
  // void setElementVector(const std::vector<FG_ELEMENT>& in) {
  //   assert(in.size() == static_cast<IndexType>(nrElements_));
  //   fullgridVector_ = in;
  // }

  inline void setZero(){
    for (auto& element : this->getElementVector()){
      element = 0.;
    }
  }

  inline FG_ELEMENT* getData() { return &fullgridVector_[0]; }

  inline const FG_ELEMENT* getData() const { return &fullgridVector_[0]; }

  /** MPI Communicator*/
  inline CommunicatorType getCommunicator() const { return communicator_; }

  inline RankType getRank() const { return rank_; }

  inline int getCommunicatorSize() const { return size_; }

  /** lower Bounds of this process */
  inline IndexVector getLowerBounds() const { return getLowerBounds(rank_); }

  /** lower bounds of rank r */
  inline IndexVector getLowerBounds(RankType r) const {
    assert(r >= 0 && r < size_);
    // get coords of r in cart comm
    IndexVector coords(dim_);
    IndexVector lowerBounds(dim_);
    getPartitionCoords(r, coords);

    for (DimType i = 0; i < dim_; ++i) {
      lowerBounds[i] = getDecomposition()[i][coords[i]];
    }
    return lowerBounds;
  }

  /** coordinates of this process' lower bounds */
  inline std::vector<real> getLowerBoundsCoords() const { return getLowerBoundsCoords(rank_); }

  /** coordinates of rank r's lower bounds */
  inline std::vector<real> getLowerBoundsCoords(RankType r) const {
    assert(r >= 0 && r < size_);
    const IndexVector& lbvi = getLowerBounds(r);
    IndexType lbli = getGlobalLinearIndex(lbvi);
    std::vector<real> coords(dim_);
    getCoordsGlobal(lbli, coords);
    return coords;
  }

  /** upper Bounds of this process */
  inline IndexVector getUpperBounds() const { return getUpperBounds(rank_); }

  /** upper bounds of rank r */
  inline IndexVector getUpperBounds(RankType r) const {
    assert(r >= 0 && r < size_);
    IndexVector coords(dim_);
    IndexVector upperBounds(dim_);
    getPartitionCoords(r, coords);

    for (DimType i = 0; i < dim_; ++i) {
      RankType n;
      IndexVector nc(coords);

      if (nc[i] < procs_[i] - 1) {
        // get rank of next neighbor in dim i
        nc[i] += 1;
        n = this->getRank(nc);
        upperBounds[i] = getLowerBounds(n)[i];
      } else {
        // no neighbor in dim i -> end of domain
        upperBounds[i] = nrPoints_[i];
      }
    }
    return upperBounds;
  }

  /** decomposition coords
   * contains same information as lowerBoundsCoords but in different
   * representation. here for each dim we have coordinate of the 1d lower
   * bound
   */
  inline std::vector<std::vector<real>> getDecompositionCoords() const {
    std::vector<std::vector<real>> decompositionCoords(dim_);
    for (size_t j = 0; j < dim_; ++j) decompositionCoords[j].resize(procs_[j]);
    assert(false && "this is pretty much untested, please add test before using this");

    for (RankType r = 0; r < size_; ++r) {
      // get coords of r in cart comm
      IndexVector coords(dim_);
      getPartitionCoords(r, coords);

      for (DimType i = 0; i < dim_; ++i) {
        decompositionCoords[i][coords[i]] = getLowerBoundsCoords(r)[i];
      }
    }
    return decompositionCoords;
  }

  /** coordinates of this process' upper bounds */
  inline std::vector<real> getUpperBoundsCoords() const { return getUpperBoundsCoords(rank_); }

  /** coordinates of rank r' upper bounds */
  inline std::vector<real> getUpperBoundsCoords(RankType r) const {
    assert(r >= 0 && r < size_);

    /* the upper bound index vector can correspond to coordinates outside of
     * the domain, thus we cannot use the getGlobalLinearIndex method here.
     */
    const IndexVector& ubvi = getUpperBounds(r);
    std::vector<real> coords(dim_);
    IndexType tmp_add = 0;

    for (DimType j = 0; j < dim_; ++j) {
      tmp_add = (hasBoundaryPoints_[j] == true) ? (0) : (1);
      coords[j] = static_cast<double>(ubvi[j] + tmp_add) * getGridSpacing()[j];
    }
    return coords;
  }

  /** Number of Grids in every dimension*/
  inline const IndexVector& getParallelization() const { return procs_; }

  /** MPI Rank */
  inline int getMpiRank() { return rank_; }

  /** MPI Size */
  inline int getMpiSize() { return size_; }

  /** position of a process in the grid of processes */
  inline void getPartitionCoords(RankType r, IndexVector& coords) const {
    assert(r >= 0 && r < size_);
    std::vector<int> tmp(dim_);
    MPI_Cart_coords(communicator_, r, static_cast<int>(dim_), &tmp[0]);

    // important: reverse ordering of partition coords!
    coords.assign(tmp.rbegin(), tmp.rend());
    if (!reverseOrderingDFGPartitions) {
      coords.assign(tmp.begin(), tmp.end());
    }
  }

  /** position of the local process in the grid of processes */
  inline void getPartitionCoords(IndexVector& coords) const { getPartitionCoords(rank_, coords); }

  /** returns the 1d global index of the first point in the local domain
   *
   */
  inline IndexType getFirstGlobal1dIndex(DimType d) const {
    return getLowerBounds()[d];
  }

  IndexVector getFirstGlobalIndex() const {
    IndexVector firstGlobalIndex(dim_);
    for (DimType d = 0; d < dim_; ++d) {
      firstGlobalIndex[d] = getFirstGlobal1dIndex(d);
    }
    return firstGlobalIndex;
  }

  /** returns the 1d global index of the last point in the local domain
   *
   */
  inline IndexType getLastGlobal1dIndex(DimType d) const {
    return getUpperBounds()[d] - 1;
  }

  IndexVector getLastGlobalIndex() const {
    IndexVector lastGlobalIndex(dim_);
    for (DimType d = 0; d < dim_; ++d) {
      lastGlobalIndex[d] = getLastGlobal1dIndex(d);
    }
    return lastGlobalIndex;
  }

  // returns level of a global 1d index
  inline LevelType getLevel(DimType d, IndexType idx1d) {
    IndexVector givec(dim_, 0);
    givec[d] = idx1d;
    IndexType idx = getGlobalLinearIndex(givec);

    LevelVector levels(dim_);
    IndexVector tmp(dim_);
    getGlobalLI(idx, levels, tmp);

    return levels[d];
  }

  // get 1d index of LeftPredecessor of a point
  // returns negative number if point has no left predecessor
  inline IndexType getLeftPredecessor(DimType d, IndexType idx1d) {
    LevelType l = getLevel(d, idx1d);

    // boundary points
    if (l == 0) return -1;

    LevelType ldiff = levels_[d] - l;
    IndexType lpidx = idx1d - static_cast<IndexType>(std::pow(2, ldiff));

    return lpidx;
  }

  inline IndexType getRightPredecessor(DimType d, IndexType idx1d) {
    LevelType l = getLevel(d, idx1d);

    // boundary points
    if (l == 0) return -1;

    LevelType ldiff = levels_[d] - l;
    IndexType rpidx = idx1d + static_cast<IndexType>(std::pow(2, ldiff));

    // check if outside of domain
    IndexType numElementsD = this->getGlobalSizes()[d];

    if (rpidx > numElementsD - 1) rpidx = -1;

    return rpidx;
  }

  // get coordinates of the partition which contains the point specified
  // by the global index vector
  inline void getPartitionCoords(IndexVector& globalAxisIndex, IndexVector& partitionCoords) {
    partitionCoords.resize(dim_);

    for (DimType d = 0; d < dim_; ++d) {
      partitionCoords[d] = -1;
      for (size_t i = 0; i < getDecomposition()[d].size(); ++i) {
        if (globalAxisIndex[d] >= getDecomposition()[d][i]) partitionCoords[d] = i;
      }

      // check whether the partition coordinates are valid
      assert(partitionCoords[d] > -1 && partitionCoords[d] < procs_[d]);
    }
  }

  inline RankType getRank(IndexVector& partitionCoords) const {
    // check wheter the partition coords are valid
    assert(partitionCoords.size() == dim_);

    for (DimType d = 0; d < dim_; ++d) assert(partitionCoords[d] < procs_[d]);

    // important: note reverse ordering
    std::vector<int> partitionCoordsInt(partitionCoords.rbegin(), partitionCoords.rend());

    if (!reverseOrderingDFGPartitions) {
      partitionCoordsInt.assign(partitionCoords.begin(), partitionCoords.end());
    }

    RankType rank;
    MPI_Cart_rank(communicator_, &partitionCoordsInt[0], &rank);

    return rank;
  }

  inline void print(std::ostream& os) const {
    if (dim_ == 1)
      print1D(os);
    else if (dim_ == 2)
      print2D(os);
    else if (dim_ == 3)
      print3D(os);
    else
      assert(false && "Maximum dimension for printing is 2");
  }

  // return extents of local grid
  inline const IndexVector& getLocalSizes() const { return nrLocalPoints_; }

  // return extents of global grid
  inline const IndexVector& getGlobalSizes() const { return nrPoints_; }

  // return MPI DataType
  inline MPI_Datatype getMPIDatatype() const {
    return abstraction::getMPIDatatype(abstraction::getabstractionDataType<FG_ELEMENT>());
  }

  // gather fullgrid on rank r
  void gatherFullGrid(FullGrid<FG_ELEMENT>& fg, RankType root) {
    int size = this->getCommunicatorSize();
    int rank = this->getMpiRank();
    CommunicatorType comm = this->getCommunicator();

    // each rank: send dfg to root
    int dest = root;
    MPI_Request sendRequest;
    MPI_Isend(this->getData(), static_cast<int>(this->getNrLocalElements()), this->getMPIDatatype(),
              dest, 0, comm, &sendRequest);

    std::vector<MPI_Request> requests;
    std::vector<MPI_Datatype> subarrayTypes;

    // rank r: for each rank create subarray view on fg
    if (rank == root) {
      if (!fg.isGridCreated()) fg.createFullGrid();

      for (int r = 0; r < size; ++r) {
        IndexVector sizes(fg.getSizes().begin(), fg.getSizes().end());
        IndexVector subsizes = this->getUpperBounds(r) - this->getLowerBounds(r);
        IndexVector starts = this->getLowerBounds(r);

        // we store our data in c format, i.e. first dimension is the innermost
        // dimension. however, we access our data in fortran notation, with the
        // first index in indexvectors being the first dimension.
        // to comply with an ordering that mpi understands, we have to reverse
        // our index vectors
        // also we have to use int as datatype
        std::vector<int> csizes(sizes.rbegin(), sizes.rend());
        std::vector<int> csubsizes(subsizes.rbegin(), subsizes.rend());
        std::vector<int> cstarts(starts.rbegin(), starts.rend());
        // if (!reverseOrderingDFGPartitions) { // not sure why, but this produces the wrong results
        //   csizes.assign(sizes.begin(), sizes.end());
        //   csubsizes.assign(subsizes.begin(), subsizes.end());
        //   cstarts.assign(starts.begin(), starts.end());
        // }

        // create subarray view on data
        MPI_Datatype mysubarray;
        MPI_Type_create_subarray(static_cast<int>(this->getDimension()), &csizes[0], &csubsizes[0],
                                 &cstarts[0], MPI_ORDER_C, this->getMPIDatatype(), &mysubarray);
        MPI_Type_commit(&mysubarray);
        subarrayTypes.push_back(mysubarray);

        int src = r;
        MPI_Request req;
        MPI_Irecv(fg.getData(), 1, mysubarray, src, 0, this->getCommunicator(), &req);
        requests.push_back(req);
      }
    }

    // all
    MPI_Wait(&sendRequest, MPI_STATUS_IGNORE);

    if (rank == root) {
      MPI_Waitall(static_cast<int>(requests.size()), &requests[0], MPI_STATUSES_IGNORE);
    }

    // free subarrays
    for (size_t i = 0; i < subarrayTypes.size(); ++i) MPI_Type_free(&subarrayTypes[i]);
  }

  // /* extract subspaces from dfg
  //  * note that this will double the memory demand!
  //  */
  // void fillSubspaces() {
  //   // resize subspace if necessary
  //   for (size_t j = 0; j < subspaces_.size(); ++j) {
  //     SubspaceDFG<FG_ELEMENT>& subsp = subspaces_[j];

  //     // compute expected data size
  //     IndexVector lsize = subsp.upperBounds_[rank_] - subsp.lowerBounds_[rank_];
  //     IndexType dsize = 1;

  //     for (auto l : lsize) dsize *= l;

  //     if (IndexType(subsp.data_.size()) != dsize) subsp.data_.resize(dsize);
  //   }

  //   // create iterator for each subspace of sgrid and set to begin
  //   typedef typename std::vector<FG_ELEMENT>::iterator SubspaceIterator;
  //   typename std::vector<SubspaceIterator> it_sub(subspaces_.size());

  //   for (size_t i = 0; i < it_sub.size(); ++i) it_sub[i] = subspaces_[i].data_.begin();

  //   for (size_t i = 0; i < fullgridVector_.size(); ++i) {
  //     // get subspace id
  //     size_t subI(assigmentList_[i]);

  //     assert(it_sub[subI] != subspaces_[subI].data_.end());

<<<<<<< HEAD
  /*
   * Computes a subspace assignment list which maps an index of a subspace
   * in the dfg to the corresponding index in the dsg.
   * If the subspaces in the dsg have zero size, all subspaces
   * of the dsg that the dfg and dsg have in common are resized. The
   * size of a subspace in the dsg is chosen according to the corresponding
   * subspace size in the dfg.
   *
   * Attention: no data is allocated only sizes are set.
   */
  void registerUniformSG(DistributedSparseGridUniform<FG_ELEMENT>& dsg) {
    // check if dsg already registered
    // if (dsg_ == &dsg)
    //   return;

    dsg_ = &dsg;
=======
  //     // copy subspace value back to dfg
  //     *it_sub[subI] = fullgridVector_[i];
>>>>>>> dcf98c5c

  //     ++it_sub[subI];
  //   }

<<<<<<< HEAD
    for (size_t subFgId = 0; subFgId < subspaces_.size(); ++subFgId) {
      subspaceAssigmentList_[subFgId] = dsg.getIndex(subspaces_[subFgId].level_);
    }

    // resize all common subspaces in dsg
    for (size_t subFgId = 0; subFgId < subspaceAssigmentList_.size(); ++subFgId) {
      if (subspaceAssigmentList_[subFgId] < 0) continue; // skip if subspace not in dsg
=======
  //   subspacesFilled_ = true;
  // }
>>>>>>> dcf98c5c

  void calcLocalSizeRecursive(DimType d, const LevelVector& lvec, IndexVector& ivec, size_t& localSize) {
    IndexVector oneDIndices;
    get1dIndicesLocal(d, lvec, oneDIndices);

<<<<<<< HEAD
      size_t subSgDataSize = dsg.getDataSize(subSgId);

      if (subSgDataSize == 0)
        dsg.setDataSize(subSgId, subspaces_[subFgId].localSize_);
      else
        ASSERT(subSgDataSize == subspaces_[subFgId].localSize_,
               "level: " << subspaces_[subFgId].level_ <<
               ", subSgData.size(): " << subSgDataSize <<
               ", subspaces_[subFgId].localSize_: " << subspaces_[subFgId].localSize_ <<
               " -- check forwardDecomposition" << std::endl);
    }
  }

  void addToUniformSG(DistributedSparseGridUniform<FG_ELEMENT>& dsg, real coeff) {
    // test if dsg has already been registered
    if (&dsg != dsg_) registerUniformSG(dsg);

    // create pointer for each subspace in dsg
    std::vector<FG_ELEMENT*> it_sub(subspaceAssigmentList_.size());

    for (size_t subFgId = 0; subFgId < subspaceAssigmentList_.size(); ++subFgId) {
      if (subspaceAssigmentList_[subFgId] < 0) continue; // skip if subspace not in dsg

      IndexType subSgId = subspaceAssigmentList_[subFgId];
      size_t subSgDataSize = dsg.getDataSize(subSgId);
      ASSERT(subSgDataSize == subspaces_[subFgId].localSize_,
             "Subspace sizes do not match! Partitioning may vary within global reduce comm."
             " subSgData.size(): " << subSgDataSize << ", subspaces_[subFgId].localSize_: "
                                  << subspaces_[subFgId].localSize_ << std::endl);

      it_sub[subFgId] = dsg.getData(subSgId);
    }
=======
    // stupid additive recursion, could be multiplicative (since hyper-rectangular)
    for (IndexType idx : oneDIndices) {
      ivec[d] = idx;

      if (d > 0)
        calcLocalSizeRecursive(d - 1, lvec, ivec, localSize);
      else {
        ++localSize;
      }
    }
  }

  /**
   * @brief Get the number of points of the subspace on this partition
   *
   * @param l level of hierarchical subspace
   * @return size_t the number of points on this partition
   */
  size_t getLocalSizeOfSubspaceOnThisPartition(LevelVector l) {
    IndexVector ivec(dim_);
    size_t localSize = 0;
>>>>>>> dcf98c5c

    calcLocalSizeRecursive(dim_ - 1, l, ivec, localSize);
    return localSize;
  }

<<<<<<< HEAD
      // skip if the subspace of the i-th grid point is not in dsg
      if (subspaceAssigmentList_[subFgId] < 0) continue;

      // add grid point to subspace, mul with coeff
      *it_sub[subFgId] += coeff * fullgridVector_[i];
=======
  /**
   * @brief "registers" the DistributedSparseGridUniform with this DistributedFullGrid:
   *        sets the dsg_ member,
   *        and sets the dsg's subspaceSizes where they are not yet set:
   *        If the subspaces in the dsg have zero size, all subspaces
   *        of the dsg that the dfg and dsg have in common are resized. The
   *        size of a subspace in the dsg is chosen according to the corresponding
   *        subspace size in the dfg.
   *
   * @param dsg the DSG to register
   */
  void registerUniformSG(DistributedSparseGridUniform<FG_ELEMENT>& dsg) {
    dsg_ = &dsg;
    assert(dsg_->getDim() == dim_);

    // a sparse grid that knows all the hierarchical subspaces
    //    contained in this full grid
    SGrid<bool> sg(dim_, levels_, levels_, hasBoundaryPoints_);
    // resize all common subspaces in dsg, if necessary
    for (size_t subspaceID = 0; subspaceID < sg.getSize(); ++subspaceID) {
      auto level = sg.getLevelVector(subspaceID);

      if (dsg_->isContained(level)) {
        auto index = dsg_->getIndex(level);

        size_t subSgDataSize = dsg_->getDataSize(index);
        auto lsize = getLocalSizeOfSubspaceOnThisPartition(level);
>>>>>>> dcf98c5c

        // resize DSG subspace if it has zero size
        if (subSgDataSize == 0) {
          dsg_->setDataSize(index, lsize);
          // subSgData.resize(lsize);
        } else {
          ASSERT(subSgDataSize == lsize,
                "subSgDataSize: " << subSgDataSize << ", lsize: "
                                      << lsize << std::endl);
        }
      }
    }
    // if localFGIndexToLocalSGPointerList_ was already initialized,
    // it is invalidated now
    localFGIndexToLocalSGPointerList_.clear();
  }

<<<<<<< HEAD
  void extractFromUniformSG(DistributedSparseGridUniform<FG_ELEMENT>& dsg) {
    // test if dsg has already been registered
    if (&dsg != dsg_) registerUniformSG(dsg);

    // create pointer for each subspace in dsg
    std::vector<FG_ELEMENT*> it_sub(subspaceAssigmentList_.size());

    for (size_t subFgId = 0; subFgId < subspaceAssigmentList_.size(); ++subFgId) {
      if (subspaceAssigmentList_[subFgId] < 0) continue; // skip if subspace not in dsg

      IndexType subSgId = subspaceAssigmentList_[subFgId];
      size_t subSgDataSize = dsg.getDataSize(subSgId);
      ASSERT(subSgDataSize == subspaces_[subFgId].localSize_,
             "Subspace sizes do not match! Partitioning may vary within global reduce comm."
             " subSgData.size(): " << subSgDataSize << ", subspaces_[subFgId].localSize_: "
                                  << subspaces_[subFgId].localSize_ << std::endl);

      it_sub[subFgId] = dsg.getData(subSgId);
=======

  void setLocalFGPointersRecursive(DimType d, const LevelVector& lvec, IndexVector& ivec, FG_ELEMENT*& sgDataPointer) {
    IndexVector oneDIndices;
    get1dIndicesLocal(d, lvec, oneDIndices);

    for (IndexType idx : oneDIndices) {
      ivec[d] = idx;

      if (d > 0)
        setLocalFGPointersRecursive(d - 1, lvec, ivec, sgDataPointer);
      else {
        IndexType j = getLocalLinearIndex(ivec);
        localFGIndexToLocalSGPointerList_[j] = sgDataPointer;
        ++sgDataPointer;
      }
>>>>>>> dcf98c5c
    }
  }


  /**
   * @brief set localFGIndexToLocalSGPointerList_ based on the current sizes of
   *        dsg_
   *       (dsg_'s sizes may have changed as other full grids were registered)
   *        and return it
   */
  std::vector<FG_ELEMENT*>& getLocalFGIndexToLocalSGPointerList() {
    if (localFGIndexToLocalSGPointerList_.size() == 0) {
      // make sure that using pointers instead of indices is sensible
      assert(sizeof(FG_ELEMENT*) <= sizeof(IndexType));

      localFGIndexToLocalSGPointerList_.resize(nrLocalElements_, nullptr);

      // a sparse grid that knows all the hierarchical subspaces
      //    contained in this full grid
      SGrid<bool> sg(dim_, levels_, levels_, hasBoundaryPoints_);
      // resize all common subspaces in dsg, if necessary
      for (size_t subspaceID = 0; subspaceID < sg.getSize(); ++subspaceID) {
        auto level = sg.getLevelVector(subspaceID);
        if (dsg_->isContained(level)) {
          FG_ELEMENT* dpointer = dsg_->getData(level);
          IndexVector ivec(dim_);
          setLocalFGPointersRecursive(dim_ - 1, level, ivec, dpointer);
          assert((dpointer-dsg_->getData(level)) == dsg_->getDataSize(level));
        }
      }
<<<<<<< HEAD

      // copy add grid point to subspace, mul with coeff
      fullgridVector_[i] = *it_sub[subFgId];

      ++it_sub[subFgId];
=======
>>>>>>> dcf98c5c
    }
    return localFGIndexToLocalSGPointerList_;
  }

  /**
   * @brief adds the (hopefully) hierarchical coefficients from fullgridVector_
   *        to the dsg's data structure, multiplied by coeff
   *
   * @param dsg the DSG to add to
   * @param coeff the coefficient that gets multiplied to all entries
   */
  void addToUniformSG(DistributedSparseGridUniform<FG_ELEMENT>& dsg, real coeff) {
    // test if dsg has already been registered
    assert (&dsg == dsg_);

    auto indexAssignment = getLocalFGIndexToLocalSGPointerList();

    // loop over all grid points
    for (size_t i = 0; i < nrLocalElements_; ++i) {
      // add grid point to subspace, mul with coeff
      *(indexAssignment[i]) += coeff * fullgridVector_[i];
    }
  }

  /**
   * @brief extracts the (hopefully) hierarchical coefficients from dsg_
   *        to the full grid's data structure
   *
   * @param dsg the DSG to extract from
   */
  void extractFromUniformSG(DistributedSparseGridUniform<FG_ELEMENT>& dsg) {
    // test if dsg has already been registered
    if (dsg_ == nullptr) {
      // if not, we have probably a "read-only"-grid
      // (since the assert in addToUniformSG did not trigger)
      // so we can just get the assignments, without resizing dsg's subspaces
      // (which will be nullptr for all finer subspaces)
      dsg_ = &dsg;
    }
    assert (&dsg == dsg_);

    auto indexAssignment = getLocalFGIndexToLocalSGPointerList();

    // loop over all grid points
    for (size_t i = 0; i < nrLocalElements_; ++i) {
      // check if fg element is contained in sg
      // (this might not be the case when a reduced sg is used)
      if (indexAssignment[i] != nullptr) {
        fullgridVector_[i] = *(indexAssignment[i]);
      }
    }
  }

  // void writeBackSubspaces() {
  //   assert(subspacesFilled_ && "subspaces have not been created");

  //   // create iterator for each subspace of sgrid and set to begin
  //   typedef typename std::vector<FG_ELEMENT>::iterator SubspaceIterator;
  //   typename std::vector<SubspaceIterator> it_sub(subspaces_.size());

  //   for (size_t i = 0; i < it_sub.size(); ++i) it_sub[i] = subspaces_[i].data_.begin();

  //   for (size_t i = 0; i < fullgridVector_.size(); ++i) {
  //     // get subspace id corresponding to lvec
  //     size_t subI(assigmentList_[i]);

  //     assert(it_sub[subI] != subspaces_[subI].data_.end());

  //     // copy subspace value back to dfg
  //     fullgridVector_[i] = *it_sub[subI];

  //     ++it_sub[subI];
  //   }
  // }

  // void clearSubspaces() {
  //   for (auto subsp : subspaces_) subsp.data_.resize(0);

  //   subspacesFilled_ = false;
  // }

  // void gatherSubspace(const LevelVector& l, RankType dst, std::vector<FG_ELEMENT>& buf) {
  //   assert(subspacesFilled_ && "subspaces have not been filled");

  //   // get subspace corresponding to l
  //   size_t subI = this->getSubspaceIndex(l);
  //   SubspaceDFG<FG_ELEMENT>& subsp = subspaces_[subI];

  //   std::vector<MPI_Request> requests;
  //   std::vector<MPI_Datatype> subarrayTypes;

  //   // rank r: for each rank create subarray view on fg
  //   if (rank_ == dst) {
  //     // resize buffer
  //     IndexType bsize = 1;

  //     for (auto s : subsp.sizes_) bsize *= s;

  //     buf.resize(bsize);

  //     for (int r = 0; r < size_; ++r) {
  //       MPI_Datatype mysubarray = subsp.subarrayTypes_[r];

  //       if (mysubarray == MPI_DATATYPE_NULL) continue;

  //       int src = r;
  //       MPI_Request req;
  //       MPI_Irecv(buf.data(), 1, mysubarray, src, 0, this->getCommunicator(), &req);
  //       requests.push_back(req);
  //     }
  //   }

  //   // each rank: send subspace to dst
  //   // important: skip this if send size = 0
  //   if (subsp.data_.size() > 0) {
  //     MPI_Send(subsp.data_.data(), int(subsp.data_.size()), this->getMPIDatatype(), dst, 0,
  //              this->getCommunicator());
  //   }

  //   if (rank_ == dst) {
  //     MPI_Waitall(static_cast<int>(requests.size()), &requests[0], MPI_STATUSES_IGNORE);
  //   }

  //   // free subarrays; only dst has a non-zero container here
  //   for (size_t i = 0; i < subarrayTypes.size(); ++i) MPI_Type_free(&subarrayTypes[i]);
  // }

  // void gatherSubspaceBlock(const LevelVector& l, RankType dst,
  //                          std::vector<std::vector<FG_ELEMENT> >& senddata,
  //                          std::vector<std::vector<int> >& sendsizes,
  //                          std::vector<std::vector<int> >& sendsubspaces,
  //                          std::vector<std::vector<int> >& recvsizes,
  //                          std::vector<std::vector<int> >& recvsubspaces) {
  //   assert(subspacesFilled_ && "subspaces have not been filled");

  //   // get subspace corresponding to l
  //   size_t subI = this->getSubspaceIndex(l);
  //   SubspaceDFG<FG_ELEMENT>& subsp = subspaces_[subI];

  //   // rank r: for each rank create subarray view on fg
  //   if (rank_ == dst) {
  //     for (int r = 0; r < size_; ++r) {
  //       IndexVector sizes(subsp.sizes_);
  //       IndexVector subsizes = subsp.upperBounds_[r] - subsp.lowerBounds_[r];
  //       IndexVector starts = subsp.lowerBounds_[r];

  //       // important: skip r if subsize = 0
  //       IndexType ssize = 1;

  //       for (auto s : subsizes) ssize *= s;

  //       if (ssize == 0) continue;

  //       recvsizes[r].push_back(ssize);
  //       recvsubspaces[r].push_back(subI);
  //     }
  //   }

  //   // send subspace copy subspace data into right buffer
  //   // skip this if send size = 0
  //   if (subsp.data_.size() > 0) {
  //     senddata[dst].insert(senddata[dst].end(), subsp.data_.begin(), subsp.data_.end());
  //     sendsizes[dst].push_back(subsp.data_.size());
  //     sendsubspaces[dst].push_back(subI);
  //   }
  // }

  // void gatherSubspaceRed(const LevelVector& l, RankType dst, std::vector<FG_ELEMENT>& buf) {
  //   assert(subspacesFilled_ && "subspaces have not been filled");

  //   // get subspace corresponding to l
  //   size_t subI = this->getSubspaceIndex(l);
  //   SubspaceDFG<FG_ELEMENT>& subsp = subspaces_[subI];

  //   assert(buf.size() >= subsp.targetSize_);

  //   // set interesting part of buf to zero
  //   for (size_t i = 0; i < subsp.targetSize_; ++i) buf[i] = FG_ELEMENT(0);

  //   // todo: copy data into right position in buffer

  //   // perform reduce with target dst
  //   if (rank_ == dst) {
  //     MPI_Reduce(MPI_IN_PLACE, buf.data(), int(subsp.targetSize_), this->getMPIDatatype(), MPI_SUM,
  //                dst, this->getCommunicator());
  //   } else {
  //     MPI_Reduce(buf.data(), buf.data(), int(subsp.targetSize_), this->getMPIDatatype(), MPI_SUM,
  //                dst, this->getCommunicator());
  //   }
  // }

  // void gatherSubspaceNB(const LevelVector& l, RankType dst, std::vector<FG_ELEMENT>& buf,
  //                       std::vector<MPI_Request>& requests) {
  //   assert(subspacesFilled_ && "subspaces have not been filled");

  //   // get subspace corresponding to l
  //   size_t subI = this->getSubspaceIndex(l);
  //   SubspaceDFG<FG_ELEMENT>& subsp = subspaces_[subI];
  //   int tag = int(subI);

  //   // each rank: send subspace to dst
  //   // important: skip this if send size = 0
  //   if (subsp.data_.size() > 0) {
  //     MPI_Request sendRequest;
  //     MPI_Isend(subsp.data_.data(), int(subsp.data_.size()), this->getMPIDatatype(), dst, tag,
  //               this->getCommunicator(), &sendRequest);
  //     requests.push_back(sendRequest);
  //   }

  //   // rank r: for each rank create subarray view on fg
  //   if (rank_ == dst) {
  //     // resize buffer
  //     IndexType bsize = 1;

  //     for (auto s : subsp.sizes_) bsize *= s;

  //     buf.resize(bsize);

  //     for (int r = 0; r < size_; ++r) {
  //       MPI_Datatype mysubarray = subsp.subarrayTypes_[r];

  //       if (mysubarray == MPI_DATATYPE_NULL) continue;

  //       int src = r;
  //       MPI_Request req;
  //       MPI_Irecv(buf.data(), 1, mysubarray, src, tag, this->getCommunicator(), &req);
  //       requests.push_back(req);
  //     }
  //   }

  //   // std::vector< MPI_Datatype > subarrayTypes;

  //   // free subarrays; only dst has a non-zero container here
  //   // todo: free on destruct
  //   // for( size_t i = 0; i < subarrayTypes.size(); ++i )
  //   //  MPI_Type_free( &subarrayTypes[i] );
  // }

  // /* takes the data of subspace l contained in buf and distributes
  //  * it over all processes of dfg
  //  */
  // void scatterSubspace(const LevelVector& l, RankType src, const std::vector<FG_ELEMENT>& buf) {
  //   assert(subspacesFilled_ && "subspaces have not been created");

  //   // get subspace corresponding to l
  //   size_t subI = this->getSubspaceIndex(l);
  //   SubspaceDFG<FG_ELEMENT>& subsp = subspaces_[subI];

  //   // each rank: recv his subspace data from src
  //   // important: skip this if send size = 0
  //   MPI_Request recvRequest;
  //   bool recvd(false);

  //   if (subsp.data_.size() > 0) {
  //     MPI_Irecv(subsp.data_.data(), int(subsp.data_.size()), this->getMPIDatatype(), src, 0,
  //               this->getCommunicator(), &recvRequest);
  //     recvd = true;
  //   }

  //   std::vector<MPI_Request> requests;
  //   std::vector<MPI_Datatype> subarrayTypes;

  //   // rank r: for each rank create subarray view on fg
  //   if (rank_ == src) {
  //     // check buffer size
  //     IndexType bsize = 1;

  //     for (auto s : subsp.sizes_) bsize *= s;

  //     assert(IndexType(buf.size()) == bsize);

  //     for (int r = 0; r < size_; ++r) {
  //       IndexVector sizes(subsp.sizes_);
  //       IndexVector subsizes = subsp.upperBounds_[r] - subsp.lowerBounds_[r];
  //       IndexVector starts = subsp.lowerBounds_[r];

  //       // important: skip r if subsize = 0
  //       IndexType ssize = 1;

  //       for (auto s : subsizes) ssize *= s;

  //       if (ssize == 0) continue;

  //       // we store our data in c format, i.e. first dimension is the innermost
  //       // dimension. however, we access our data in fortran notation, with the
  //       // first index in indexvectors being the first dimension.
  //       // to comply with an ordering that mpi understands, we have to reverse
  //       // our index vectors
  //       // also we have to use int as datatype
  //       std::vector<int> csizes(sizes.rbegin(), sizes.rend());
  //       std::vector<int> csubsizes(subsizes.rbegin(), subsizes.rend());
  //       std::vector<int> cstarts(starts.rbegin(), starts.rend());
  //       if (!reverseOrderingDFGPartitions) {
  //         csizes.assign(sizes.begin(), sizes.end());
  //         csubsizes.assign(subsizes.begin(), subsizes.end());
  //         cstarts.assign(starts.begin(), starts.end());
  //       }

  //       // create subarray view on data
  //       MPI_Datatype mysubarray;
  //       MPI_Type_create_subarray(int(this->getDimension()), &csizes[0], &csubsizes[0], &cstarts[0],
  //                                MPI_ORDER_C, this->getMPIDatatype(), &mysubarray);
  //       MPI_Type_commit(&mysubarray);
  //       subarrayTypes.push_back(mysubarray);

  //       int src = r;
  //       MPI_Request req;
  //       MPI_Isend(buf.data(), 1, mysubarray, src, 0, this->getCommunicator(), &req);
  //       requests.push_back(req);
  //     }
  //   }

  //   // all
  //   if (recvd) MPI_Wait(&recvRequest, MPI_STATUS_IGNORE);

  //   if (rank_ == src) {
  //     MPI_Waitall(static_cast<int>(requests.size()), &requests[0], MPI_STATUSES_IGNORE);
  //   }

  //   // free subarrays; only dst has a non-zero container here
  //   for (size_t i = 0; i < subarrayTypes.size(); ++i) MPI_Type_free(&subarrayTypes[i]);
  // }

//   size_t getSubspaceIndex(const LevelVector& l) const {
//     /* boundary points can have level 0. however, we do not store them
//      * in additional subspaces, but in the level 1 subspaces. thus,
//      * we have to correct the levelvector.
//      */
//     LevelVector myL(l);

//     for (size_t k = 0; k < myL.size(); ++k)
//       if (myL[k] == 0) myL[k] = 1;

//     // get index of l
//     bool found = false;
//     size_t i;

//     for (i = 0; i < subspaces_.size(); ++i) {
//       if (subspaces_[i].level_ == myL) {
//         found = true;
//         break;
//       }
//     }

// #ifdef DEBUG_OUTPUT
//     if (!found) std::cout << "subspace " << myL << " not included" << std::endl;
// #endif

//     assert(found);

//     return i;
//   }

  // inline const LevelVector& getSubspaceLevelVector(size_t i) const {
  //   assert(i < subspaces_.size());
  //   return subspaces_[i].level_;
  // }

  // inline size_t getSubspaceIndex(LevelVector l) {
  //   for (size_t i = 0; i < subspaces_.size(); ++i) {
  //     if (subspaces_[i].level_ == l) return i;
  //   }
  //   return subspaces_.size();
  // }

  // void getSubspacesLevelVectors(std::vector<LevelVector>& lvecs) {
  //   for (auto subsp : subspaces_) lvecs.push_back(subsp.level_);
  // }

  inline size_t getNumSubspaces() const {
    SGrid<bool> sg(dim_, levels_, levels_, hasBoundaryPoints_);
    return sg.getSize();
  //   return subspaces_.size();
  }

  // inline std::vector<FG_ELEMENT>& getSubspaceData(size_t i) {
  //   assert(i < subspaces_.size());
  //   return subspaces_[i].data_;
  // }

  // inline std::vector<FG_ELEMENT>& getSubspaceData(LevelVector l) {
  //   size_t i = this->getSubspaceIndex(l);
  //   assert(i != subspaces_.size());
  //   return subspaces_[i].data_;
  // }

  /** get the pointwise average of the ("small") lp Norm:
   * (1/numPoints * sum_i(abs(x_i)^p))^1/p
   * (almost Lp-Norm, except for the weight of boundary values)
   *
   * TODO: change this to add boundary values with reduced value,
   *        divide by more in case of no boundary -> big Lp norm on [0; 1]
   */
  real getLpNorm(int p) const {
    assert(p >= 0);
    // special case maximum norm
    MPI_Datatype dtype =
      abstraction::getMPIDatatype(abstraction::getabstractionDataType<real>());
    if (p == 0) {
      auto& data = getElementVector();
      real max = 0.0;

      for (size_t i = 0; i < data.size(); ++i) {
        if (std::abs(data[i]) > max) max = std::abs(data[i]);
      }

      real globalMax(-1);
      MPI_Allreduce(&max, &globalMax, 1, dtype, MPI_MAX, getCommunicator());

      return globalMax;
    } else {
      real p_f = static_cast<real>(p);
      auto& data = getElementVector();
      real res = 0.0;

      for (size_t i = 0; i < data.size(); ++i) {
        real abs = std::abs(data[i]);
        res += std::pow(abs, p_f);
      }
      // res /= data.size();
      real globalRes(0.);
      MPI_Allreduce(&res, &globalRes, 1, dtype, MPI_SUM, getCommunicator());
      return std::pow(globalRes, 1.0 / p_f);
    }
  }

  // normalize with specific norm
  inline real normalizelp(int p) {
    real norm = getLpNorm(p);

    std::vector<FG_ELEMENT>& data = getElementVector();
    for (size_t i = 0; i < data.size(); ++i) data[i] = data[i] / norm;

    return norm;
  }

  // multiply with a constant
  inline void mul(real c) {
    std::vector<FG_ELEMENT>& data = getElementVector();
    for (size_t i = 0; i < data.size(); ++i) data[i] *= c;
  }

  // write data to file using MPI-IO
  void writePlotFile(const char* filename) const {
    auto dim = getDimension();

    // create subarray data type
    IndexVector sizes = getGlobalSizes();
    IndexVector subsizes = getUpperBounds() - getLowerBounds();
    IndexVector starts = getLowerBounds();

    // we store our data in c format, i.e. first dimension is the innermost
    // dimension. however, we access our data in fortran notation, with the
    // first index in indexvectors being the first dimension.
    // to comply with an ordering that mpi understands, we have to reverse
    // our index vectors
    // also we have to use int as datatype
    std::vector<int> csizes(sizes.rbegin(), sizes.rend());
    std::vector<int> csubsizes(subsizes.rbegin(), subsizes.rend());
    std::vector<int> cstarts(starts.rbegin(), starts.rend());
    if (!reverseOrderingDFGPartitions) {
      csizes.assign(sizes.begin(), sizes.end());
      csubsizes.assign(subsizes.begin(), subsizes.end());
      cstarts.assign(starts.begin(), starts.end());
    }

    // create subarray view on data
    MPI_Datatype mysubarray;
    MPI_Type_create_subarray(static_cast<int>(getDimension()), &csizes[0], &csubsizes[0],
                             &cstarts[0], MPI_ORDER_C, getMPIDatatype(), &mysubarray);
    MPI_Type_commit(&mysubarray);

    // open file
    MPI_File fh;
    MPI_File_open(getCommunicator(), filename, MPI_MODE_WRONLY + MPI_MODE_CREATE, MPI_INFO_NULL,
                  &fh);

    MPI_Offset offset = 0;

    // .raw files can be read by paraview, in that case write the header separately
    std::string fn = filename;
    if (fn.find(".raw") != std::string::npos){
      // rank 0 write human-readable header
      if (rank_ == 0) {
        auto headername = fn + "_header";
        std::ofstream ofs(headername);

        // first line: dimension
        ofs << "dimensionality " << getDimension() << std::endl;

        // grid points per dimension in the order
        // x_0, x_1, ... , x_d
        ofs << "Extents ";
        for (auto s : sizes){ ofs << s << " ";}
        ofs << std::endl;

        // data type
        ofs << "Data type size " << sizeof(FG_ELEMENT) << std::endl;
        //TODO (pollinta) write endianness and data spacing
      }
    }else{
      // rank 0 write dim and resolution (and data format?)
      if (rank_ == 0) {
        MPI_File_write(fh, &dim, 1, MPI_INT, MPI_STATUS_IGNORE);

        std::vector<int> res(sizes.begin(), sizes.end());
        MPI_File_write(fh, &res[0], 6, MPI_INT, MPI_STATUS_IGNORE);
      }

      // set file view to right offset (in bytes)
      // 1*int + dim*int = (1+dim)*sizeof(int)
      offset = (1 + dim) * sizeof(int);
    }

    MPI_File_set_view(fh, offset, getMPIDatatype(), mysubarray, "native", MPI_INFO_NULL);

    // write subarray
     MPI_File_write_all(fh, getData(), static_cast<int>(getNrLocalElements()), getMPIDatatype(), MPI_STATUS_IGNORE);
    // close file
    MPI_File_close(&fh);
    MPI_Type_free(&mysubarray);
  }

  // write data to legacy-type VTK file using MPI-IO
  void writePlotFileVTK(const char* filename) const {
    auto dim = getDimension();
    assert(dim < 4);  // vtk supports only up to 3D

    // create subarray data type
    IndexVector sizes = getGlobalSizes();
    IndexVector subsizes = getUpperBounds() - getLowerBounds();
    IndexVector starts = getLowerBounds();

    // we store our data in c format, i.e. first dimension is the innermost
    // dimension. however, we access our data in fortran notation, with the
    // first index in indexvectors being the first dimension.
    // to comply with an ordering that mpi understands, we have to reverse
    // our index vectors
    // also we have to use int as datatype
    std::vector<int> csizes(sizes.rbegin(), sizes.rend());
    std::vector<int> csubsizes(subsizes.rbegin(), subsizes.rend());
    std::vector<int> cstarts(starts.rbegin(), starts.rend());
    // if (!reverseOrderingDFGPartitions) { // not sure why, but this produces the wrong results
    //   csizes.assign(sizes.begin(), sizes.end());
    //   csubsizes.assign(subsizes.begin(), subsizes.end());
    //   cstarts.assign(starts.begin(), starts.end());
    // }

    // create subarray view on data
    MPI_Datatype mysubarray;
    MPI_Type_create_subarray(static_cast<int>(getDimension()), &csizes[0], &csubsizes[0],
                             &cstarts[0], MPI_ORDER_C, getMPIDatatype(), &mysubarray);
    MPI_Type_commit(&mysubarray);

    // open file
    MPI_File fh;
    MPI_File_open(getCommunicator(), filename, MPI_MODE_WRONLY + MPI_MODE_CREATE, MPI_INFO_NULL,
                  &fh);

    std::stringstream vtk_header;
    // cf https://lorensen.github.io/VTKExamples/site/VTKFileFormats/ => structured points
    vtk_header << "# vtk DataFile Version 2.0.\n"
               << "This file contains the combination solution evaluated on a full grid\n"
               << "BINARY\n"
               << "DATASET STRUCTURED_POINTS\n";
    if (dim == 3) { //TODO change for non-boundary grids using getGridSpacing
      vtk_header << "DIMENSIONS " << sizes[0]  << " " << sizes[1]  << " " << sizes[2] << "\n"
                 << "ORIGIN 0 0 0\n"
                 << "SPACING " << 1. / static_cast<double>(sizes[0]-1)  << " " << 1. / static_cast<double>(sizes[1]-1)  << " " << 1. / static_cast<double>(sizes[2]-1) << "\n";
    } else if (dim == 2) {
      vtk_header << "DIMENSIONS " << sizes[0]  << " " << sizes[1]  << " 1\n"
                 << "ORIGIN 0 0 0\n"
                 << "SPACING " << 1. / static_cast<double>(sizes[0]-1)  << " " << 1. / static_cast<double>(sizes[1]-1)  << " 1\n";
    } else if (dim == 1) {
      vtk_header << "DIMENSIONS " << sizes[0]  << " 1 1\n"
                 << "ORIGIN 0 0 0\n"
                 << "SPACING " << 1. / static_cast<double>(sizes[0]-1)  << " 1 1\n";
    } else {
      assert(false);
    }
    vtk_header << "POINT_DATA "
               << std::accumulate(sizes.begin(), sizes.end(), 1, std::multiplies<IndexType>())
               << "\n"
               << "SCALARS quantity double 1\n"
               << "LOOKUP_TABLE default\n";
    //TODO set the right data type from combidatatype, for now double by default
    bool rightDataType = std::is_same<CombiDataType, double>::value;
    assert(rightDataType);
    auto header_string = vtk_header.str();
    auto header_size = header_string.size();

    // rank 0 write header
    if (rank_ == 0) {
      MPI_File_write(fh, header_string.c_str(), static_cast<int>(header_size), MPI_CHAR, MPI_STATUS_IGNORE);
    }

    // set file view to right offset (in bytes)
    MPI_Offset offset = header_size * sizeof(char);
    // external32 not supported in OpenMPI < 5. -> writes "native" endianness
    // might work with MPICH
    MPI_File_set_view(fh, offset, getMPIDatatype(), mysubarray, "external32", MPI_INFO_NULL);

    // write subarray
    MPI_File_write_all(fh, getData(), static_cast<int>(getNrLocalElements()), getMPIDatatype(), MPI_STATUS_IGNORE);

    // close file
    MPI_File_close(&fh);
    MPI_Type_free(&mysubarray);
  }

  const std::vector<IndexVector>& getDecomposition() const { return decomposition_; }

  std::vector<MPI_Datatype> getUpwardSubarrays() {
    // initialize upwardSubarrays_ only once
    if (upwardSubarrays_.size() == 0){
      upwardSubarrays_.resize(this->getDimension());
      for (DimType d = 0; d < this->getDimension(); ++d) {
        // do index calculations
        // set lower bounds of subarray
        IndexVector subarrayLowerBounds = this->getLowerBounds();
        IndexVector subarrayUpperBounds = this->getUpperBounds();
        subarrayLowerBounds[d] += this->getLocalSizes()[d] - 1;

        auto subarrayExtents = subarrayUpperBounds - subarrayLowerBounds;
        assert(subarrayExtents[d] == 1);
        auto subarrayStarts = subarrayLowerBounds - this->getLowerBounds();

        // create MPI datatype
        // also, the data dimensions are reversed
        std::vector<int> sizes(this->getLocalSizes().rbegin(), this->getLocalSizes().rend());
        std::vector<int> subsizes(subarrayExtents.rbegin(), subarrayExtents.rend());
        // the starts are local indices
        std::vector<int> starts(subarrayStarts.rbegin(), subarrayStarts.rend());
        // if (!reverseOrderingDFGPartitions) { // not sure why, but this produces the wrong results
        //   sizes.assign(this->getLocalSizes().begin(), this->getLocalSizes().end());
        //   subsizes.assign(subarrayExtents.begin(), subarrayExtents.end());
        //   starts.assign(subarrayStarts.begin(), subarrayStarts.end());
        // }

        // create subarray view on data //todo do this only once per dimension
        MPI_Datatype mysubarray;
        MPI_Type_create_subarray(static_cast<int>(this->getDimension()), sizes.data(),
                                subsizes.data(), starts.data(), MPI_ORDER_C, this->getMPIDatatype(),
                                &mysubarray);
        MPI_Type_commit(&mysubarray);
        upwardSubarrays_[d] = mysubarray;
      }
    }
    return upwardSubarrays_;
  }

  std::vector<MPI_Datatype> getDownwardSubarrays() {
    // initialize downwardSubarrays_ only once
    if (downwardSubarrays_.size() == 0){
      downwardSubarrays_.resize(this->getDimension());
      for (DimType d = 0; d < this->getDimension(); ++d) {
        // do index calculations
        // set upper bounds of subarray
        IndexVector subarrayLowerBounds = this->getLowerBounds();
        IndexVector subarrayUpperBounds = this->getUpperBounds();
        subarrayUpperBounds[d] -= this->getLocalSizes()[d] - 1;

        auto subarrayExtents = subarrayUpperBounds - subarrayLowerBounds;
        assert(subarrayExtents[d] == 1);
        auto subarrayStarts = subarrayLowerBounds - this->getLowerBounds();

        // create MPI datatype
        // also, the data dimensions are reversed
        std::vector<int> sizes(this->getLocalSizes().rbegin(), this->getLocalSizes().rend());
        std::vector<int> subsizes(subarrayExtents.rbegin(), subarrayExtents.rend());
        // the starts are local indices
        std::vector<int> starts(subarrayStarts.rbegin(), subarrayStarts.rend());

        // create subarray view on data
        MPI_Datatype mysubarray;
        MPI_Type_create_subarray(static_cast<int>(this->getDimension()), sizes.data(),
                                subsizes.data(), starts.data(), MPI_ORDER_C, this->getMPIDatatype(),
                                &mysubarray);
        MPI_Type_commit(&mysubarray);
        downwardSubarrays_[d] = mysubarray;
      }
    }
    return downwardSubarrays_;
  }
  /**
   * @brief get the ranks of the highest and lowest "neighbor" rank in dimension d
   *    only sets highest and lowest if they actually are my neighbors
   */
  void getHighestAndLowestNeighbor(DimType d, int& highest, int& lowest) {
    //TODO this is not going to work with periodic cartesian communicator
    lowest = MPI_PROC_NULL;
    highest = MPI_PROC_NULL;

    auto d_reverse = this->getDimension() - d - 1;
    if (!reverseOrderingDFGPartitions) {
      d_reverse = d;
    }

    MPI_Cart_shift( this->getCommunicator(), d_reverse, getParallelization()[d] -1 , &lowest, &highest );

    // assert only boundaries have those neighbors (remove in case of periodicity)
    // this assumes no periodicity!
    if(! this->getLowerBounds()[d] == 0){
      assert(highest < 0);
    }
    if(! this->getUpperBounds()[d] == this->getGlobalSizes()[d]){
      assert(lowest < 0);
<<<<<<< HEAD
=======
    }
  }

  void writeUpperBoundaryToLowerBoundary(DimType d) {
    assert(hasBoundaryPoints_[d] == true);

    // create MPI datatypes
    auto downSubarrays = getDownwardSubarrays();
    auto upSubarrays = getUpwardSubarrays();

    // if I have the lowest neighbor (i. e. I am the highest rank), I need to send my highest layer in d to them,
    // if I have the highest neighbor (i. e. I am the lowest rank), I can receive it
    int lower, higher;
    getHighestAndLowestNeighbor(d, higher, lower);

    auto success =
        MPI_Sendrecv(this->getData(), 1, upSubarrays[d], lower, TRANSFER_GHOST_LAYER_TAG,
                     this->getData(), 1, downSubarrays[d], higher, 
                     TRANSFER_GHOST_LAYER_TAG, this->getCommunicator(), MPI_STATUS_IGNORE);
>>>>>>> dcf98c5c
    }
  }

  void writeUpperBoundaryToLowerBoundary(DimType d) {
    assert(hasBoundaryPoints_[d] == true);

    // create MPI datatypes
    auto downSubarrays = getDownwardSubarrays();
    auto upSubarrays = getUpwardSubarrays();

    // if I have the lowest neighbor (i. e. I am the highest rank), I need to send my highest layer in d to them,
    // if I have the highest neighbor (i. e. I am the lowest rank), I can receive it
    int lower, higher;
    getHighestAndLowestNeighbor(d, higher, lower);

    auto success =
        MPI_Sendrecv(this->getData(), 1, upSubarrays[d], lower, TRANSFER_GHOST_LAYER_TAG,
                     this->getData(), 1, downSubarrays[d], higher, 
                     TRANSFER_GHOST_LAYER_TAG, this->getCommunicator(), MPI_STATUS_IGNORE);
  }

  void writeLowerBoundaryToUpperBoundary(DimType d) {
    assert(hasBoundaryPoints_[d] == true);

    // create MPI datatypes
    auto downSubarrays = getDownwardSubarrays();
    auto upSubarrays = getUpwardSubarrays();

    // if I have the highest neighbor (i. e. I am the lowest rank), I need to send my lowest layer in d to them,
    // if I have the lowest neighbor (i. e. I am the highest rank), I can receive it
    int lower, higher;
    getHighestAndLowestNeighbor(d, higher, lower);

  void writeLowerBoundaryToUpperBoundary(DimType d) {
    assert(hasBoundaryPoints_[d] == true);

    // create MPI datatypes
    auto downSubarrays = getDownwardSubarrays();
    auto upSubarrays = getUpwardSubarrays();

    // if I have the highest neighbor (i. e. I am the lowest rank), I need to send my lowest layer in d to them,
    // if I have the lowest neighbor (i. e. I am the highest rank), I can receive it
    int lower, higher;
    getHighestAndLowestNeighbor(d, higher, lower);

    // TODO asynchronous over d??
    auto success =
        MPI_Sendrecv(this->getData(), 1, downSubarrays[d], higher, TRANSFER_GHOST_LAYER_TAG,
                     this->getData(), 1, upSubarrays[d], lower,
                     TRANSFER_GHOST_LAYER_TAG, this->getCommunicator(), MPI_STATUS_IGNORE);
    assert(success == MPI_SUCCESS);
  }

  // non-RVO dependent version of ghost layer exchange
  void exchangeGhostLayerUpward(DimType d, IndexVector& subarrayExtents, std::vector<FG_ELEMENT>& recvbuffer) {
    subarrayExtents = this->getLocalSizes();
    subarrayExtents[d] = 1;

    // create MPI datatype
    auto subarrays = getUpwardSubarrays();

    // if I have a higher neighbor, I need to send my highest layer in d to them,
    // if I have a lower neighbor, I can receive it
    int lower = MPI_PROC_NULL;
    int higher = MPI_PROC_NULL;

    // somehow the cartesian directions in the communicator are reversed
    // cf InitMPI(...)
    auto d_reverse = this->getDimension() - d - 1;
    if (!reverseOrderingDFGPartitions) {
      d_reverse = d;
    }
    MPI_Cart_shift( this->getCommunicator(), d_reverse, 1, &lower, &higher );

    // assert that boundaries have no neighbors (remove in case of periodicity)
    if(this->getLowerBounds()[d] == 0){
      assert(lower < 0);
    }
    if(this->getUpperBounds()[d] == this->getGlobalSizes()[d]){
      assert(higher < 0);
    }

    // create recvbuffer
    auto numElements = std::accumulate(subarrayExtents.begin(), subarrayExtents.end(), 1,
                                       std::multiplies<IndexType>());
    if (lower < 0) {
      numElements = 0;
      subarrayExtents = IndexVector(this->getDimension(), 0);
    }
    recvbuffer = std::vector<FG_ELEMENT>(numElements);

    // TODO asynchronous over d??
    auto success =
        MPI_Sendrecv(this->getData(), 1, subarrays[d], higher, TRANSFER_GHOST_LAYER_TAG,
                     recvbuffer.data(), numElements, this->getMPIDatatype(), lower,
                     TRANSFER_GHOST_LAYER_TAG, this->getCommunicator(), MPI_STATUS_IGNORE);
    assert(success == MPI_SUCCESS);
  }

  std::vector<FG_ELEMENT> exchangeGhostLayerUpward(DimType d, IndexVector& subarrayExtents) {
    std::vector<FG_ELEMENT> recvbuffer{};
    exchangeGhostLayerUpward(d, subarrayExtents, recvbuffer);
    return recvbuffer;
  }

 private:
  /** dimension of the full grid */
  DimType dim_;

  /** the size of the vector, nr of total elements */
  IndexType nrElements_;

  /** the size of the vector, nr of total elements */
  IndexType nrLocalElements_;

  /** levels for each dimension */
  LevelVector levels_;

  /** number of points per axis boundary included*/
  IndexVector nrPoints_;

  /** flag to show if the dimension has boundary points*/
  std::vector<bool> hasBoundaryPoints_;

  /** the offsets in each direction*/
  IndexVector offsets_;

  /** the local offsets in each direction */
  IndexVector localOffsets_;

  /** the full grid vector, this contains the elements of the full grid */
  std::vector<FG_ELEMENT> fullgridVector_;

  /** Variables for the distributed Full Grid*/
  /** Cartesien MPI Communicator  */
  CommunicatorType communicator_;

 /**
  * the decomposition of the full grid over processors
  * contains (for every dimension) the grid point indices at
  * which a process boundary is assumed
  */
  std::vector<IndexVector> decomposition_;

  /** number of procs in every dimension */
  IndexVector procs_;

  /** mpi rank */
  RankType rank_;

  /** mpi size */
  int size_;

  // the MPI Datatypes representing the boundary layers of the MPI processes' subgrid
  std::vector<MPI_Datatype> downwardSubarrays_;
  std::vector<MPI_Datatype> upwardSubarrays_;

  /** number of local (in this grid cell) points per axis*/
  IndexVector nrLocalPoints_;

  // contains for each (local) gridpoint assigment to memory location on the registered dsg
  std::vector<FG_ELEMENT*> localFGIndexToLocalSGPointerList_;

  DistributedSparseGridUniform<FG_ELEMENT>* dsg_;

  void InitMPI(MPI_Comm comm) {
    MPI_Comm_rank(comm, &rank_);
    MPI_Comm_size(comm, &size_);

    IndexType numSubgrids =
        std::accumulate(procs_.begin(), procs_.end(), 1, std::multiplies<size_t>());

    ASSERT(size_ == static_cast<int>(numSubgrids),
           " size_: " << size_ << " numSubgrids: " << static_cast<int>(numSubgrids));
    assert(size_ == static_cast<int>(numSubgrids));

    // important: note reverse ordering of dims!
    std::vector<int> dims(procs_.rbegin(), procs_.rend());
    if (!reverseOrderingDFGPartitions) {
      dims.assign(procs_.begin(), procs_.end());
    }

    // check if communicator is already cartesian
    int status;
    MPI_Topo_test(comm, &status);

    if (status == MPI_CART) {
      // check if process grid of comm uses the required ordering
      auto maxdims = static_cast<int>(procs_.size());
      std::vector<int> cartdims(maxdims), periods(maxdims), coords(maxdims);
      MPI_Cart_get(comm, static_cast<int>(maxdims), &cartdims[0], &periods[0], &coords[0]);
      ASSERT(cartdims == dims,
            " cartdims: " << cartdims << " dims: " << dims);
      assert(cartdims == dims);

      MPI_Comm_dup(comm, &communicator_);

#ifdef DEBUG_OUTPUT
      std::cout << "DistributedFullGrid: using given cartcomm: " << communicator_ << std::endl;
#endif
    } else {
      // todo mh: think whether periodic bc will be useful
      std::vector<int> periods(dim_, 0);
      int reorder = 0;
      MPI_Cart_create(comm, static_cast<int>(dim_), &dims[0], &periods[0], reorder, &communicator_);
#ifdef DEBUG_OUTPUT
      std::cout << "DistributedFullGrid: create new cartcomm" << std::endl;
#endif
    }
  }

  /* a regular (equidistant) domain decompositioning for an even number of processes
   * leads to grid points on the (geometrical) process boundaries.
   * with the forwardDecomposition flag it can be decided if the grid points on
   * the process boundaries belong to the process on the right-hand side (true)
   * of the process boundary, or to the one on the left-hand side (false).
   */
  std::vector<IndexVector> getDefaultDecomposition(bool forwardDecomposition) const {
    // create decomposition vectors
    std::vector<IndexVector> decomposition(dim_);

    for (DimType i = 0; i < dim_; ++i) {
      IndexVector& llbnd = decomposition[i];
      llbnd.resize(procs_[i]);

      for (IndexType j = 0; j < procs_[i]; ++j) {
        double tmp = static_cast<double>(nrPoints_[i]) * static_cast<double>(j) /
                     static_cast<double>(procs_[i]);

        if (forwardDecomposition)
          llbnd[j] = static_cast<IndexType>(std::ceil(tmp));
        else
          llbnd[j] = static_cast<IndexType>(std::floor(tmp));
      }
    }
    return decomposition;
  }

  void setDecomposition(const std::vector<IndexVector>& decomposition) {
    assert(decomposition.size() == dim_);
    for (DimType i = 0; i < dim_; ++i)
      assert(decomposition[i].size() == static_cast<size_t>(procs_[i]));

    // check if 1d bounds given in ascending order
    // if not, this might indicate there's something wrong
    for (DimType i = 0; i < dim_; ++i) {
      IndexVector tmp(decomposition[i]);
      std::sort(tmp.begin(), tmp.end());
      assert(tmp == decomposition[i]);
    }

    // check if partitions size larger zero
    // this can be detected by checking for duplicate entries in
    // the 1d decompositions
    for (DimType i = 0; i < dim_; ++i) {
      IndexVector tmp(decomposition[i]);
      IndexVector::iterator last = std::unique(tmp.begin(), tmp.end());

      // todo: this is not sufficient to check for duplicate entries
      // if last points to the same element as tmp.end()
      // this means all entries in tmp are unique
      assert(last == tmp.end() && "some partition in decomposition is of zero size!");
    }

    decomposition_ = decomposition;
  }

  void get1dIndicesLocal(DimType d, const LevelVector& lvec, IndexVector& oneDIndices) {
    LevelType l = lvec[d];

    // get first local idx which has level l
    IndexType start = -1;
    IndexType firstGlobal1dIdx = getFirstGlobal1dIndex(d);

    for (IndexType i = 0; i < nrLocalPoints_[d]; ++i) {
      IndexType global1dIdx = firstGlobal1dIdx + i;

      LevelType myLevel = getLevel(d, global1dIdx);

      // myLevel can be zero if boundary point, but we have our boundary
      // points in level 1 subspaces
      if (myLevel == 0) myLevel = 1;

      if (myLevel == l) {
        start = i;
        break;
      }
    }

    // no point of this level found
    if (start == -1) return;

    IndexType stride;

    // special treatment for level 1 suspaces with boundary
    if (l == 1 && hasBoundaryPoints_[d]) {
      stride = IndexType(std::pow(2, levels_[d] - 1));
    } else {
      stride = IndexType(std::pow(2, levels_[d] - l + 1));
    }

    for (IndexType idx = start; idx < nrLocalPoints_[d]; idx += stride) {
      oneDIndices.push_back(idx);
    }
  }

  // 2d output
  void print2D(std::ostream& os) const {
    assert(dim_ == 2);

    // loop over rows i -> dim2
    for (IndexType i = 0; i < nrLocalPoints_[1]; ++i) {
      IndexType offset = localOffsets_[1] * i;

      for (IndexType j = 0; j < nrLocalPoints_[0]; ++j) {
        os << fullgridVector_[offset + j] << "\t";
      }

      os << std::endl;
    }
  }

  // 1d output
  void print1D(std::ostream& os) const {
    assert(dim_ == 1);

    for (IndexType j = 0; j < nrLocalPoints_[0]; ++j) {
      os << fullgridVector_[j] << "\t";
    }

    os << std::endl;
  }

  // n-dim output. will print 2-dimensional slices of domain
  void print3D(std::ostream& os) const {
    for (IndexType k = 0; k < nrLocalPoints_[2]; ++k) {
      assert(dim_ == 3);

// output global z index
#ifdef DEBUG_OUTPUT
      std::cout << "z = " << this->getLowerBounds()[2] + k << ":" << std::endl;
#endif

      IndexType offsetZ = localOffsets_[2] * k;

      // loop over rows i -> dim2
      for (IndexType i = 0; i < nrLocalPoints_[1]; ++i) {
        IndexType offset = offsetZ + localOffsets_[1] * i;

        for (IndexType j = 0; j < nrLocalPoints_[0]; ++j) {
          os << fullgridVector_[offset + j] << "\t";
        }

        os << std::endl;
      }
    }
  }


};
// end class

// output operator
template <typename FG_ELEMENT>
inline std::ostream& operator<<(std::ostream& os, const DistributedFullGrid<FG_ELEMENT>& dfg) {
  // os << dfg.getRank() << " " << dfg.getDimension() << " " << dfg.getLevels() << std::endl;
  // os << "bounds " << dfg.getLowerBounds() << " to " << dfg.getUpperBounds()  << " to " << dfg.getUpperBoundsCoords() << std::endl;
  // os << "offsets " << dfg.getOffsets() << " " << dfg.getLocalOffsets() << std::endl;
  // os << "sizes " << dfg.getLocalSizes() << "; " << dfg.getElementVector().size() << " " << dfg.getNrLocalElements() << "; " << dfg.getNrElements() << std::endl;
  // std::vector<std::vector<IndexType>> decomposition = dfg.getDecomposition();
  // for (auto& dec : decomposition) {
  //   os << dec;
  // }
  // os << " decomposition; parallelization " << dfg.getParallelization() << std::endl;
  // if(dfg.getNrLocalElements() < 30)
  //   os << "elements " << dfg.getElementVector() << std::endl;

  dfg.print(os);

  return os;
}

}  // namespace combigrid

#endif /* DISTRIBUTEDCOMBIFULLGRID_HPP_ */<|MERGE_RESOLUTION|>--- conflicted
+++ resolved
@@ -856,82 +856,18 @@
 
   //     assert(it_sub[subI] != subspaces_[subI].data_.end());
 
-<<<<<<< HEAD
-  /*
-   * Computes a subspace assignment list which maps an index of a subspace
-   * in the dfg to the corresponding index in the dsg.
-   * If the subspaces in the dsg have zero size, all subspaces
-   * of the dsg that the dfg and dsg have in common are resized. The
-   * size of a subspace in the dsg is chosen according to the corresponding
-   * subspace size in the dfg.
-   *
-   * Attention: no data is allocated only sizes are set.
-   */
-  void registerUniformSG(DistributedSparseGridUniform<FG_ELEMENT>& dsg) {
-    // check if dsg already registered
-    // if (dsg_ == &dsg)
-    //   return;
-
-    dsg_ = &dsg;
-=======
   //     // copy subspace value back to dfg
   //     *it_sub[subI] = fullgridVector_[i];
->>>>>>> dcf98c5c
 
   //     ++it_sub[subI];
   //   }
-
-<<<<<<< HEAD
-    for (size_t subFgId = 0; subFgId < subspaces_.size(); ++subFgId) {
-      subspaceAssigmentList_[subFgId] = dsg.getIndex(subspaces_[subFgId].level_);
-    }
-
-    // resize all common subspaces in dsg
-    for (size_t subFgId = 0; subFgId < subspaceAssigmentList_.size(); ++subFgId) {
-      if (subspaceAssigmentList_[subFgId] < 0) continue; // skip if subspace not in dsg
-=======
   //   subspacesFilled_ = true;
   // }
->>>>>>> dcf98c5c
 
   void calcLocalSizeRecursive(DimType d, const LevelVector& lvec, IndexVector& ivec, size_t& localSize) {
     IndexVector oneDIndices;
     get1dIndicesLocal(d, lvec, oneDIndices);
 
-<<<<<<< HEAD
-      size_t subSgDataSize = dsg.getDataSize(subSgId);
-
-      if (subSgDataSize == 0)
-        dsg.setDataSize(subSgId, subspaces_[subFgId].localSize_);
-      else
-        ASSERT(subSgDataSize == subspaces_[subFgId].localSize_,
-               "level: " << subspaces_[subFgId].level_ <<
-               ", subSgData.size(): " << subSgDataSize <<
-               ", subspaces_[subFgId].localSize_: " << subspaces_[subFgId].localSize_ <<
-               " -- check forwardDecomposition" << std::endl);
-    }
-  }
-
-  void addToUniformSG(DistributedSparseGridUniform<FG_ELEMENT>& dsg, real coeff) {
-    // test if dsg has already been registered
-    if (&dsg != dsg_) registerUniformSG(dsg);
-
-    // create pointer for each subspace in dsg
-    std::vector<FG_ELEMENT*> it_sub(subspaceAssigmentList_.size());
-
-    for (size_t subFgId = 0; subFgId < subspaceAssigmentList_.size(); ++subFgId) {
-      if (subspaceAssigmentList_[subFgId] < 0) continue; // skip if subspace not in dsg
-
-      IndexType subSgId = subspaceAssigmentList_[subFgId];
-      size_t subSgDataSize = dsg.getDataSize(subSgId);
-      ASSERT(subSgDataSize == subspaces_[subFgId].localSize_,
-             "Subspace sizes do not match! Partitioning may vary within global reduce comm."
-             " subSgData.size(): " << subSgDataSize << ", subspaces_[subFgId].localSize_: "
-                                  << subspaces_[subFgId].localSize_ << std::endl);
-
-      it_sub[subFgId] = dsg.getData(subSgId);
-    }
-=======
     // stupid additive recursion, could be multiplicative (since hyper-rectangular)
     for (IndexType idx : oneDIndices) {
       ivec[d] = idx;
@@ -953,19 +889,11 @@
   size_t getLocalSizeOfSubspaceOnThisPartition(LevelVector l) {
     IndexVector ivec(dim_);
     size_t localSize = 0;
->>>>>>> dcf98c5c
 
     calcLocalSizeRecursive(dim_ - 1, l, ivec, localSize);
     return localSize;
   }
 
-<<<<<<< HEAD
-      // skip if the subspace of the i-th grid point is not in dsg
-      if (subspaceAssigmentList_[subFgId] < 0) continue;
-
-      // add grid point to subspace, mul with coeff
-      *it_sub[subFgId] += coeff * fullgridVector_[i];
-=======
   /**
    * @brief "registers" the DistributedSparseGridUniform with this DistributedFullGrid:
    *        sets the dsg_ member,
@@ -993,7 +921,6 @@
 
         size_t subSgDataSize = dsg_->getDataSize(index);
         auto lsize = getLocalSizeOfSubspaceOnThisPartition(level);
->>>>>>> dcf98c5c
 
         // resize DSG subspace if it has zero size
         if (subSgDataSize == 0) {
@@ -1011,27 +938,6 @@
     localFGIndexToLocalSGPointerList_.clear();
   }
 
-<<<<<<< HEAD
-  void extractFromUniformSG(DistributedSparseGridUniform<FG_ELEMENT>& dsg) {
-    // test if dsg has already been registered
-    if (&dsg != dsg_) registerUniformSG(dsg);
-
-    // create pointer for each subspace in dsg
-    std::vector<FG_ELEMENT*> it_sub(subspaceAssigmentList_.size());
-
-    for (size_t subFgId = 0; subFgId < subspaceAssigmentList_.size(); ++subFgId) {
-      if (subspaceAssigmentList_[subFgId] < 0) continue; // skip if subspace not in dsg
-
-      IndexType subSgId = subspaceAssigmentList_[subFgId];
-      size_t subSgDataSize = dsg.getDataSize(subSgId);
-      ASSERT(subSgDataSize == subspaces_[subFgId].localSize_,
-             "Subspace sizes do not match! Partitioning may vary within global reduce comm."
-             " subSgData.size(): " << subSgDataSize << ", subspaces_[subFgId].localSize_: "
-                                  << subspaces_[subFgId].localSize_ << std::endl);
-
-      it_sub[subFgId] = dsg.getData(subSgId);
-=======
-
   void setLocalFGPointersRecursive(DimType d, const LevelVector& lvec, IndexVector& ivec, FG_ELEMENT*& sgDataPointer) {
     IndexVector oneDIndices;
     get1dIndicesLocal(d, lvec, oneDIndices);
@@ -1046,7 +952,6 @@
         localFGIndexToLocalSGPointerList_[j] = sgDataPointer;
         ++sgDataPointer;
       }
->>>>>>> dcf98c5c
     }
   }
 
@@ -1077,14 +982,6 @@
           assert((dpointer-dsg_->getData(level)) == dsg_->getDataSize(level));
         }
       }
-<<<<<<< HEAD
-
-      // copy add grid point to subspace, mul with coeff
-      fullgridVector_[i] = *it_sub[subFgId];
-
-      ++it_sub[subFgId];
-=======
->>>>>>> dcf98c5c
     }
     return localFGIndexToLocalSGPointerList_;
   }
@@ -1792,10 +1689,9 @@
     }
     if(! this->getUpperBounds()[d] == this->getGlobalSizes()[d]){
       assert(lowest < 0);
-<<<<<<< HEAD
-=======
-    }
-  }
+    }
+  }
+
 
   void writeUpperBoundaryToLowerBoundary(DimType d) {
     assert(hasBoundaryPoints_[d] == true);
@@ -1813,39 +1709,7 @@
         MPI_Sendrecv(this->getData(), 1, upSubarrays[d], lower, TRANSFER_GHOST_LAYER_TAG,
                      this->getData(), 1, downSubarrays[d], higher, 
                      TRANSFER_GHOST_LAYER_TAG, this->getCommunicator(), MPI_STATUS_IGNORE);
->>>>>>> dcf98c5c
-    }
-  }
-
-  void writeUpperBoundaryToLowerBoundary(DimType d) {
-    assert(hasBoundaryPoints_[d] == true);
-
-    // create MPI datatypes
-    auto downSubarrays = getDownwardSubarrays();
-    auto upSubarrays = getUpwardSubarrays();
-
-    // if I have the lowest neighbor (i. e. I am the highest rank), I need to send my highest layer in d to them,
-    // if I have the highest neighbor (i. e. I am the lowest rank), I can receive it
-    int lower, higher;
-    getHighestAndLowestNeighbor(d, higher, lower);
-
-    auto success =
-        MPI_Sendrecv(this->getData(), 1, upSubarrays[d], lower, TRANSFER_GHOST_LAYER_TAG,
-                     this->getData(), 1, downSubarrays[d], higher, 
-                     TRANSFER_GHOST_LAYER_TAG, this->getCommunicator(), MPI_STATUS_IGNORE);
-  }
-
-  void writeLowerBoundaryToUpperBoundary(DimType d) {
-    assert(hasBoundaryPoints_[d] == true);
-
-    // create MPI datatypes
-    auto downSubarrays = getDownwardSubarrays();
-    auto upSubarrays = getUpwardSubarrays();
-
-    // if I have the highest neighbor (i. e. I am the lowest rank), I need to send my lowest layer in d to them,
-    // if I have the lowest neighbor (i. e. I am the highest rank), I can receive it
-    int lower, higher;
-    getHighestAndLowestNeighbor(d, higher, lower);
+  }
 
   void writeLowerBoundaryToUpperBoundary(DimType d) {
     assert(hasBoundaryPoints_[d] == true);
