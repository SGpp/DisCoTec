/*
 * CombiParameters.hpp
 *
 *  Created on: Dec 8, 2015
 *      Author: heenemo
 */

#ifndef SRC_SGPP_COMBIGRID_MANAGER_COMBIPARAMETERS_HPP_
#define SRC_SGPP_COMBIGRID_MANAGER_COMBIPARAMETERS_HPP_

#include <boost/serialization/map.hpp>
#include "sgpp/distributedcombigrid/utils/LevelVector.hpp"
#include "sgpp/distributedcombigrid/utils/Types.hpp"
#include "sgpp/distributedcombigrid/mpi/MPISystem.hpp"
namespace combigrid {

class CombiParameters {
 public:
  CombiParameters(): procsSet_(false), applicationComm_(MPI_COMM_NULL),
  applicationCommSet_(false) {
  }

  CombiParameters(DimType dim, LevelVector lmin, LevelVector lmax,
                  std::vector<bool>& boundary, std::vector<LevelVector>& levels,
                  std::vector<real>& coeffs, std::vector<int>& taskIDs, IndexType numberOfCombinations, LevelVector reduceCombinationDimsLmin = std::vector<IndexType>(0) ,
                  LevelVector reduceCombinationDimsLmax = std::vector<IndexType>(0) ,
                  IndexType numGrids = 1) :
    dim_(dim), lmin_(lmin), lmax_(lmax), boundary_(boundary),
<<<<<<< HEAD
    procsSet_(false)
=======
    procsSet_(false), applicationComm_(MPI_COMM_NULL),
    applicationCommSet_(false), numberOfCombinations_(numberOfCombinations), numGridsPerTask_(numGrids),
    reduceCombinationDimsLmin_(reduceCombinationDimsLmin), reduceCombinationDimsLmax_(reduceCombinationDimsLmax)
>>>>>>> a6e1df0a
  {
    hierarchizationDims_ = std::vector<bool>(dim_,true);
    setLevelsCoeffs( taskIDs, levels, coeffs );
    numTasks_ = taskIDs.size();

  }

  CombiParameters(DimType dim, LevelVector lmin, LevelVector lmax,
                  std::vector<bool>& boundary, std::vector<LevelVector>& levels,
                  std::vector<real>& coeffs, std::vector<bool>& hierachizationDims,
                  std::vector<int>& taskIDs, IndexType numberOfCombinations, LevelVector reduceCombinationDimsLmin = std::vector<IndexType>(0) ,
                  LevelVector reduceCombinationDimsLmax = std::vector<IndexType>(0), IndexType numGrids = 1) :
    dim_(dim), lmin_(lmin), lmax_(lmax), boundary_(boundary),
    hierarchizationDims_(hierachizationDims),
<<<<<<< HEAD
    procsSet_(false)
=======
    procsSet_(false), applicationComm_(MPI_COMM_NULL),
    applicationCommSet_(false), numberOfCombinations_(numberOfCombinations),numGridsPerTask_(numGrids),
    reduceCombinationDimsLmin_(reduceCombinationDimsLmin), reduceCombinationDimsLmax_(reduceCombinationDimsLmax)
>>>>>>> a6e1df0a
  {
    setLevelsCoeffs( taskIDs, levels, coeffs );
    numTasks_ = taskIDs.size();
  }

  ~CombiParameters() {
  }

  inline const LevelVector& getLMin() {
    return lmin_;
  }

  inline const LevelVector& getLMax() {
    return lmax_;
  }

  inline const LevelVector& getLMinReductionVector() {
    return reduceCombinationDimsLmin_;
  }

  inline const LevelVector& getLMaxReductionVector() {
    return reduceCombinationDimsLmax_;
  }

  inline const std::vector<bool>& getBoundary() {
    return boundary_;
  }

  inline real getCoeff(int taskID) {
    return coeffs_[taskID];
  }

  inline void getCoeffs(std::vector<int>& taskIDs, std::vector<real>& coeffs) {
    for (auto it : coeffs_) {
      taskIDs.push_back( it.first );
      coeffs.push_back( it.second );
    }
  }

  inline std::map<int, real>& getCoeffsDict() {
    return coeffs_;
  }

  inline std::map<LevelVector, int>& getLevelsToIDs() {
    return levelsToIDs_;
  }

  inline void setCoeff(int taskID, real coeff) {
    coeffs_[taskID] = coeff;
    combiDictionary_[levels_[taskID]] = coeff;
  }

  inline void setLevelsCoeffs(std::vector<int>& taskIDs,
                              std::vector<LevelVector>& levels, std::vector<real>& coeffs) {
    assert(taskIDs.size() == coeffs.size());
    assert(taskIDs.size() == levels.size());

    for (size_t i = 0; i < taskIDs.size(); ++i) {
      coeffs_[taskIDs[i]] = coeffs[i];
      levels_[taskIDs[i]] = levels[i];
      levelsToIDs_[levels[i]] = taskIDs[i];
      combiDictionary_[levels[i]] = coeffs[i];
    }
  }

  inline const LevelVector& getLevel( int taskID ) {
    return levels_[ taskID ];
  }

  inline int getID( LevelVector level ) {
    return getLevelsToIDs()[level];
  }

  inline void getLevels(std::vector<int>& taskIDs, std::vector<LevelVector>& levels) {
    for (auto it : levels_) {
          taskIDs.push_back( it.first );
          levels.push_back( it.second );
        }
  }

  inline std::map<int, LevelVector>& getLevelsDict() {
    return levels_;
  }

  inline std::map<LevelVector, real>& getCombiDict() {
    return combiDictionary_;
  }

  inline DimType getDim() {
    return dim_;
  }

  inline size_t getNumLevels() {
    return levels_.size();
  }
  /**
   * this method returns the number of grids a task contains
   * in case we have multiple grids in our simulation
   */
  inline IndexType getNumGrids() {
    return numGridsPerTask_;
  }
  /**
   * this method returns the number of tasks also referred to as component grids (one task might contain multiple grids)
   */
  inline IndexType getNumTasks() {
    return numTasks_;
  }

  inline const std::vector<bool>& getHierarchizationDims(){
    return hierarchizationDims_;
  }


  /* get the common parallelization
   * this function can only be used in the uniform mode
   */
  inline const IndexVector getParallelization() const{
    assert( uniformDecomposition && procsSet_);
    return procs_;
  }

  inline const IndexType getNumberOfCombinations() const{
    return numberOfCombinations_;
  }

  inline CommunicatorType getApplicationComm() const{
<<<<<<< HEAD
    assert( uniformDecomposition && false );

    return MPI_COMM_NULL;
=======
    assert(uniformDecomposition);
    return theMPISystem()->getLocalComm();
    //assert( uniformDecomposition && applicationCommSet_ );

    //return applicationComm_;
  }

  inline bool isApplicationCommSet() const{
    return false;
    //return applicationCommSet_;
  }

  inline void setApplicationComm( CommunicatorType comm ){
    assert( uniformDecomposition );
    return; //outdated
    // make sure it is set only once
    if( applicationCommSet_ == true )
      return;

    MPI_Comm_dup( comm, &applicationComm_ );
    applicationCommSet_ = true;
>>>>>>> a6e1df0a
  }

  /* set the common parallelization
   * this function can only be used in the uniform mode
   */
  inline void setParallelization( const IndexVector p ){
    assert( uniformDecomposition );

    procs_ = p;
    procsSet_ = true;
  }

 private:
  DimType dim_;

  LevelVector lmin_;

  LevelVector lmax_;

  std::vector<bool> boundary_;

  std::map<int, LevelVector> levels_;

  std::map<int, real> coeffs_;

  std::map<LevelVector, int> levelsToIDs_;

  std::map<LevelVector, real> combiDictionary_;

  std::vector<bool> hierarchizationDims_;

  IndexVector procs_;

  bool procsSet_;

  friend class boost::serialization::access;
  IndexType numberOfCombinations_; //total number of combinations
  IndexType numGridsPerTask_; //number of grids per task

  IndexType numTasks_;
  /**
   * This level vector indicates which dimension of lmin should be decreased by how many levels
   * for constructing the distributed sparse grid.
   * (0,0,0,0,0) would be the classical scheme were the sparse grid has the same minimum level as the combi scheme
   * Higher values can decrease the communication volume but decrease the accuracy
   */
  LevelVector reduceCombinationDimsLmin_;
  /**
    * This level vector indicates which dimension of lmax should be decreased by how many levels
    * for constructing the distributed sparse grid.
    * (0,0,0,0,0,0) would be the classical scheme were the sparse grid has the same maximum level as the combi scheme
    * (1,1,1,1,1,1) would be the classical optimization where we do not combine the highest subspaces
    *               as they are only contained on the owning grid
    * Higher values can decrease the communication volume but decrease the accuracy
    * It is ensured that lmax >= lmin
    */
  LevelVector reduceCombinationDimsLmax_;
  // serialize
  template<class Archive>
  void serialize(Archive& ar, const unsigned int version);
};

template<class Archive>
void CombiParameters::serialize(Archive& ar, const unsigned int version) {
  ar& dim_;
  ar& lmin_;
  ar& lmax_;
  ar& boundary_;
  ar& levels_;
  ar& coeffs_;
  ar& hierarchizationDims_;
  ar& procs_;
  ar& procsSet_;
<<<<<<< HEAD
=======
  ar& numberOfCombinations_;
  ar& numGridsPerTask_;
  ar& numTasks_;
  ar& reduceCombinationDimsLmin_;
  ar& reduceCombinationDimsLmax_;
>>>>>>> a6e1df0a
}

}

#endif /* SRC_SGPP_COMBIGRID_MANAGER_COMBIPARAMETERS_HPP_ */<|MERGE_RESOLUTION|>--- conflicted
+++ resolved
@@ -16,8 +16,7 @@
 
 class CombiParameters {
  public:
-  CombiParameters(): procsSet_(false), applicationComm_(MPI_COMM_NULL),
-  applicationCommSet_(false) {
+  CombiParameters(): procsSet_(false) {
   }
 
   CombiParameters(DimType dim, LevelVector lmin, LevelVector lmax,
@@ -26,13 +25,8 @@
                   LevelVector reduceCombinationDimsLmax = std::vector<IndexType>(0) ,
                   IndexType numGrids = 1) :
     dim_(dim), lmin_(lmin), lmax_(lmax), boundary_(boundary),
-<<<<<<< HEAD
-    procsSet_(false)
-=======
-    procsSet_(false), applicationComm_(MPI_COMM_NULL),
-    applicationCommSet_(false), numberOfCombinations_(numberOfCombinations), numGridsPerTask_(numGrids),
+    procsSet_(false), numberOfCombinations_(numberOfCombinations), numGridsPerTask_(numGrids),
     reduceCombinationDimsLmin_(reduceCombinationDimsLmin), reduceCombinationDimsLmax_(reduceCombinationDimsLmax)
->>>>>>> a6e1df0a
   {
     hierarchizationDims_ = std::vector<bool>(dim_,true);
     setLevelsCoeffs( taskIDs, levels, coeffs );
@@ -47,13 +41,8 @@
                   LevelVector reduceCombinationDimsLmax = std::vector<IndexType>(0), IndexType numGrids = 1) :
     dim_(dim), lmin_(lmin), lmax_(lmax), boundary_(boundary),
     hierarchizationDims_(hierachizationDims),
-<<<<<<< HEAD
-    procsSet_(false)
-=======
-    procsSet_(false), applicationComm_(MPI_COMM_NULL),
-    applicationCommSet_(false), numberOfCombinations_(numberOfCombinations),numGridsPerTask_(numGrids),
+    procsSet_(false), numberOfCombinations_(numberOfCombinations),numGridsPerTask_(numGrids),
     reduceCombinationDimsLmin_(reduceCombinationDimsLmin), reduceCombinationDimsLmax_(reduceCombinationDimsLmax)
->>>>>>> a6e1df0a
   {
     setLevelsCoeffs( taskIDs, levels, coeffs );
     numTasks_ = taskIDs.size();
@@ -181,16 +170,9 @@
   }
 
   inline CommunicatorType getApplicationComm() const{
-<<<<<<< HEAD
     assert( uniformDecomposition && false );
 
     return MPI_COMM_NULL;
-=======
-    assert(uniformDecomposition);
-    return theMPISystem()->getLocalComm();
-    //assert( uniformDecomposition && applicationCommSet_ );
-
-    //return applicationComm_;
   }
 
   inline bool isApplicationCommSet() const{
@@ -199,15 +181,8 @@
   }
 
   inline void setApplicationComm( CommunicatorType comm ){
-    assert( uniformDecomposition );
+    assert( uniformDecomposition && false);
     return; //outdated
-    // make sure it is set only once
-    if( applicationCommSet_ == true )
-      return;
-
-    MPI_Comm_dup( comm, &applicationComm_ );
-    applicationCommSet_ = true;
->>>>>>> a6e1df0a
   }
 
   /* set the common parallelization
@@ -281,14 +256,11 @@
   ar& hierarchizationDims_;
   ar& procs_;
   ar& procsSet_;
-<<<<<<< HEAD
-=======
   ar& numberOfCombinations_;
   ar& numGridsPerTask_;
   ar& numTasks_;
   ar& reduceCombinationDimsLmin_;
   ar& reduceCombinationDimsLmax_;
->>>>>>> a6e1df0a
 }
 
 }
