#ifndef PROCESSGROUPWORKER_HPP_
#define PROCESSGROUPWORKER_HPP_

#include <chrono>
#include "sgpp/distributedcombigrid/fullgrid/FullGrid.hpp"
#include "sgpp/distributedcombigrid/manager/CombiParameters.hpp"
#include "sgpp/distributedcombigrid/manager/ProcessGroupSignals.hpp"
#include "sgpp/distributedcombigrid/mpi/MPISystem.hpp"
#include "sgpp/distributedcombigrid/mpi_fault_simulator/MPI-FT.h"
#include "sgpp/distributedcombigrid/task/Task.hpp"
#include "sgpp/distributedcombigrid/loadmodel/LearningLoadModel.hpp"

namespace combigrid {

class ProcessGroupWorker {
 public:
  explicit ProcessGroupWorker();

  ProcessGroupWorker(ProcessGroupWorker const&) = delete;

  ProcessGroupWorker& operator=(ProcessGroupWorker const&) = delete;

  ~ProcessGroupWorker();

  /** wait for command from manager */
  SignalType wait();

  /** send ready signal to manager */
  void ready();

  /** decides if current Task needs to be killed */
  void decideToKill();

  /** todo: maybe only needed for gene? */
  inline Task* getCurrentTask();

<<<<<<< HEAD
  /** Perform combination */
=======
  // getter for tasks
  inline const TaskContainer& getTasks() const;

  // Perform combination
>>>>>>> 014bee18
  void combine();

  /** combination helpers */
  void initCombinedUniDSGVector();
  void hierarchizeFullGrids();
  void addFullGridsToUniformSG();
  void extractFullGridsFromUniformSG();
  void dehierarchizeFullGrids();

  /** reduction */
  void reduceUniformSG();

  /** combine on sparse grid with uniform decomposition of domain */
  void combineUniform();

  void combineLocalAndGlobal();

  /** outdated! */
  void combineFG();

  void gridEval();

  /** parallel file io of final output grid */
  void parallelEval();

  /** parallel file io of final output grid for uniform decomposition */
  void parallelEvalUniform();

  /** update combination parameters (for init or after change in FTCT) */
  void updateCombiParameters();

  /** returns the combi parameters */
  inline CombiParameters& getCombiParameters();

  /** initializes the component grid from the sparse grid; used to reinitialize
   * tasks after fault */
  void setCombinedSolutionUniform(Task* t);

  /** performes the sparse grid reduce with the remote system, bcasts solution
   * and updates fgs. */
  void combineThirdLevel();

  /** waits until the third level pg bcasts the combined solution and updates
   * fgs */
  void waitForThirdLevelCombiResult();

  /** computes a max reduce on the dsg's subspace sizes with the other systems */
  void reduceSubspaceSizesThirdLevel();

  /** receives reduced sizes from tl pgroup and updates the dsgs */
  void waitForThirdLevelSizeUpdate();

  std::vector<std::unique_ptr<DistributedSparseGridUniform<CombiDataType>>> & getCombinedUniDSGVector(){
    return combinedUniDSGVector_;
  }

  TaskContainer& getTasks(){
    return tasks_;
  }

 private:
  TaskContainer tasks_;  /// task storage

  Task* currentTask_;  /// task that is currently processed

  StatusType status_;  /// current status of process group (wait -> 0; busy -> 1; fail -> 2)

  FullGrid<complex>* combinedFG_;

  /** Vector containing all distributed sparse grids */
  std::vector<std::unique_ptr<DistributedSparseGridUniform<CombiDataType>>> combinedUniDSGVector_;

  CombiParameters combiParameters_;

  bool combiParametersSet_;  /// indicates if combi parameters variable set

  // fault parameters
  real t_fault_;  /// time to fault

  IndexType currentCombi_;  /// current combination; increased after every combination

  std::chrono::high_resolution_clock::time_point
      startTimeIteration_;  /// starting time of process computation

  // std::ofstream betasFile_;

  void initializeTaskAndFaults(bool mayAlreadyExist = true);

<<<<<<< HEAD
  void processDuration(const Task& t, const Stats::Event e, size_t numProcs);
  
  /** extracts and dehierarchizes */
  void integrateCombinedSolution();

  /** allocates data in dsgs */
  void initDsgsData();

  /** deallocates data the dsgs */
  void deleteDsgsData();
=======
  void processDuration(const Task& t, const Stats::Event e, unsigned int numProcs);

  void updateTaskWithCurrentValues(Task& taskToUpdate, int numGrids);

>>>>>>> 014bee18
};

inline Task* ProcessGroupWorker::getCurrentTask() { return currentTask_; }

inline CombiParameters& ProcessGroupWorker::getCombiParameters() {
  assert(combiParametersSet_);

  return combiParameters_;
}

inline const TaskContainer& ProcessGroupWorker::getTasks() const {
  return tasks_;
}

} /* namespace combigrid */

#endif /* PROCESSGROUPWORKER_HPP_ */<|MERGE_RESOLUTION|>--- conflicted
+++ resolved
@@ -34,22 +34,18 @@
   /** todo: maybe only needed for gene? */
   inline Task* getCurrentTask();
 
-<<<<<<< HEAD
-  /** Perform combination */
-=======
   // getter for tasks
   inline const TaskContainer& getTasks() const;
 
   // Perform combination
->>>>>>> 014bee18
   void combine();
 
   /** combination helpers */
   void initCombinedUniDSGVector();
   void hierarchizeFullGrids();
   void addFullGridsToUniformSG();
-  void extractFullGridsFromUniformSG();
-  void dehierarchizeFullGrids();
+  /** extracts and dehierarchizes */
+  void integrateCombinedSolution();
 
   /** reduction */
   void reduceUniformSG();
@@ -130,23 +126,15 @@
 
   void initializeTaskAndFaults(bool mayAlreadyExist = true);
 
-<<<<<<< HEAD
-  void processDuration(const Task& t, const Stats::Event e, size_t numProcs);
-  
-  /** extracts and dehierarchizes */
-  void integrateCombinedSolution();
-
   /** allocates data in dsgs */
   void initDsgsData();
 
   /** deallocates data the dsgs */
   void deleteDsgsData();
-=======
+
   void processDuration(const Task& t, const Stats::Event e, unsigned int numProcs);
 
   void updateTaskWithCurrentValues(Task& taskToUpdate, int numGrids);
-
->>>>>>> 014bee18
 };
 
 inline Task* ProcessGroupWorker::getCurrentTask() { return currentTask_; }
