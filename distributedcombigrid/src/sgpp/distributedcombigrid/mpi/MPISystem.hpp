--- conflicted
+++ resolved
@@ -98,23 +98,27 @@
 
   MPISystem& operator=( MPISystem const & ) = delete;
 
-<<<<<<< HEAD
-  // Don't use this directly, instead use configure().with[...].init()
+  // 
+  /**
+   * Disclaimer: You probably don't want to use this directly, instead use
+   * this->configure().with[...].init();
+   * 
+   * Initializes MPI system including local, global and allreduce communicator
+   * for specified number of groups and number of processors per group, with
+   * the given parallelization and local and world communicator.
+   * 
+   * If local comm is MPI_COMM_NULL, it is generated based on this procs rank.
+   * Otherwise the given comm is duplicated and reused.
+   * 
+   * If world comm is not MPI_COMM_WORLD, this method can be called another time.
+   * Otherwise, intialization is supposed to happen only once. Reinitialization
+   * is currently only used for testing.
+   */
   void init( size_t ngroups, std::vector<size_t> nprocsByGroup,
-    CommunicatorType lcomm, std::map<size_t, CartRankCoords> parallelByLocalSize );
+    CommunicatorType lcomm, std::map<size_t, CartRankCoords> parallelByLocalSize,
+    CommunicatorType wcomm = MPI_COMM_WORLD );
+  
   MPIInitHelper configure();
-=======
-  /**initializes MPI system including local, global and allreduce communicator
-   * for specified number of groups and number of processors per group
-   */
-  void init( size_t ngroups, size_t nprocs );
-
-  /**
-   *initializes MPI system including global and allreduce communicator
-   *local communicator is given here and not set by the init procedure
-   */
-  void init( size_t ngroups, size_t nprocs, CommunicatorType lcomm );
->>>>>>> a6e1df0a
 
   /**
    * initializes MPI system including world communicator; so far only used in tests
@@ -136,16 +140,13 @@
    */
   inline const CommunicatorType& getLocalComm() const;
 
-<<<<<<< HEAD
   inline const CommunicatorType& getTeamComm() const;
 
-=======
   /**
    * returns the global reduce communicator which contains all ranks with wich the rank needs to
    * communicate in global allreduce step
    * All of these ranks are responsible for the same area in the domain
    */
->>>>>>> a6e1df0a
   inline const CommunicatorType& getGlobalReduceComm() const;
 
   /**
@@ -158,12 +159,9 @@
    */
   inline simft::Sim_FT_MPI_Comm getSpareCommFT();
 
-<<<<<<< HEAD
-=======
   /**
    * returns the fault tolerant version of the global comm
    */
->>>>>>> a6e1df0a
   inline simft::Sim_FT_MPI_Comm getGlobalCommFT();
 
   /**
@@ -171,23 +169,18 @@
    */
   inline simft::Sim_FT_MPI_Comm getLocalCommFT();
 
-<<<<<<< HEAD
   inline simft::Sim_FT_MPI_Comm getTeamCommFT();
 
+  /**
+   * returns the fault tolerant version of the allreduce comm
+   */
   inline simft::Sim_FT_MPI_Comm getGlobalReduceCommFT();
 
   inline void deleteReduceCommsFTAndComm();
 
-=======
-  /**
-   * returns the fault tolerant version of the allreduce comm
-   */
-  inline simft::Sim_FT_MPI_Comm getGlobalReduceCommFT();
-
   /**
    * returns MPI rank number in world comm
    */
->>>>>>> a6e1df0a
   inline const RankType& getWorldRank() const;
 
   /**
@@ -200,14 +193,11 @@
    */
   inline const RankType& getLocalRank() const;
 
-<<<<<<< HEAD
   inline const RankType& getTeamRank() const;
 
-=======
   /**
    * returns MPI rank number of manager in world comm
    */
->>>>>>> a6e1df0a
   inline const RankType& getManagerRankWorld() const;
 
   /**
@@ -220,14 +210,11 @@
    */
   inline const RankType& getMasterRank() const;
 
-<<<<<<< HEAD
   inline const RankType& getTeamLeaderRank() const;
 
-=======
   /**
    * returns boolean that indicates if caller is manager in world comm
    */
->>>>>>> a6e1df0a
   inline bool isWorldManager() const;
 
   /**
@@ -240,13 +227,18 @@
    */
   inline bool isMaster() const;
 
-<<<<<<< HEAD
   inline bool isTeamLeader() const;
 
   inline const RankType& getTeamColor() const;
 
+  /**
+   * returns the number of process groups
+   */
   inline size_t getNumGroups() const;
 
+  /**
+   * returns the number of processors per process group
+   */
   inline size_t getNumProcs( GroupType group ) const;
 
   inline RankType getGroupBaseWorldRank( GroupType group ) const;
@@ -254,17 +246,6 @@
   inline const CartRankCoords& getLocalCoords() const;
 
   inline const CartRankCoords& getTeamExtent() const;
-=======
-  /**
-   * returns the number of process groups
-   */
-  inline size_t getNumGroups() const;
-
-  /**
-   * returns the number of processors per process group
-   */
-  inline size_t getNumProcs() const;
->>>>>>> a6e1df0a
 
   /**
    * returns boolean that indicates if MPISystem is initialized
@@ -321,23 +302,18 @@
   explicit MPISystem();
 
   friend MPISystemID theMPISystem();
-<<<<<<< HEAD
-
+
+  /**
+   * checks if initialized
+   */
   inline void checkPreconditions(InitializationStage requiredStage = InitializationStage::ALL_INIT) const;
 
+  /**
+   * checks if initialized + if FT enabled
+   */
   inline void checkPreconditionsFT(InitializationStage requiredStage = InitializationStage::ALL_INIT) const;
 
-  void initWorldComm( std::vector<size_t> nprocsByGroup );
-=======
-  /**
-   * checks if initialized
-   */
-  inline void checkPreconditions() const;
-  /**
-   * checks if initialized + if FT enabled
-   */
-  inline void checkPreconditionsFT() const;
->>>>>>> a6e1df0a
+  void initWorldComm( CommunicatorType wcomm, std::vector<size_t> nprocsByGroup );
 
   /* create the global communicators for the global reduce.
    * all processes which have local rank i in their process group will be grouped in a
@@ -347,36 +323,27 @@
    */
   void initGlobalReduceCommm();
 
-<<<<<<< HEAD
+  /**
+   * creates a FT communicator associated with comm
+   */
   void createCommFT( simft::Sim_FT_MPI_Comm* commFT, MPI_Comm comm );
 
+  /**
+   * initializes local comm + FT version if FT_ENABLED
+   */
   void initLocalComm( CommunicatorType lcomm, std::map<size_t, CartRankCoords> parallelByLocalSize );
-=======
-  /**
-   * creates a FT communicator associated with comm
-   */
-  void createCommFT( simft::Sim_FT_MPI_Comm* commFT, CommunicatorType comm );
-
-  /**
-   * initializes local comm + FT version if FT_ENABLED
-   */
-  void initLocalComm();
->>>>>>> a6e1df0a
 
   /**
    * initializes global comm + FT version if FT_ENABLED
    */
   void initGlobalComm();
 
-<<<<<<< HEAD
   void debugLogCommunicator( CommunicatorType comm, std::string commName );
 
-=======
   /**
    * Send signal to manager that this rank is reusable -> becomes spare process
    * The message is send in world comm
    */
->>>>>>> a6e1df0a
   void sendReusableSignal();
 
   /**
@@ -437,54 +404,34 @@
   std::vector<RankType> getFailedRanks( int numFailedProcs );
 
 
-  bool initialized_; //is MPISystem initialized?
-
-<<<<<<< HEAD
   InitializationStage initialized_;
 
-  CommunicatorType worldComm_;
-
-  CommunicatorType globalComm_;
-=======
   CommunicatorType worldComm_; //contains all processes that are active
+
+  CommunicatorType globalComm_; //contains the manager and master processes
+
+  CommunicatorType localComm_; //contains all processes in process group
+
+  CommunicatorType teamComm_;
+
+  /**
+   * contains all processes that share same domain in other process groups
+   * -> only communicate with these ranks during allreduce
+   */
+  CommunicatorType globalReduceComm_;
+
+  simft::Sim_FT_MPI_Comm worldCommFT_; //FT version of world comm
+
+  simft::Sim_FT_MPI_Comm globalCommFT_; //FT version of global comm
 
   //contains alive procs from dead process groups and manager
   simft::Sim_FT_MPI_Comm spareCommFT_;
 
-  CommunicatorType globalComm_; //contains the manager and master processes
->>>>>>> a6e1df0a
-
-  CommunicatorType localComm_; //contains all processes in process group
-
-<<<<<<< HEAD
-  CommunicatorType teamComm_;
-
-=======
-  /**
-   * contains all processes that share same domain in other process groups
-   * -> only communicate with these ranks during allreduce
-   */
->>>>>>> a6e1df0a
-  CommunicatorType globalReduceComm_;
-
-  simft::Sim_FT_MPI_Comm worldCommFT_; //FT version of world comm
-
-  simft::Sim_FT_MPI_Comm globalCommFT_; //FT version of global comm
-
-<<<<<<< HEAD
-  //contains alive procs from dead process groups and manager
-  simft::Sim_FT_MPI_Comm spareCommFT_;
-
   simft::Sim_FT_MPI_Comm localCommFT_;
 
-  simft::Sim_FT_MPI_Comm teamCommFT_;
-
-  simft::Sim_FT_MPI_Comm globalReduceCommFT_;
-=======
-  simft::Sim_FT_MPI_Comm localCommFT_; //FT version of local comm
+  simft::Sim_FT_MPI_Comm teamCommFT_; //FT version of local comm
 
   simft::Sim_FT_MPI_Comm globalReduceCommFT_; //FT version of global reduce comm
->>>>>>> a6e1df0a
 
   RankType worldRank_; //rank number in world comm
 
@@ -492,7 +439,6 @@
 
   RankType localRank_; //rank number in local comm
 
-<<<<<<< HEAD
   RankType teamRank_;
 
   CartRankCoords localCoords_;
@@ -503,10 +449,7 @@
 
   RankType teamColor_;
 
-  RankType globalReduceRank_;
-=======
   RankType globalReduceRank_; //rank number in global reduce comm
->>>>>>> a6e1df0a
 
   RankType managerRank_; //rank number of manager in global comm
 
@@ -516,19 +459,13 @@
 
   RankType masterRank_; //rank number of master in local comm
 
-<<<<<<< HEAD
   RankType teamLeaderRank_;
 
-    // Each group inhabits the ranks range
-    // [groupBaseRank[g], groupBaseRank[g] + nprocsByGroup_[g]) in worldComm
+  // Each group inhabits the ranks range
+  // [groupBaseRank[g], groupBaseRank[g] + nprocsByGroup_[g]) in worldComm
   std::vector<size_t> nprocsByGroup_;
   std::vector<RankType> groupBaseWorldRank_;
   GroupType group_;
-=======
-  size_t ngroup_; //number of process groups
-
-  size_t nprocs_; //number of processes per process group
->>>>>>> a6e1df0a
 
   //ranks that er still functional but not assigned to any process group
   std::vector<RankType> reusableRanks_;
