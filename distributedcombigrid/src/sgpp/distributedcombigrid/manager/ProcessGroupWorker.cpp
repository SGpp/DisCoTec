#include "sgpp/distributedcombigrid/manager/ProcessGroupWorker.hpp"

#include "boost/lexical_cast.hpp"

#include "sgpp/distributedcombigrid/combicom/CombiCom.hpp"
#include "sgpp/distributedcombigrid/fullgrid/FullGrid.hpp"
#include "sgpp/distributedcombigrid/hierarchization/DistributedHierarchization.hpp"
#include "sgpp/distributedcombigrid/manager/CombiParameters.hpp"
#include "sgpp/distributedcombigrid/manager/ProcessGroupSignals.hpp"
#include "sgpp/distributedcombigrid/mpi/MPIUtils.hpp"
#include "sgpp/distributedcombigrid/sparsegrid/DistributedSparseGrid.hpp"
#include "sgpp/distributedcombigrid/sparsegrid/DistributedSparseGridUniform.hpp"
#include "sgpp/distributedcombigrid/loadmodel/LearningLoadModel.hpp"
#include "sgpp/distributedcombigrid/mpi/MPISystem.hpp"


#include <algorithm>
#include <iostream>
#include <string>
#ifdef HAVE_HIGHFIVE
#include <chrono>
#include <random>
// highfive is a C++ hdf5 wrapper, available in spack (-> configure with right boost and mpi versions)
#include <highfive/H5File.hpp>
#endif
#include "sgpp/distributedcombigrid/mpi_fault_simulator/MPI-FT.h"

namespace combigrid {

ProcessGroupWorker::ProcessGroupWorker()
    : currentTask_(nullptr),
      status_(PROCESS_GROUP_WAIT),
      combinedUniDSGVector_(0),
      combinedFGexists_(false),
      combiParameters_(),
      combiParametersSet_(false),
      currentCombi_(0) {
  t_fault_ = -1;
  startTimeIteration_ = (std::chrono::high_resolution_clock::now());
  MASTER_EXCLUSIVE_SECTION {
    std::string fname = "out/all-betas-" + std::to_string(theMPISystem()->getGlobalRank()) + ".txt";
    // betasFile_ = std::ofstream( fname, std::ofstream::out );
  }
}

ProcessGroupWorker::~ProcessGroupWorker() {
  for (auto& task : tasks_) {
    delete task;
    task = nullptr;
  }
}

// Do useful things with the info about how long a task took.
// this gets called whenever a task was run, i.e., signals RUN_FIRST(once), RUN_NEXT(possibly multiple times),
// RECOMPUTE(possibly multiple times), and in ready(possibly multiple times)
void ProcessGroupWorker::processDuration(const Task& t, const Stats::Event e,
                                         unsigned int numProcs) {
  return;
  MASTER_EXCLUSIVE_SECTION {
    DurationInformation info = {t.getID(), Stats::getEventDurationInUsec(e),
	    			                    t.getCurrentTime(), t.getCurrentTimestep(),
				                        theMPISystem()->getWorldRank(), static_cast<unsigned int>(numProcs)};
    MPIUtils::sendClass(&info, theMPISystem()->getManagerRank(), theMPISystem()->getGlobalComm());
  }
}

SignalType ProcessGroupWorker::wait() {
  if (status_ == PROCESS_GROUP_FAIL) {  // in this case worker got reused
    status_ = PROCESS_GROUP_WAIT;
  }
  if (status_ != PROCESS_GROUP_WAIT) {
#ifdef DEBUG_OUTPUT
    int myRank = theMPISystem()->getWorldRank();
    std::cout << "status is " << status_ << "of rank " << myRank << "\n";
    std::cout << "executing next task\n";
#endif
    return RUN_NEXT;
  }
  SignalType signal = -1;

  MASTER_EXCLUSIVE_SECTION {
    // receive signal from manager
    MPI_Recv(&signal, 1, MPI_INT, theMPISystem()->getManagerRank(), TRANSFER_SIGNAL_TAG,
             theMPISystem()->getGlobalComm(), MPI_STATUS_IGNORE);
  }
  // distribute signal to other processes of pgroup
  MPI_Bcast(&signal, 1, MPI_INT, theMPISystem()->getMasterRank(), theMPISystem()->getLocalComm());
#ifdef DEBUG_OUTPUT
  std::cout << theMPISystem()->getWorldRank() << " waits for signal " << signal << " \n";
#endif
  // process signal
  switch (signal) {
    case RUN_FIRST: {
      receiveAndInitializeTaskAndFaults();
      status_ = PROCESS_GROUP_BUSY;

      // execute task
      Stats::startEvent("worker run first");
      currentTask_->run(theMPISystem()->getLocalComm());
      Stats::Event e = Stats::stopEvent("worker run first");
      // std::cout << "from runfirst ";
      processDuration(*currentTask_, e, theMPISystem()->getNumProcs());
    } break;
    case RUN_NEXT: {
      assert(tasks_.size() > 0);
      // reset finished status of all tasks
      if (tasks_.size() != 0) {
        for (size_t i = 0; i < tasks_.size(); ++i) tasks_[i]->setFinished(false);

        status_ = PROCESS_GROUP_BUSY;

        // set currentTask
        currentTask_ = tasks_[0];

        // run first task
        // if isGENE, this is done in GENE's worker_routines.cpp
        if (!isGENE) {
          Stats::startEvent("worker run");
        }

        Stats::Event e = Stats::Event();
        currentTask_->run(theMPISystem()->getLocalComm());
        e.end = std::chrono::high_resolution_clock::now();
        // std::cout << "from runnext ";
        processDuration(*currentTask_, e, theMPISystem()->getNumProcs());

        if (!isGENE) {
          Stats::stopEvent("worker run");
        }
      } else {
        std::cout << "Possible error: No tasks! \n";
      }

    } break;
    case ADD_TASK: {  // add a new task to the process group
      // initalize task and set values to zero
      // the task will get the proper initial solution during the next combine
      // TODO test if this signal works in case of not-GENE
      receiveAndInitializeTaskAndFaults();

      currentTask_->setZero();

      currentTask_->setFinished(true);

      if (isGENE) { 
        currentTask_->changeDir(theMPISystem()->getLocalComm());
      }
    } break;
    case RESET_TASKS: {  // deleta all tasks (used in process recovery)
      std::cout << "resetting tasks" << std::endl;

      deleteTasks();
      status_ = PROCESS_GROUP_BUSY;

    } break;
    case EVAL: {
      // receive x

      // loop over all tasks
      // t.eval(x)
    } break;
    case EXIT: {
      // write out tasks that were in use when the computation ended
      // (i.e. after fault tolerance or rescheduling changes)
      MASTER_EXCLUSIVE_SECTION {
        // serialize tasks as string
        std::stringstream tasksStream;
        for (const auto& t : tasks_) {
          tasksStream <<t->getID() << ": " << combiParameters_.getCoeff(t->getID()) << t->getLevelVector()  << "; ";
        }
        std::string tasksString = tasksStream.str();
        Stats::setAttribute("tasks: levels", tasksString);
      }
      if (isGENE) {
        if(chdir("../ginstance")){};
      }
      deleteTasks();
    } break;
    case SYNC_TASKS: {
      MASTER_EXCLUSIVE_SECTION {
        for (size_t i = 0; i < tasks_.size(); ++i) {
          Task::send(&tasks_[i], theMPISystem()->getManagerRank(), theMPISystem()->getGlobalComm());
        }
      }
    } break;
    case INIT_DSGUS: {
      Stats::startEvent("initializeCombinedUniDSGVector");
      initCombinedUniDSGVector();
      Stats::stopEvent("initializeCombinedUniDSGVector");

    } break;
    case COMBINE: {  // start combination
      Stats::startEvent("worker combine");
      combineUniform();
      currentCombi_++;
      Stats::stopEvent("worker combine");

    } break;
    case WRITE_DSGS_TO_DISK: {
      Stats::startEvent("worker write to disk");
      std::string filenamePrefix;
      MASTER_EXCLUSIVE_SECTION {
        MPIUtils::receiveClass(&filenamePrefix, theMPISystem()->getManagerRank(),
                               theMPISystem()->getGlobalComm());
      }
      MPIUtils::broadcastClass(&filenamePrefix, theMPISystem()->getMasterRank(),
                               theMPISystem()->getLocalComm());
      writeDSGsToDisk(filenamePrefix);
      Stats::stopEvent("worker write to disk");
    } break;
    case READ_DSGS_FROM_DISK: {
      Stats::startEvent("worker read from disk");
      std::string filenamePrefix;
      MASTER_EXCLUSIVE_SECTION {
        MPIUtils::receiveClass(&filenamePrefix, theMPISystem()->getManagerRank(),
                               theMPISystem()->getGlobalComm());
      }
      MPIUtils::broadcastClass(&filenamePrefix, theMPISystem()->getMasterRank(),
                               theMPISystem()->getLocalComm());
      readDSGsFromDisk(filenamePrefix);
      Stats::stopEvent("worker read from disk");
    } break;
    case GRID_EVAL: {  // not supported anymore

      Stats::startEvent("eval");
      gridEval();
      Stats::stopEvent("eval");

      return signal;

    } break;
    case COMBINE_FG: {
      combineFG();

    } break;
    case UPDATE_COMBI_PARAMETERS: {  // update combiparameters (e.g. in case of faults -> FTCT)

      updateCombiParameters();

    } break;
    case RECOMPUTE: {  // recompute the received task (immediately computes tasks ->
                       // difference to ADD_TASK)
      receiveAndInitializeTaskAndFaults();
      currentTask_->setZero();

      // fill task with combisolution
      if (!isGENE) {
        fillDFGFromDSGU(currentTask_);
      }
      // execute task
      Stats::Event e = Stats::Event();
      currentTask_->run(theMPISystem()->getLocalComm());
      e.end = std::chrono::high_resolution_clock::now();
      // std::cout << "from recompute ";
      processDuration(*currentTask_, e, theMPISystem()->getNumProcs());

    } break;
    case RECOVER_COMM: {  // start recovery in case of faults
      theMPISystem()->recoverCommunicators(true);
      return signal;
    } break;
    case PARALLEL_EVAL: {  // output final grid
      Stats::startEvent("parallel eval");
      parallelEval();
      Stats::stopEvent("parallel eval");
    } break;
    case DO_DIAGNOSTICS: {  // task-specific diagnostics/post-processing
      Stats::startEvent("diagnostics");
      doDiagnostics();
      Stats::stopEvent("diagnostics");
    } break;
    case GET_L2_NORM: {  // evaluate norm on dfgs and send
      Stats::startEvent("get L2 norm");
      sendLpNorms(2);
      Stats::stopEvent("get L2 norm");
    } break;
    case GET_L1_NORM: {  // evaluate norm on dfgs and send
      Stats::startEvent("get L1 norm");
      sendLpNorms(1);
      Stats::stopEvent("get L1 norm");
    } break;
    case GET_MAX_NORM: {  // evaluate norm on dfgs and send
      Stats::startEvent("get max norm");
      sendLpNorms(0);
      Stats::stopEvent("get max norm");
    } break;
    case PARALLEL_EVAL_NORM: {  // evaluate norms on new dfg and send
      Stats::startEvent("parallel eval norm");
      parallelEvalNorm();
      Stats::stopEvent("parallel eval norm");
    } break;
    case EVAL_ANALYTICAL_NORM: {  // evaluate analytical norms on new dfg and send
      Stats::startEvent("eval analytical norm");
      evalAnalyticalOnDFG();
      Stats::stopEvent("eval analytical norm");
    } break;
    case EVAL_ERROR_NORM: {  // evaluate analytical norms on new dfg and send difference
      Stats::startEvent("eval error norm");
      evalErrorOnDFG();
      Stats::stopEvent("eval error norm");
    } break;
    case INTERPOLATE_VALUES: {  // interpolate values on given coordinates
      Stats::startEvent("interpolate values");
      auto values = interpolateValues();
      // send result
      MASTER_EXCLUSIVE_SECTION {
        MPI_Send(values.data(), values.size(), abstraction::getMPIDatatype(
          abstraction::getabstractionDataType<CombiDataType>()), theMPISystem()->getManagerRank(),
          TRANSFER_INTERPOLATION_TAG, theMPISystem()->getGlobalComm());
      }
      Stats::stopEvent("interpolate values");
    } break;
    case WRITE_INTERPOLATED_VALUES_PER_GRID: {  // interpolate values on given coordinates and write values to .h5
      Stats::startEvent("write interpolated values");
      writeInterpolatedValuesPerGrid();
      Stats::stopEvent("write interpolated values");
    } break;
    case RESCHEDULE_ADD_TASK: {
      assert(currentTask_ == nullptr);

      receiveAndInitializeTaskAndFaults(); // receive and initalize new task
			// now the variable currentTask_ contains the newly received task
      currentTask_->setZero();
      fillDFGFromDSGU(currentTask_);
      currentTask_->setFinished(true);
      currentTask_ = nullptr;
    } break;
    case RESCHEDULE_REMOVE_TASK: {
      assert(currentTask_ == nullptr);

      size_t taskID;
      MASTER_EXCLUSIVE_SECTION {
        MPI_Recv(
            &taskID, 1,
            abstraction::getMPIDatatype(abstraction::getabstractionDataType<decltype(taskID)>()),
            theMPISystem()->getManagerRank(), 0, theMPISystem()->getGlobalComm(),
            MPI_STATUS_IGNORE);
      }
      MPI_Bcast(
          &taskID, 1,
          abstraction::getMPIDatatype(abstraction::getabstractionDataType<decltype(taskID)>()),
          theMPISystem()->getMasterRank(), theMPISystem()->getLocalComm());

      // search for task send to group master and remove
      for (size_t i = 0; i < tasks_.size(); ++i) {
        if (tasks_[i]->getID() == taskID) {
          MASTER_EXCLUSIVE_SECTION {
            // send to group master
            Task::send(&tasks_[i], theMPISystem()->getManagerRank(), 
                       theMPISystem()->getGlobalComm());
          }
          delete(tasks_[i]);
          tasks_.erase(tasks_.begin() + i);
          break;  // only one task has the taskID
        }
      }
    } break;
    case WRITE_DSG_MINMAX_COEFFICIENTS: {
      std::string filename;
      MASTER_EXCLUSIVE_SECTION {
        MPIUtils::receiveClass(&filename, theMPISystem()->getManagerRank(),
                              theMPISystem()->getGlobalComm());
      }
      for (size_t i = 0; i < combinedUniDSGVector_.size(); ++i) {
        combinedUniDSGVector_[i]->writeMinMaxCoefficents(filename, i);
      }
		} break;
    default: { assert(false && "signal not implemented"); }
  }
  if (isGENE) {
    // special solution for GENE
    // todo: find better solution and remove this
    if ((signal == RUN_FIRST || signal == RUN_NEXT || signal == RECOMPUTE) &&
        !currentTask_->isFinished() && omitReadySignal)
      return signal;
  }
  // in the general case: send ready signal.
  // if(!omitReadySignal)
  ready();
  if (isGENE) {
    if (signal == ADD_TASK) {  // ready resets currentTask but needs to be set for GENE
      currentTask_ = tasks_.back();
    }
  }
  return signal;
}

void ProcessGroupWorker::decideToKill() {
  // decide if processor was killed during this iteration
  currentTask_->decideToKill();
}

void ProcessGroupWorker::ready() {
  if (ENABLE_FT) {
    // with this barrier the local root but also each other process can detect
    // whether a process in the group has failed
    int globalRank;
    MPI_Comm_rank(MPI_COMM_WORLD, &globalRank);
    // std::cout << "rank " << globalRank << " is ready \n";
    int err = simft::Sim_FT_MPI_Barrier(theMPISystem()->getLocalCommFT());

    if (err == MPI_ERR_PROC_FAILED) {
      status_ = PROCESS_GROUP_FAIL;

      std::cout << "rank " << globalRank << " fault detected" << std::endl;
    }
  }
  if (status_ != PROCESS_GROUP_FAIL) {
    // check if there are unfinished tasks
    // all the tasks that are not the first in their process group will be run in this loop
    for (size_t i = 0; i < tasks_.size(); ++i) {
      if (!tasks_[i]->isFinished()) {
        status_ = PROCESS_GROUP_BUSY;

        // set currentTask
        currentTask_ = tasks_[i];
        // if isGENE, this is done in GENE's worker_routines.cpp
        if (!isGENE) {
          Stats::startEvent("worker run");
        }
        currentTask_->run(theMPISystem()->getLocalComm());
        Stats::Event e;
        if (!isGENE) {
          Stats::stopEvent("worker run");
        }

        // std::cout << "from ready ";
        processDuration(*currentTask_, e, theMPISystem()->getNumProcs());
        if (ENABLE_FT) {
          // with this barrier the local root but also each other process can detect
          // whether a process in the group has failed
          int err = simft::Sim_FT_MPI_Barrier(theMPISystem()->getLocalCommFT());

          if (err == MPI_ERR_PROC_FAILED) {
            status_ = PROCESS_GROUP_FAIL;
            break;
          }
        }
        // merge problem?
        // todo: gene specific voodoo
        if (isGENE && !currentTask_->isFinished()) {
          return;
        }
        //
      }
    }

    // all tasks finished -> group waiting
    if (status_ != PROCESS_GROUP_FAIL) {
      status_ = PROCESS_GROUP_WAIT;
    }
  }

  // send ready status to manager
  MASTER_EXCLUSIVE_SECTION {
    StatusType status = status_;

    if (ENABLE_FT) {
      simft::Sim_FT_MPI_Send(&status, 1, MPI_INT, theMPISystem()->getManagerRank(), TRANSFER_STATUS_TAG,
                             theMPISystem()->getGlobalCommFT());
    } else {
      MPI_Send(&status, 1, MPI_INT, theMPISystem()->getManagerRank(), TRANSFER_STATUS_TAG,
               theMPISystem()->getGlobalComm());
    }
  }

  // reset current task
  currentTask_ = NULL;

  // if failed proc in this group detected the alive procs go into recovery state
  if (ENABLE_FT) {
    if (status_ == PROCESS_GROUP_FAIL) {
      theMPISystem()->recoverCommunicators(false);
      status_ = PROCESS_GROUP_WAIT;
    }
  }
}
/* not supported anymore
void ProcessGroupWorker::combine() {
  assert( false && "not properly implemented" );

  // early exit if no tasks available
  // todo: doesnt work, each pgrouproot must call reduce function
  assert(tasks_.size() > 0);

  assert( combiParametersSet_ );
  DimType dim = combiParameters_.getDim();
  const LevelVector& lmin = combiParameters_.getLMin();
  const LevelVector& lmax = combiParameters_.getLMax();
  const std::vector<BoundaryType>& boundary = combiParameters_.getBoundary();

  // erzeug dsg
  DistributedSparseGrid<CombiDataType> dsg(dim, lmax, lmin, boundary,
theMPISystem()->getLocalComm());

  for (Task* t : tasks_) {
    DistributedFullGrid<CombiDataType>& dfg = t->getDistributedFullGrid();

    // hierarchize dfg
    DistributedHierarchization::hierarchize<CombiDataType>(dfg);

    // lokales reduce auf sg ->
    //CombiCom::distributedLocalReduce<CombiDataType>( dfg, dsg, combiParameters_.getCoeff(
t->getID() ) );
  }

  // globales reduce
  CombiCom::distributedGlobalReduce(dsg);

  for (Task* t : tasks_) {
    // get handle to dfg
    DistributedFullGrid<CombiDataType>& dfg = t->getDistributedFullGrid();

    // lokales scatter von dsg auf dfg
    //CombiCom::distributedLocalScatter<CombiDataType>( dfg, dsg );

    // dehierarchize dfg
    DistributedHierarchization::dehierarchize<CombiDataType>(dfg);
  }
} */




/**
 * This method reduces the lmax and lmin vectors of the sparse grid according to the reduction
 * specifications in ctparam. It is taken care of that lmin does not fall below 1 and lmax >= lmin.
 * We do not reduce the levels in the last combination as we do not want to lose any information
 * for the final checkpoint.
 */
void reduceSparseGridCoefficients(LevelVector& lmax, LevelVector& lmin,
                                  IndexType totalNumberOfCombis, IndexType currentCombi,
                                  LevelVector reduceLmin, LevelVector reduceLmax) {
  //checking for valid combi step
  assert(currentCombi >= 0);
  if(!(currentCombi < totalNumberOfCombis)) {
    MASTER_EXCLUSIVE_SECTION {
      std::cout << "combining more often than totalNumberOfCombis -- do this for postprocessing only" << std::endl;
    }
  }

  // this if-clause is currently always true, as initCombinedUniDSGVector is called only once,
  // at the beginning of the computation.
  // Leaving it here, in case the SG subspaces need to be re-initialized at some point.
  if (currentCombi < totalNumberOfCombis - 1) {  // do not reduce in last iteration
    for (size_t i = 0; i < reduceLmin.size(); ++i) {
      assert(reduceLmax[i] >= 0 && reduceLmin[i] >= 0);  // check for valid reduce values
      if (lmin[i] > 1) {
        lmin[i] = std::max(static_cast<LevelType>(1), static_cast<LevelType>(lmin[i] - reduceLmin[i]));
      }
    }
    for (size_t i = 0; i < reduceLmax.size(); ++i) {
      lmax[i] = std::max(lmin[i], static_cast<LevelType>(lmax[i] - reduceLmax[i]));
    }
  }
}

/** Initializes the dsgu for each species by setting the subspace sizes of all
 * dfgs in the global reduce comm. After calling, all workers which share the
 * same spatial distribution of the dsgu (those who combine during global
 * reduce) have the same sized subspaces and thus share the same sized dsg.
 *
 * Attention: No data is created here, only subspace sizes are shared.
 */
void ProcessGroupWorker::initCombinedUniDSGVector() {
  if (tasks_.size() == 0) {
    std::cout << "Possible error: task size is 0! \n";
  }
  assert(combiParametersSet_);
  // we assume here that every task has the same number of grids, e.g. species in GENE
  LevelVector lmin = combiParameters_.getLMin();
  LevelVector lmax = combiParameters_.getLMax();

  // the dsg can be smaller than lmax because the highest subspaces do not have
  // to be exchanged
  // todo: use a flag to switch on/off optimized combination

  reduceSparseGridCoefficients(lmax, lmin, combiParameters_.getNumberOfCombinations(),
                               currentCombi_, combiParameters_.getLMinReductionVector(),
                               combiParameters_.getLMaxReductionVector());

#ifdef DEBUG_OUTPUT
  MASTER_EXCLUSIVE_SECTION {
    std::cout << "lmin: " << lmin << std::endl;
    std::cout << "lmax: " << lmax << std::endl;
  }
#endif

  Stats::startEvent("create dsgus");
  // get all subspaces in the (optimized) combischeme, create dsgs
  combinedUniDSGVector_.resize(static_cast<size_t>(combiParameters_.getNumGrids()));
  for (auto& uniDSG : combinedUniDSGVector_) {
    uniDSG = std::unique_ptr<DistributedSparseGridUniform<CombiDataType>>(
        new DistributedSparseGridUniform<CombiDataType>(combiParameters_.getDim(), lmax, lmin,
                                                        theMPISystem()->getLocalComm()));
#ifdef DEBUG_OUTPUT
    MASTER_EXCLUSIVE_SECTION {
      std::cout << "dsg size: " << uniDSG->getRawDataSize() << " * " << sizeof(CombiDataType)
                << std::endl;
    }
#endif  // def DEBUG_OUTPUT
  }
  Stats::stopEvent("create dsgus");

  // register dsgs in all dfgs
  Stats::startEvent("register dsgus");
  for (size_t g = 0; g < combinedUniDSGVector_.size(); ++g) {
    for (Task* t : tasks_) {
#ifdef DEBUG_OUTPUT
      MASTER_EXCLUSIVE_SECTION { std::cout << "register task " << t->getID() << std::endl; }
#endif  // def DEBUG_OUTPUT
      DistributedFullGrid<CombiDataType>& dfg = t->getDistributedFullGrid(static_cast<int>(g));
      // set subspace sizes local
      dfg.registerUniformSG(*(combinedUniDSGVector_[g]));
    }
  }
  Stats::stopEvent("register dsgus");

  // global reduce of subspace sizes
  Stats::startEvent("reduce dsgus");
  CommunicatorType globalReduceComm = theMPISystem()->getGlobalReduceComm();
  for (auto& uniDSG : combinedUniDSGVector_) {
    uniDSG->reduceSubspaceSizes(globalReduceComm);
#ifdef DEBUG_OUTPUT
    MASTER_EXCLUSIVE_SECTION {
      std::cout << "dsg size: " << uniDSG->getRawDataSize() << " * " << sizeof(CombiDataType)
                << std::endl;
    }
#endif  // def DEBUG_OUTPUT
  }
  Stats::stopEvent("reduce dsgus");
}


void ProcessGroupWorker::hierarchizeFullGrids() {
  auto numGrids = combiParameters_.getNumGrids();
  // real localMax(0.0);
  //  std::vector<CombiDataType> beforeCombi;
  bool anyNotBoundary =
      std::any_of(combiParameters_.getBoundary().begin(), combiParameters_.getBoundary().end(),
                  [](BoundaryType b) { return b == 0; });
  for (Task* t : tasks_) {
    for (IndexType g = 0; g < numGrids; g++) {
      DistributedFullGrid<CombiDataType>& dfg = t->getDistributedFullGrid(static_cast<int>(g));

      // hierarchize dfg
<<<<<<< HEAD
      DistributedHierarchization::hierarchize<CombiDataType>(
          dfg, combiParameters_.getHierarchizationDims(), combiParameters_.getHierarchicalBases(),
          combiParameters_.getLMin());
=======
      if (anyNotBoundary) {
        DistributedHierarchization::hierarchize<CombiDataType>(
            dfg, combiParameters_.getHierarchizationDims(),
            combiParameters_.getHierarchicalBases());
      } else {
        DistributedHierarchization::hierarchize<CombiDataType>(
            dfg, combiParameters_.getHierarchizationDims(), combiParameters_.getHierarchicalBases(),
            combiParameters_.getLMin());
      }
>>>>>>> 236e5230
    }
  }
}

void ProcessGroupWorker::addFullGridsToUniformSG() {
  assert(combinedUniDSGVector_.size() > 0 &&
         "Initialize dsgu first with "
         "initCombinedUniDSGVector()");
  auto numGrids = combiParameters_.getNumGrids();
  for (Task* t : tasks_) {
    for (IndexType g = 0; g < numGrids; g++) {
      DistributedFullGrid<CombiDataType>& dfg = t->getDistributedFullGrid(static_cast<int>(g));

      // lokales reduce auf sg ->
      dfg.addToUniformSG(*combinedUniDSGVector_[g], combiParameters_.getCoeff(t->getID()));
#ifdef DEBUG_OUTPUT
      std::cout << "Combination: added task " << t->getID() << " with coefficient "
                << combiParameters_.getCoeff(t->getID()) << "\n";
#endif
    }
  }
}

void ProcessGroupWorker::reduceUniformSG() {
  // we assume here that every task has the same number of grids, e.g. species in GENE
  auto numGrids = combiParameters_.getNumGrids();

  for (IndexType g = 0; g < numGrids; g++) {
    CombiCom::distributedGlobalReduce(*combinedUniDSGVector_[g]);
    assert(CombiCom::sumAndCheckSubspaceSizes(*combinedUniDSGVector_[g]));
  }
}


void ProcessGroupWorker::combineLocalAndGlobal() {
#ifdef DEBUG_OUTPUT
  MASTER_EXCLUSIVE_SECTION { std::cout << "start combining \n"; }
#endif
  Stats::startEvent("combine zeroDsgsData");
  zeroDsgsData();
  Stats::stopEvent("combine zeroDsgsData");

  Stats::startEvent("combine hierarchize");
  hierarchizeFullGrids();
  Stats::stopEvent("combine hierarchize");

#ifdef DEBUG_OUTPUT
  MASTER_EXCLUSIVE_SECTION { std::cout << "mid combining \n"; }
#endif

  Stats::startEvent("combine local reduce");
  addFullGridsToUniformSG();
  Stats::stopEvent("combine local reduce");

#ifdef DEBUG_OUTPUT
  MASTER_EXCLUSIVE_SECTION { std::cout << "almost done combining \n"; }
#endif

  Stats::startEvent("combine global reduce");
  reduceUniformSG();
  Stats::stopEvent("combine global reduce");

#ifdef DEBUG_OUTPUT
  MASTER_EXCLUSIVE_SECTION { std::cout << "end combining \n"; }
#endif
}

void ProcessGroupWorker::combineUniform() {
  combineLocalAndGlobal();
  integrateCombinedSolution();
}


void ProcessGroupWorker::parallelEval() {
  if (uniformDecomposition)
    parallelEvalUniform();
  else
    assert(false && "not yet implemented");
}

// cf https://stackoverflow.com/questions/874134/find-out-if-string-ends-with-another-string-in-c
static bool endsWith(const std::string& str, const std::string& suffix)
{
    return str.size() >= suffix.size() && 0 == str.compare(str.size()-suffix.size(), suffix.size(), suffix);
}

LevelVector ProcessGroupWorker::receiveLevalAndBroadcast(){
  const auto dim = combiParameters_.getDim();

  // combine must have been called before this function
  assert(combinedUniDSGVector_.size() != 0 && "you must combine before you can eval");

  // receive leval and broadcast to group members
  std::vector<int> tmp(dim);
  MASTER_EXCLUSIVE_SECTION {
    MPI_Recv(&tmp[0], static_cast<int>(dim), MPI_INT, theMPISystem()->getManagerRank(), TRANSFER_LEVAL_TAG,
             theMPISystem()->getGlobalComm(), MPI_STATUS_IGNORE);
  }

  MPI_Bcast(&tmp[0], dim, MPI_INT, theMPISystem()->getMasterRank(), theMPISystem()->getLocalComm());
  LevelVector leval(tmp.begin(), tmp.end());
  return leval;
}

void ProcessGroupWorker::fillDFGFromDSGU(DistributedFullGrid<CombiDataType>& dfg, IndexType g) {
  // fill dfg with hierarchical coefficients from distributed sparse grid
  dfg.extractFromUniformSG(*combinedUniDSGVector_[g]);
<<<<<<< HEAD
  DistributedHierarchization::dehierarchizeDFG(dfg, combiParameters_.getHierarchizationDims(),
                                               combiParameters_.getHierarchicalBases(),
                                               combiParameters_.getLMin());
=======

  bool anyNotBoundary =
      std::any_of(combiParameters_.getBoundary().begin(), combiParameters_.getBoundary().end(),
                  [](BoundaryType b) { return b == 0; });

  if (anyNotBoundary) {
    DistributedHierarchization::dehierarchizeDFG(dfg, combiParameters_.getHierarchizationDims(),
                                                 combiParameters_.getHierarchicalBases());
  } else {
    DistributedHierarchization::dehierarchizeDFG(dfg, combiParameters_.getHierarchizationDims(),
                                                 combiParameters_.getHierarchicalBases(),
                                                 combiParameters_.getLMin());
  }
>>>>>>> 236e5230
}

void ProcessGroupWorker::fillDFGFromDSGU(Task* t) {
  auto numGrids = static_cast<int>(
      combiParameters_
          .getNumGrids());  // we assume here that every task has the same number of grids
  for (int g = 0; g < numGrids; g++) {
    assert(combinedUniDSGVector_[g] != nullptr);
    this->fillDFGFromDSGU(t->getDistributedFullGrid(g), g);
  }
}

void ProcessGroupWorker::parallelEvalUniform() {
  assert(uniformDecomposition);

  assert(combiParametersSet_);
  auto numGrids = combiParameters_.getNumGrids();  // we assume here that every task has the same number of grids

  auto leval = receiveLevalAndBroadcast();
  const auto dim = static_cast<DimType>(leval.size());

  // receive filename and broadcast to group members
  std::string filename;
  MASTER_EXCLUSIVE_SECTION {
    MPIUtils::receiveClass(&filename, theMPISystem()->getManagerRank(),
                           theMPISystem()->getGlobalComm());
  }

  MPIUtils::broadcastClass(&filename, theMPISystem()->getMasterRank(),
                           theMPISystem()->getLocalComm());

  for (int g = 0; g < numGrids; g++) {  // loop over all grids and plot them
    // create dfg
    bool forwardDecomposition = combiParameters_.getForwardDecomposition();
    auto levalDecomposition = combigrid::downsampleDecomposition(
            combiParameters_.getDecomposition(),
            combiParameters_.getLMax(), leval,
            combiParameters_.getBoundary());

    DistributedFullGrid<CombiDataType> dfg(
      dim, leval, theMPISystem()->getLocalComm(), combiParameters_.getBoundary(),
      combiParameters_.getParallelization(), forwardDecomposition, levalDecomposition);
    this->fillDFGFromDSGU(dfg, g);
    // save dfg to file with MPI-IO
    auto pos = filename.find(".");
    if (pos != std::string::npos){
      // if filename contains ".", insert grid number before that
      filename.insert(pos, "_" + std::to_string(g));
    }
    dfg.writePlotFile(filename.c_str());
  }
}

void ProcessGroupWorker::sendLpNorms(int p) {
  // get Lp norm on every worker; reduce through dfg function
  std::vector<double> lpnorms;
  lpnorms.reserve(tasks_.size());
  for (const auto& t : tasks_) {
    auto lpnorm = t->getDistributedFullGrid().getLpNorm(p);
    lpnorms.push_back(lpnorm);
    // std::cout << t->getID() << " ";
  }
  // send from master to manager
  MASTER_EXCLUSIVE_SECTION {
    MPI_Send(lpnorms.data(), static_cast<int>(lpnorms.size()), MPI_DOUBLE,
             theMPISystem()->getManagerRank(), TRANSFER_NORM_TAG, theMPISystem()->getGlobalComm());
  }
}

void sendEvalNorms(const DistributedFullGrid<CombiDataType>& dfg){
  // get Lp norm on every worker; reduce through dfg function
  for (int p = 0; p < 3; ++p) {
    auto lpnorm = dfg.getLpNorm(p);

    // send from master to manager
    MASTER_EXCLUSIVE_SECTION {
      MPI_Send(&lpnorm, 1, MPI_DOUBLE,
              theMPISystem()->getManagerRank(), TRANSFER_NORM_TAG, theMPISystem()->getGlobalComm());
    }
  }
}

void ProcessGroupWorker::parallelEvalNorm() {
  auto leval = receiveLevalAndBroadcast();
  const auto dim = static_cast<DimType>(leval.size());
  bool forwardDecomposition = combiParameters_.getForwardDecomposition();
  auto levalDecomposition = combigrid::downsampleDecomposition(
          combiParameters_.getDecomposition(),
          combiParameters_.getLMax(), leval,
          combiParameters_.getBoundary());

  DistributedFullGrid<CombiDataType> dfg(
      dim, leval, theMPISystem()->getLocalComm(), combiParameters_.getBoundary(),
      combiParameters_.getParallelization(), forwardDecomposition, levalDecomposition);

  this->fillDFGFromDSGU(dfg, 0);

  sendEvalNorms(dfg);
}

void ProcessGroupWorker::evalAnalyticalOnDFG() {
  auto leval = receiveLevalAndBroadcast();
  const auto dim = static_cast<DimType>(leval.size());
  bool forwardDecomposition = combiParameters_.getForwardDecomposition();
  auto levalDecomposition = combigrid::downsampleDecomposition(
          combiParameters_.getDecomposition(),
          combiParameters_.getLMax(), leval,
          combiParameters_.getBoundary());

  DistributedFullGrid<CombiDataType> dfg(
      dim, leval, theMPISystem()->getLocalComm(), combiParameters_.getBoundary(),
      combiParameters_.getParallelization(), forwardDecomposition, levalDecomposition);

  // interpolate Task's analyticalSolution
  for (IndexType li = 0; li < dfg.getNrLocalElements(); ++li) {
    std::vector<double> coords(leval.size());
    dfg.getCoordsLocal(li, coords);

    dfg.getData()[li] = tasks_[0]->analyticalSolution(coords, 0);
  }

  sendEvalNorms(dfg);
}

void ProcessGroupWorker::evalErrorOnDFG() {
  auto leval = receiveLevalAndBroadcast();
  const auto dim = static_cast<DimType>(leval.size());
  bool forwardDecomposition = combiParameters_.getForwardDecomposition();
  auto levalDecomposition = combigrid::downsampleDecomposition(
          combiParameters_.getDecomposition(),
          combiParameters_.getLMax(), leval,
          combiParameters_.getBoundary());

  DistributedFullGrid<CombiDataType> dfg(
      dim, leval, theMPISystem()->getLocalComm(), combiParameters_.getBoundary(),
      combiParameters_.getParallelization(), forwardDecomposition, levalDecomposition);

  this->fillDFGFromDSGU(dfg, 0);
  // interpolate Task's analyticalSolution
  for (IndexType li = 0; li < dfg.getNrLocalElements(); ++li) {
    std::vector<double> coords(leval.size());
    dfg.getCoordsLocal(li, coords);

    dfg.getData()[li] -= tasks_[0]->analyticalSolution(coords, 0);
  }

  sendEvalNorms(dfg);
}

void ProcessGroupWorker::doDiagnostics() {
  // receive taskID and broadcast
  size_t taskID;
  MASTER_EXCLUSIVE_SECTION {
    MPI_Recv(&taskID, 1,
             abstraction::getMPIDatatype(abstraction::getabstractionDataType<decltype(taskID)>()),
             theMPISystem()->getManagerRank(), 0, theMPISystem()->getGlobalComm(),
             MPI_STATUS_IGNORE);
  }
  MPI_Bcast(&taskID, 1,
            abstraction::getMPIDatatype(abstraction::getabstractionDataType<decltype(taskID)>()),
            theMPISystem()->getMasterRank(), theMPISystem()->getLocalComm());

  // call diagnostics on that Task
  for (auto task : tasks_) {
    if (task->getID() == taskID) {
      std::vector<DistributedSparseGridUniform<CombiDataType>*> dsgsToPassToTask;
      for (auto& dsgPtr : combinedUniDSGVector_) {
        dsgsToPassToTask.push_back(dsgPtr.get());
      }
      task->doDiagnostics(dsgsToPassToTask, combiParameters_.getHierarchizationDims());
      return;
    }
  }
  assert(false && "this taskID is not here");
}

void receiveAndBroadcastInterpolationCoords(std::vector<std::vector<real>>& interpolationCoords, DimType dim) {
  std::vector<real> interpolationCoordsSerial;
  auto realType = abstraction::getMPIDatatype(abstraction::getabstractionDataType<real>());
  int coordsSize;
  MASTER_EXCLUSIVE_SECTION {
    MPI_Status status;
    MPI_Probe(theMPISystem()->getManagerRank(), TRANSFER_INTERPOLATION_TAG, theMPISystem()->getGlobalComm(), &status);
    MPI_Get_count(&status, realType, &coordsSize);

    // resize buffer to appropriate size and receive
    interpolationCoordsSerial.resize(coordsSize);
    int result = MPI_Recv(interpolationCoordsSerial.data(), coordsSize, realType, theMPISystem()->getManagerRank(),
             TRANSFER_INTERPOLATION_TAG, theMPISystem()->getGlobalComm(), &status);
    assert(result == MPI_SUCCESS);
    assert(status.MPI_ERROR == MPI_SUCCESS);
    for (const auto& coord : interpolationCoordsSerial) {
      assert(coord >= 0.0 && coord <= 1.0);
    }
  }
  // broadcast size of vector, and then vector
  MPI_Bcast(&coordsSize, 1, MPI_INT, theMPISystem()->getMasterRank(),
            theMPISystem()->getLocalComm());
  interpolationCoordsSerial.resize(coordsSize);
  MPI_Bcast(interpolationCoordsSerial.data(), coordsSize, realType, theMPISystem()->getMasterRank(),
            theMPISystem()->getLocalComm());
  for (const auto& coord : interpolationCoordsSerial) {
    assert(coord >= 0.0 && coord <= 1.0);
  }

  // split vector into coordinates
  const int dimInt = static_cast<int>(dim);
  auto numCoordinates = coordsSize / dimInt;
  assert( coordsSize % dimInt == 0);
  interpolationCoords.resize(numCoordinates);
  auto it = interpolationCoordsSerial.cbegin();
  for (auto& coord: interpolationCoords) {
    coord.insert(coord.end(), it, it+dimInt);
    it += dimInt;
  }
  assert(it == interpolationCoordsSerial.end());
}

std::vector<CombiDataType> ProcessGroupWorker::interpolateValues() {
  assert(combiParameters_.getNumGrids() == 1 && "interpolate only implemented for 1 species!");
  // receive coordinates and broadcast to group members
  std::vector<std::vector<real>> interpolationCoords;
  receiveAndBroadcastInterpolationCoords(interpolationCoords, combiParameters_.getDim());
  auto numCoordinates = interpolationCoords.size();

  // call interpolation function on tasks and reduce with combination coefficient
  std::vector<CombiDataType> values(numCoordinates, 0.);
  for (Task* t : tasks_) {
    auto coeff = this->combiParameters_.getCoeff(t->getID());
    for (size_t i = 0; i < numCoordinates; ++i) {
      values[i] += t->getDistributedFullGrid().evalLocal(interpolationCoords[i]) * coeff;
    }
  }
  MPI_Allreduce(MPI_IN_PLACE, values.data(), static_cast<int>(numCoordinates),
                abstraction::getMPIDatatype(abstraction::getabstractionDataType<CombiDataType>()),
                MPI_SUM, theMPISystem()->getLocalComm());
  return values;
}

void ProcessGroupWorker::writeInterpolatedValuesPerGrid() {
#ifdef HAVE_HIGHFIVE
  assert(combiParameters_.getNumGrids() == 1 && "interpolate only implemented for 1 species!");
  // receive coordinates and broadcast to group members
  std::vector<std::vector<real>> interpolationCoords;
  receiveAndBroadcastInterpolationCoords(interpolationCoords, combiParameters_.getDim());
  auto numCoordinates = interpolationCoords.size();

  // call interpolation function on tasks and write out task-wise
  for (size_t i = 0; i < tasks_.size(); ++i) {
    auto taskVals = tasks_[i]->getDistributedFullGrid().getInterpolatedValues(interpolationCoords);
    if (i % (theMPISystem()->getNumProcs()) == theMPISystem()->getLocalRank()) {
      // generate a rank-local per-run random number
      // std::random_device dev;
      static std::mt19937 rng(std::chrono::high_resolution_clock::now().time_since_epoch().count());
      static std::uniform_int_distribution<std::mt19937::result_type> dist(
          1, std::numeric_limits<size_t>::max());
      static size_t rankLocalRandom = dist(rng);

      std::string saveFilePath = "interpolated_" + std::to_string(tasks_[i]->getID()) + ".h5";
      // check if file already exists, if no, create
      HighFive::File h5_file(saveFilePath,
                             HighFive::File::OpenOrCreate | HighFive::File::ReadWrite);

      // std::vector<std::string> elems = h5_file.listObjectNames();
      // std::cout << elems << std::endl;

      std::string groupName = "run_" + std::to_string(rankLocalRandom);
      HighFive::Group group;
      if (h5_file.exist(groupName)) {
        group = h5_file.getGroup(groupName);
      } else {
        group = h5_file.createGroup(groupName);
      }

      std::string datasetName = "interpolated_" + std::to_string(currentCombi_);
      HighFive::DataSet dataset =
          group.createDataSet<CombiDataType>(datasetName, HighFive::DataSpace::From(taskVals));

      dataset.write(taskVals);

      HighFive::Attribute a2 = dataset.createAttribute<combigrid::real>(
          "simulation_time", HighFive::DataSpace::From(tasks_[i]->getCurrentTime()));
      a2.write(tasks_[i]->getCurrentTime());
    }
  }
#else  // if not compiled with hdf5
  throw std::runtime_error("requesting hdf5 write but built without hdf5 support");
#endif
}

void ProcessGroupWorker::gridEval() {  // not supported anymore
  /* error if no tasks available
   * todo: however, this is not a real problem, we could can create an empty
   * grid an contribute to the reduce operation. at the moment even the dim
   * parameter is stored in the tasks, so if no task available we have no access
   * to this parameter.
   */
  assert(tasks_.size() > 0);

  assert(combiParametersSet_);
  const DimType dim = combiParameters_.getDim();

  LevelVector leval(dim);

  // receive leval
  MASTER_EXCLUSIVE_SECTION {
    // receive size of levelvector = dimensionality
    MPI_Status status;
    int bsize;
    MPI_Probe(theMPISystem()->getManagerRank(), TRANSFER_LEVAL_TAG, theMPISystem()->getGlobalComm(), &status);
    MPI_Get_count(&status, MPI_INT, &bsize);

    assert(bsize == static_cast<int>(dim));

    std::vector<int> tmp(dim);
    MPI_Recv(&tmp[0], bsize, MPI_INT, theMPISystem()->getManagerRank(), TRANSFER_LEVAL_TAG,
             theMPISystem()->getGlobalComm(), MPI_STATUS_IGNORE);
    leval = LevelVector(tmp.begin(), tmp.end());
  }

  assert(combiParametersSet_);
  const std::vector<BoundaryType>& boundary = combiParameters_.getBoundary();
  FullGrid<CombiDataType> fg_red(dim, leval, boundary);

  // create the empty grid on only on localroot
  MASTER_EXCLUSIVE_SECTION { fg_red.createFullGrid(); }

  // collect fg on pgrouproot and reduce
  for (size_t i = 0; i < tasks_.size(); ++i) {
    Task* t = tasks_[i];

    FullGrid<CombiDataType> fg(t->getDim(), t->getLevelVector(), boundary);

    MASTER_EXCLUSIVE_SECTION { fg.createFullGrid(); }

    t->getFullGrid(fg, theMPISystem()->getMasterRank(), theMPISystem()->getLocalComm());

    MASTER_EXCLUSIVE_SECTION { fg_red.add(fg, combiParameters_.getCoeff(t->getID())); }
  }
  // global reduce of f_red
  MASTER_EXCLUSIVE_SECTION {
    CombiCom::FGReduce(fg_red, theMPISystem()->getManagerRank(), theMPISystem()->getGlobalComm());
  }
}

void ProcessGroupWorker::receiveAndInitializeTaskAndFaults(bool mayAlreadyExist /*=true*/) {
  Task* t;

  // local root receives task
  MASTER_EXCLUSIVE_SECTION {
    Task::receive(&t, theMPISystem()->getManagerRank(), theMPISystem()->getGlobalComm());
  }

  // broadcast task to other process of pgroup
  Task::broadcast(&t, theMPISystem()->getMasterRank(), theMPISystem()->getLocalComm());

  if (!mayAlreadyExist) {
    // check if task already exists on this group
    for (auto tmp : tasks_) assert(tmp->getID() != t->getID());
  }

  MPI_Barrier(theMPISystem()->getLocalComm());
  initializeTaskAndFaults(t);
}

void ProcessGroupWorker::initializeTaskAndFaults(Task* t) {
  assert(combiParametersSet_);
  // add task to task storage
  tasks_.push_back(t);

  // set currentTask
  currentTask_ = tasks_.back();

  // initalize task
  Stats::startEvent("task init in worker");
  auto taskDecomposition = combigrid::downsampleDecomposition(
          combiParameters_.getDecomposition(),
          combiParameters_.getLMax(), currentTask_->getLevelVector(),
          combiParameters_.getBoundary());
  currentTask_->init(theMPISystem()->getLocalComm(), taskDecomposition);
  if (ENABLE_FT) {
    t_fault_ = currentTask_->initFaults(t_fault_, startTimeIteration_);
  }
  Stats::stopEvent("task init in worker");
}

// todo: this is just a temporary function which will drop out some day
// also this function requires a modified fgreduce method which uses allreduce
// instead reduce in manger
void ProcessGroupWorker::combineFG() {
  // gridEval();

  // TODO: Sync back to fullgrids
}

void ProcessGroupWorker::deleteTasks() {
      // freeing tasks
      for (auto tmp : tasks_) delete (tmp);
      tasks_.clear();
}

void ProcessGroupWorker::updateCombiParameters() {
  // local root receives combi parameters
  MASTER_EXCLUSIVE_SECTION {
    MPIUtils::receiveClass(&combiParameters_, theMPISystem()->getManagerRank(), theMPISystem()->getGlobalComm());
    //std::cout << "master received combiparameters \n";
  }

  // broadcast parameters to other process of pgroup
  MPIUtils::broadcastClass(&combiParameters_, theMPISystem()->getMasterRank(), theMPISystem()->getLocalComm());
  //std::cout << "worker received combiparameters \n";

  combiParametersSet_ = true;

  // overwrite local comm with cartesian communicator
  if (!isGENE  && combiParameters_.isParallelizationSet()){
    // cf. https://www.rookiehpc.com/mpi/docs/mpi_cart_create.php
    // get decompositon from combi params
    auto par = combiParameters_.getParallelization();

    // important: note reverse ordering of dims! -- cf DistributedFullGrid //TODO(pollinta) remove reverse ordering
    std::vector<int> dims (par.size());
    if (reverseOrderingDFGPartitions) {
      dims.assign(par.rbegin(), par.rend());
    } else {
      dims.assign(par.begin(), par.end());
    }

    std::vector<int> periods;
    // Make dimensions periodic depending on boundary parameters
    for (const auto& b : combiParameters_.getBoundary()) {
      if (b == 1) {
        periods.push_back(1);

      } else {
        periods.push_back(0);
      }
    }
    assert(combiParameters_.getDim() == static_cast<DimType>(periods.size()));
    assert(periods.size() == dims.size());

    // don't let MPI assign arbitrary ranks
    int reorder = false;

    // Create a communicator given the topology.
    MPI_Comm new_communicator;
    MPI_Cart_create(theMPISystem()->getLocalComm(), combiParameters_.getDim(), dims.data(),
                    periods.data(), reorder, &new_communicator);

    theMPISystem()->storeLocalComm(new_communicator);
  }
}

void ProcessGroupWorker::integrateCombinedSolution() {
  auto numGrids = static_cast<int>(combiParameters_.getNumGrids());
  Stats::startEvent("copyDataFromDSGtoDFG");
  for (Task* taskToUpdate : tasks_) {
    for (int g = 0; g < numGrids; g++) {
      // fill dfg with hierarchical coefficients from distributed sparse grid
      taskToUpdate->getDistributedFullGrid(g).extractFromUniformSG(*combinedUniDSGVector_[g]);
    }
  }
  Stats::stopEvent("copyDataFromDSGtoDFG");

  bool anyNotBoundary =
      std::any_of(combiParameters_.getBoundary().begin(), combiParameters_.getBoundary().end(),
                  [](BoundaryType b) { return b == 0; });
  Stats::startEvent("dehierarchizeDFGData");
  for (Task* taskToUpdate : tasks_) {
    for (int g = 0; g < numGrids; g++) {
<<<<<<< HEAD
      DistributedHierarchization::dehierarchizeDFG(
          taskToUpdate->getDistributedFullGrid(g), combiParameters_.getHierarchizationDims(),
          combiParameters_.getHierarchicalBases(), combiParameters_.getLMin());
=======
      if (anyNotBoundary) {
        DistributedHierarchization::dehierarchizeDFG(taskToUpdate->getDistributedFullGrid(g),
                                                     combiParameters_.getHierarchizationDims(),
                                                     combiParameters_.getHierarchicalBases());
      } else {
        DistributedHierarchization::dehierarchizeDFG(
            taskToUpdate->getDistributedFullGrid(g), combiParameters_.getHierarchizationDims(),
            combiParameters_.getHierarchicalBases(), combiParameters_.getLMin());
      }
>>>>>>> 236e5230
    }
  }
  Stats::stopEvent("dehierarchizeDFGData");
}

void ProcessGroupWorker::zeroDsgsData() {
  for (auto& dsg : combinedUniDSGVector_)
    dsg->setZero();
}

/** free dsgus space */
void ProcessGroupWorker::deleteDsgsData() {
  for (auto& dsg : combinedUniDSGVector_)
    dsg->deleteSubspaceData();
}

void ProcessGroupWorker::writeDSGsToDisk(std::string filenamePrefix) {
  for (size_t i = 0; i < combinedUniDSGVector_.size(); ++i) {
    auto uniDsg = combinedUniDSGVector_[i].get();
    auto dsgToUse = uniDsg;
    dsgToUse->writeOneFileToDisk(filenamePrefix + "_" + std::to_string(i));
  }
}

void ProcessGroupWorker::readDSGsFromDisk(std::string filenamePrefix) {
  for (size_t i = 0; i < combinedUniDSGVector_.size(); ++i) {
    auto uniDsg = combinedUniDSGVector_[i].get();
    auto dsgToUse = uniDsg;
    dsgToUse->readOneFileFromDisk(filenamePrefix + "_" + std::to_string(i));
  }
}
} /* namespace combigrid */<|MERGE_RESOLUTION|>--- conflicted
+++ resolved
@@ -644,11 +644,6 @@
       DistributedFullGrid<CombiDataType>& dfg = t->getDistributedFullGrid(static_cast<int>(g));
 
       // hierarchize dfg
-<<<<<<< HEAD
-      DistributedHierarchization::hierarchize<CombiDataType>(
-          dfg, combiParameters_.getHierarchizationDims(), combiParameters_.getHierarchicalBases(),
-          combiParameters_.getLMin());
-=======
       if (anyNotBoundary) {
         DistributedHierarchization::hierarchize<CombiDataType>(
             dfg, combiParameters_.getHierarchizationDims(),
@@ -658,7 +653,6 @@
             dfg, combiParameters_.getHierarchizationDims(), combiParameters_.getHierarchicalBases(),
             combiParameters_.getLMin());
       }
->>>>>>> 236e5230
     }
   }
 }
@@ -766,11 +760,6 @@
 void ProcessGroupWorker::fillDFGFromDSGU(DistributedFullGrid<CombiDataType>& dfg, IndexType g) {
   // fill dfg with hierarchical coefficients from distributed sparse grid
   dfg.extractFromUniformSG(*combinedUniDSGVector_[g]);
-<<<<<<< HEAD
-  DistributedHierarchization::dehierarchizeDFG(dfg, combiParameters_.getHierarchizationDims(),
-                                               combiParameters_.getHierarchicalBases(),
-                                               combiParameters_.getLMin());
-=======
 
   bool anyNotBoundary =
       std::any_of(combiParameters_.getBoundary().begin(), combiParameters_.getBoundary().end(),
@@ -784,7 +773,6 @@
                                                  combiParameters_.getHierarchicalBases(),
                                                  combiParameters_.getLMin());
   }
->>>>>>> 236e5230
 }
 
 void ProcessGroupWorker::fillDFGFromDSGU(Task* t) {
@@ -1255,11 +1243,6 @@
   Stats::startEvent("dehierarchizeDFGData");
   for (Task* taskToUpdate : tasks_) {
     for (int g = 0; g < numGrids; g++) {
-<<<<<<< HEAD
-      DistributedHierarchization::dehierarchizeDFG(
-          taskToUpdate->getDistributedFullGrid(g), combiParameters_.getHierarchizationDims(),
-          combiParameters_.getHierarchicalBases(), combiParameters_.getLMin());
-=======
       if (anyNotBoundary) {
         DistributedHierarchization::dehierarchizeDFG(taskToUpdate->getDistributedFullGrid(g),
                                                      combiParameters_.getHierarchizationDims(),
@@ -1269,7 +1252,6 @@
             taskToUpdate->getDistributedFullGrid(g), combiParameters_.getHierarchizationDims(),
             combiParameters_.getHierarchicalBases(), combiParameters_.getLMin());
       }
->>>>>>> 236e5230
     }
   }
   Stats::stopEvent("dehierarchizeDFGData");
