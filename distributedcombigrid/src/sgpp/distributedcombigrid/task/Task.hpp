#ifndef TASK_HPP_
#define TASK_HPP_

#include <boost/serialization/access.hpp>
#include <boost/serialization/string.hpp>
#include <boost/serialization/vector.hpp>
#include <string>
#include <vector>
#include "sgpp/distributedcombigrid/fault_tolerance/FaultCriterion.hpp"
#include "sgpp/distributedcombigrid/fault_tolerance/StaticFaults.hpp"
#include "sgpp/distributedcombigrid/fullgrid/DistributedFullGrid.hpp"
#include "sgpp/distributedcombigrid/fullgrid/FullGrid.hpp"
#include "sgpp/distributedcombigrid/mpi/MPISystem.hpp"
#include "sgpp/distributedcombigrid/utils/LevelVector.hpp"
#include "sgpp/distributedcombigrid/loadmodel/LoadModel.hpp"


namespace combigrid {

/**
 * Interface for tasks
 */

class Task {
 protected:
  Task();

  Task(DimType dim, LevelVector& l, std::vector<BoundaryType>& boundary, real coeff,
       LoadModel* loadModel, FaultCriterion* faultCrit = (new StaticFaults({0, IndexVector(0), IndexVector(0)})));

  // cheapest rule of 5 ever
  Task(const Task& other) = delete;
  Task(Task&& other) = delete;
  Task& operator=(const Task& other) = delete;
  Task& operator=(Task&& other) = delete;

  // fault tolerance info
  FaultCriterion* faultCriterion_;

 public:
  virtual ~Task();
  // pgroup receive task
  static void receive(Task** t, RankType source, CommunicatorType comm);

  // manager send task to pgroup root
  static void send(Task** t, RankType dest, CommunicatorType comm);

  // broadcast task
  static void broadcast(Task** t, RankType root, CommunicatorType comm);

  inline DimType getDim() const;

  inline const LevelVector& getLevelVector() const;

  inline const std::vector<BoundaryType>& getBoundary() const;

  inline size_t getID() const;

  inline real getCoefficient() const;

  /**
   * @brief explicitly set a new ID for the task;
   * may be useful if process groups read their task assignment from file instead of receiving it
   * from the manager
   *
   * make sure ID is continuous and unique!
   */
  inline void setID(size_t ID);

  virtual void run(CommunicatorType lcomm) = 0;

  virtual void changeDir(CommunicatorType lcomm) {
    // do nothing
  }

  virtual void init(CommunicatorType lcomm,
                    std::vector<IndexVector> decomposition = std::vector<IndexVector>()) = 0;

  // inline real estimateRuntime() const;

  inline bool isFinished() const;

  inline void setFinished(bool finished);

  // returns the -th fullgrid gathered from all processors
  virtual void getFullGrid(FullGrid<CombiDataType>& fg, RankType lroot, CommunicatorType lcomm,
                           int n = 0) = 0;
  // This method returns the local part of the n-th distributedFullGrid
  virtual DistributedFullGrid<CombiDataType>& getDistributedFullGrid(int n = 0) = 0;

  virtual void setZero() = 0;

  // override if there is adaptive timestepping in the solver
  virtual real getCurrentTimestep() const { return 0.; }

  // override to really get the current time in the solver
  virtual real getCurrentTime() const {return 0.;}

  virtual void decideToKill() { std::cout << "Kill function not implemented for this task! \n"; }

  virtual CombiDataType analyticalSolution(const std::vector<real>& coords, int n = 0) const {
    std::cout << "No analytical solution for this task! \n";
    return -0.;
  }

  virtual std::vector<IndexVector> getDecomposition() { return std::vector<IndexVector>(); }

  inline virtual bool isInitialized();

  real initFaults(real t_fault, std::chrono::high_resolution_clock::time_point startTimeIteration) {
    return faultCriterion_->init(startTimeIteration, t_fault);
  }

  // do task-specific postprocessing (by default: nothing)
  virtual void doDiagnostics(const std::vector<DistributedSparseGridUniform<CombiDataType>*>, const std::vector<bool>& hierarchizationDims) {
    std::cout << "doDiagnostics called but not implemented";
  }

  // do manager-side task-specific postprocessing, if applicable (by default: nothing)
  virtual void receiveDiagnostics() {}

 private:
  friend class boost::serialization::access;

  // serialize
  template <class Archive>
  void serialize(Archive& ar, const unsigned int version);

 protected:
  DimType dim_;

  LevelVector l_;  // levelvector of partial solution

<<<<<<< HEAD
  std::vector<BoundaryType> boundary_;
=======
  real coeff_;  // coefficient of partial solution

  std::vector<bool> boundary_;
>>>>>>> eb7bdc97

  size_t id_;  // unique id of task, same on manager and worker

  static size_t count;

  LoadModel* loadModel_;

  bool isFinished_;
};

typedef std::vector<Task*> TaskContainer;

inline const LevelVector& getLevelVectorFromTaskID(TaskContainer tasks, size_t task_id){
  auto task = std::find_if(tasks.begin(), tasks.end(), 
    [task_id] (Task* t) {return t->getID() == task_id;}
  );
  assert(task != tasks.end());
  return (*task)->getLevelVector();
}

template <class Archive>
void Task::serialize(Archive& ar, const unsigned int version) {
  ar& faultCriterion_;
  ar& dim_;
  ar& id_;
  ar& l_;
  ar& coeff_;
  ar& boundary_;
  ar& isFinished_;
}

inline DimType Task::getDim() const { return dim_; }

inline const LevelVector& Task::getLevelVector() const { return l_; }

inline const std::vector<BoundaryType>& Task::getBoundary() const { return boundary_; }

inline size_t Task::getID() const { return id_; }

inline real Task::getCoefficient() const { return coeff_; }

inline void Task::setID(size_t id) { id_ = id; }

inline bool Task::isFinished() const { return isFinished_; }

inline void Task::setFinished(bool finished) { isFinished_ = finished; }

inline bool Task::isInitialized() {
  std::cout << "Not implemented!!!";
  return false;
}

// inline real Task::estimateRuntime() const { return loadModel_->eval(l_); }
} /* namespace combigrid */

#endif /* TASK_HPP_ */<|MERGE_RESOLUTION|>--- conflicted
+++ resolved
@@ -131,13 +131,9 @@
 
   LevelVector l_;  // levelvector of partial solution
 
-<<<<<<< HEAD
-  std::vector<BoundaryType> boundary_;
-=======
   real coeff_;  // coefficient of partial solution
 
-  std::vector<bool> boundary_;
->>>>>>> eb7bdc97
+  std::vector<BoundaryType> boundary_;
 
   size_t id_;  // unique id of task, same on manager and worker
 
