--- conflicted
+++ resolved
@@ -50,13 +50,13 @@
         dfg.getCoordsLocal(li, coords);
         CombiDataType expected = initialFunction(coords, nrun);
         CombiDataType occuring = dfg.getData()[li];
-        for (auto& c : coords){
+        for (auto& c : coords) {
           BOOST_CHECK(c >= 0.);
           BOOST_CHECK(c <= 1.);
         }
-	// checking absolute and real value since comparing std::complex may be tricky
+        // checking absolute and real value since comparing std::complex may be tricky
         BOOST_CHECK_CLOSE(std::abs(expected), std::abs(occuring), TestHelper::tolerance);
-	BOOST_CHECK_CLOSE(std::real(expected), std::real(occuring), TestHelper::tolerance);
+        BOOST_CHECK_CLOSE(std::real(expected), std::real(occuring), TestHelper::tolerance);
         // BOOST_REQUIRE_CLOSE(expected, occuring, TestHelper::tolerance);
         any = true;
       }
@@ -126,7 +126,8 @@
     params.setParallelization({static_cast<IndexType>(nprocs), 1});
     if (nprocs == 5 && std::all_of(boundary.begin(), boundary.end(), [](bool i) { return i; })) {
       params.setDecomposition({{0, 6, 13, 20, 27}, {0}});
-    } else if (nprocs == 4 && std::all_of(boundary.begin(), boundary.end(), [](bool i) { return i; })) {
+    } else if (nprocs == 4 &&
+               std::all_of(boundary.begin(), boundary.end(), [](bool i) { return i; })) {
       // should be the same as default decomposition with forwardDecomposition
       params.setDecomposition({{0, 9, 17, 25}, {0}});
     } else if (nprocs == 3) {
@@ -158,13 +159,13 @@
     std::string filename("integration_" + std::to_string(ncombi) + ".raw");
     BOOST_TEST_CHECKPOINT("write solution " + filename);
     Stats::startEvent("manager write solution");
-    manager.parallelEval( lmax, filename, 0 );
+    manager.parallelEval(lmax, filename, 0);
     Stats::stopEvent("manager write solution");
     std::cout << "wrote solution  " << ngroup << " " << nprocs << std::endl;
 
     // test Monte-Carlo interpolation
     // only if boundary values are used
-    if(boundaryV) {
+    if (boundaryV) {
       BOOST_TEST_CHECKPOINT("MC interpolation coordinates");
       auto interpolationCoords = montecarlo::getRandomCoordinates(1000, dim);
       BOOST_TEST_CHECKPOINT("MC interpolation");
@@ -175,8 +176,10 @@
 
       TestFnCount<CombiDataType> initialFunction;
       for (size_t i = 0; i < interpolationCoords.size(); ++i) {
-        if (std::abs(initialFunction(interpolationCoords[i], ncombi) - values[i]) > TestHelper::tolerance) {
-          std::cout << "err " << interpolationCoords.size() <<interpolationCoords[i] << " " << i << std::endl;
+        if (std::abs(initialFunction(interpolationCoords[i], ncombi) - values[i]) >
+            TestHelper::tolerance) {
+          std::cout << "err " << interpolationCoords.size() << interpolationCoords[i] << " " << i
+                    << std::endl;
         }
         auto ref = initialFunction(interpolationCoords[i], ncombi);
         BOOST_CHECK_CLOSE(std::abs(ref), std::abs(values[i]), TestHelper::tolerance);
@@ -194,7 +197,7 @@
   }
   else {
     BOOST_CHECK_EQUAL(getCommSize(theMPISystem()->getLocalComm()), nprocs);
-    if (nprocs == 1){
+    if (nprocs == 1) {
       BOOST_CHECK(theMPISystem()->isMaster());
     }
     BOOST_TEST_CHECKPOINT("Worker starts");
@@ -213,16 +216,14 @@
       if (signal == COMBINE) {
         // after combination check workers' grids
         // only if boundary values are used
-        if(boundaryV) {
+        if (boundaryV) {
           BOOST_CHECK(checkReducedFullGridIntegration(pgroup, nrun));
         }
       }
     }
     BOOST_CHECK_EQUAL(nrun, ncombi);
     TestHelper::testStrayMessages(theMPISystem()->getLocalComm());
-    MASTER_EXCLUSIVE_SECTION{
-      TestHelper::testStrayMessages(theMPISystem()->getGlobalComm());
-    }
+    MASTER_EXCLUSIVE_SECTION { TestHelper::testStrayMessages(theMPISystem()->getGlobalComm()); }
   }
 
   combigrid::Stats::finalize();
@@ -273,7 +274,7 @@
 
     // create Tasks
     TaskContainer tasks;
-    std::vector<int> taskIDs;
+    std::vector<size_t> taskIDs;
     for (size_t i = 0; i < levels.size(); i++) {
       Task* t = new TaskCount(dim, levels[i], boundary, coeffs[i], loadmodel.get());
       tasks.push_back(t);
@@ -322,15 +323,12 @@
   TestHelper::testStrayMessages(comm);
 }
 
-#ifndef ISGENE // integration tests won't work with ISGENE because of worker magic
-<<<<<<< HEAD
-BOOST_AUTO_TEST_SUITE(integration, *boost::unit_test::timeout(180))
-=======
-BOOST_FIXTURE_TEST_SUITE(integration, TestHelper::BarrierAtEnd, *boost::unit_test::timeout(120))
->>>>>>> 4a69598e
-
-BOOST_AUTO_TEST_CASE(test_1, *boost::unit_test::tolerance(TestHelper::higherTolerance) ) {
-  for (bool boundary : {true,false}) {
+#ifndef ISGENE  // integration tests won't work with ISGENE because of worker magic
+
+BOOST_FIXTURE_TEST_SUITE(integration, TestHelper::BarrierAtEnd, *boost::unit_test::timeout(180))
+
+BOOST_AUTO_TEST_CASE(test_1, *boost::unit_test::tolerance(TestHelper::higherTolerance)) {
+  for (bool boundary : {true, false}) {
     for (size_t ngroup : {1, 2, 3, 4}) {
       for (size_t nprocs : {1, 2}) {
         std::cout << "integration/test_1 " << ngroup << " " << nprocs << std::endl;
@@ -367,27 +365,45 @@
     MPI_Barrier(MPI_COMM_WORLD);
     TestHelper::testStrayMessages();
   }
-<<<<<<< HEAD
-}
-
-BOOST_AUTO_TEST_CASE(test_2) {
+}
+
+BOOST_AUTO_TEST_CASE(test_2) { checkPassingHierarchicalBases<HierarchicalHatBasisFunction>(1, 1); }
+
+BOOST_AUTO_TEST_CASE(test_3) { checkPassingHierarchicalBases<FullWeightingBasisFunction>(1, 2); }
+
+BOOST_AUTO_TEST_CASE(test_4) {
+  checkPassingHierarchicalBases<FullWeightingPeriodicBasisFunction>(2, 2);
+}
+
+BOOST_AUTO_TEST_CASE(test_5) { checkPassingHierarchicalBases<BiorthogonalBasisFunction>(1, 4); }
+
+BOOST_AUTO_TEST_CASE(test_6) {
+  checkPassingHierarchicalBases<BiorthogonalPeriodicBasisFunction>(4, 2);
+}
+
+BOOST_AUTO_TEST_CASE(test_7) {
   // unit test for downsampleDecomposition
   LevelVector lmin{1, 2, 4};
   LevelVector lmax{6, 5, 4};
-  std::vector<IndexVector> decomposition {{0, 3, 14}, {0}, {0, 1}, };
+  std::vector<IndexVector> decomposition{
+      {0, 3, 14},
+      {0},
+      {0, 1},
+  };
 
   auto newDecomposition = downsampleDecomposition(decomposition, lmax, lmin, {true, false, false});
-  BOOST_CHECK(newDecomposition[0] == IndexVector({0,1,1}));
+  BOOST_CHECK(newDecomposition[0] == IndexVector({0, 1, 1}));
   BOOST_CHECK(newDecomposition[1] == IndexVector({0}));
-  BOOST_CHECK(newDecomposition[2] == IndexVector({0,1}));
-}
-
-BOOST_AUTO_TEST_CASE(test_3) {
+  BOOST_CHECK(newDecomposition[2] == IndexVector({0, 1}));
+}
+
+BOOST_AUTO_TEST_CASE(test_8) {
   // unit test for CombiMinMaxSchemeFromFile
-  LevelVector lmin = {3,6};
-  LevelVector lmax = {7,10};
+  LevelVector lmin = {3, 6};
+  LevelVector lmax = {7, 10};
   auto dim = lmin.size();
-  std::unique_ptr<CombiMinMaxScheme> scheme(new CombiMinMaxSchemeFromFile(dim, lmin, lmax, "test_scheme.json"));
+  std::unique_ptr<CombiMinMaxScheme> scheme(
+      new CombiMinMaxSchemeFromFile(dim, lmin, lmax, "test_scheme.json"));
   auto coeffs = scheme->getCoeffs();
   auto levels = scheme->getCombiSpaces();
   BOOST_CHECK(std::accumulate(coeffs.begin(), coeffs.end(), 0.) == 1.);
@@ -413,23 +429,7 @@
   // clears scheme, may be useful if there are many tasks and
   // we only need some allocated on each process group
   scheme.reset();
-=======
->>>>>>> 4a69598e
 }
 
 BOOST_AUTO_TEST_SUITE_END()
-#endif
-
-BOOST_AUTO_TEST_CASE(test_2) { checkPassingHierarchicalBases<HierarchicalHatBasisFunction>(1, 1); }
-
-BOOST_AUTO_TEST_CASE(test_3) { checkPassingHierarchicalBases<FullWeightingBasisFunction>(1, 2); }
-
-BOOST_AUTO_TEST_CASE(test_4) {
-  checkPassingHierarchicalBases<FullWeightingPeriodicBasisFunction>(2, 2);
-}
-
-BOOST_AUTO_TEST_CASE(test_5) { checkPassingHierarchicalBases<BiorthogonalBasisFunction>(1, 4); }
-
-BOOST_AUTO_TEST_CASE(test_6) {
-  checkPassingHierarchicalBases<BiorthogonalPeriodicBasisFunction>(4, 2);
-}+#endif