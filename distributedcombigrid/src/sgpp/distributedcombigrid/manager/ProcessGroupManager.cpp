<<<<<<< HEAD
/*
 * ProcessGroupManager.cpp
 *
 *  Created on: Jul 17, 2014
 *      Author: heenemo
*/

=======
>>>>>>> 014bee18
#include "sgpp/distributedcombigrid/manager/ProcessGroupManager.hpp"
#include "sgpp/distributedcombigrid/manager/CombiParameters.hpp"
#include "sgpp/distributedcombigrid/mpi/MPIUtils.hpp"
#include "sgpp/distributedcombigrid/mpi_fault_simulator/MPI-FT.h"

namespace combigrid {
ProcessGroupManager::ProcessGroupManager(RankType pgroupRootID)
    : pgroupRootID_(pgroupRootID),
      status_(PROCESS_GROUP_WAIT),
      statusRequest_(MPI_Request()),
      statusRequestFT_(nullptr) {}

bool ProcessGroupManager::runfirst(Task* t) {
  return storeTaskReferenceAndSendTaskToProcessGroup(t, RUN_FIRST);
}

bool ProcessGroupManager::storeTaskReferenceAndSendTaskToProcessGroup(Task* t, SignalType signal) {
  // first check status
  // tying to add a task to a busy group is an invalid operation
  // and should be avoided
  if (status_ != PROCESS_GROUP_WAIT) return false;

  storeTaskReference(t);
  return sendTaskToProcessGroup(t, signal);
}

void ProcessGroupManager::storeTaskReference(Task* t) {
  // add task to list of tasks managed by this pgroup
  tasks_.push_back(t);
}

bool ProcessGroupManager::sendTaskToProcessGroup(Task* t, SignalType signal) {
  // send signal to pgroup
  sendSignalToProcessGroup(signal);

  // send task
  Task::send(&t, pgroupRootID_, theMPISystem()->getGlobalComm());

  setProcessGroupBusyAndReceive();

  // only return true if task successfully sent to pgroup
  return true;
}

void ProcessGroupManager::sendSignalAndReceive(SignalType signal) {
  sendSignalToProcessGroup(signal);
  setProcessGroupBusyAndReceive();
}

void ProcessGroupManager::sendSignalToProcessGroup(SignalType signal) {
  MPI_Send(&signal, 1, MPI_INT, pgroupRootID_, signalTag, theMPISystem()->getGlobalComm());
}

void ProcessGroupManager::sendSignalToProcess(SignalType signal, RankType rank) { //TODO send only to process in this pgroup
  MPI_Send(&signal, 1, MPI_INT, rank, signalTag, theMPISystem()->getGlobalComm());
}

inline void ProcessGroupManager::setProcessGroupBusyAndReceive() {
  // set status
  status_ = PROCESS_GROUP_BUSY;

  // start non-blocking MPI_IRecv to receive status
  recvStatus();
}

bool ProcessGroupManager::runnext() {
  // first check status
  // trying to send a command to a busy group is an invalid operation
  // and should be avoided
  assert(status_ == PROCESS_GROUP_WAIT);

  if (tasks_.size() == 0) return false;

  sendSignalAndReceive(RUN_NEXT);

  return true;
}

bool ProcessGroupManager::exit() {
  // can only send exit signal when in wait state
  if (status_ != PROCESS_GROUP_WAIT) return false;

  sendSignalAndReceive(EXIT);
  return true;
}

bool ProcessGroupManager::combine() {
  // can only send sync signal when in wait state
  assert(status_ == PROCESS_GROUP_WAIT);

  sendSignalAndReceive(COMBINE);

  return true;
}

bool ProcessGroupManager::initDsgus() {
  // can only send sync signal when in wait state
  assert(status_ == PROCESS_GROUP_WAIT);

  sendSignalAndReceive(INIT_DSGUS);

  return true;
}

bool ProcessGroupManager::combineThirdLevel(const ThirdLevelUtils& thirdLevel,
                                            CombiParameters& params,
                                            bool isSendingFirst) {
  sendSignalAndReceive(COMBINE_THIRD_LEVEL);

  if (isSendingFirst)
    exchangeDsgus(thirdLevel, params, true);
  else
    exchangeDsgus(thirdLevel, params, false);

  return true;
}


/*
 * Differs from third level reduce since we have enough memory space to collect
 * the subspace sizes from all dsgs of all procs in the third level pg in a single
 * MPI_Gather call.
 */
bool ProcessGroupManager::reduceLocalAndRemoteSubspaceSizes(const ThirdLevelUtils& thirdLevel,
                                       CombiParameters& params,
                                       bool isSendingFirst)
{
  // tell workers to perform reduce
  sendSignalAndReceive(REDUCE_SUBSPACE_SIZES_TL);

  // prepare buffers
  std::unique_ptr<uint64_t[]> sendBuff;
  std::unique_ptr<uint64_t[]> recvBuff;
  size_t buffSize;
  std::vector<int> numSubspacesPerWorker;

  // gather subspace sizes from workers
  collectSubspaceSizes(thirdLevel, params, sendBuff, buffSize, numSubspacesPerWorker);
  recvBuff.reset(new uint64_t[buffSize]);

  /* TODO can be easily parallelized by removing the condition and call send and
     receive in a separate thread*/
  if (isSendingFirst) {
    // send subspace sizes to remote
    thirdLevel.sendData(sendBuff.get(), buffSize);
    // receive remote subspace sizes
    thirdLevel.recvData(recvBuff.get(), buffSize);
  } else {
    // receive remote subspace sizes
    thirdLevel.recvData(recvBuff.get(), buffSize);
    // send subspace sizes to remote
    thirdLevel.sendData(sendBuff.get(), buffSize);
  }

  // perform max reduce
  for (size_t i = 0; i < buffSize; ++i)
    sendBuff[i] = std::max(sendBuff[i], recvBuff[i]);

  // set accumulated dsgu sizes per worker
  dsguDataSizePerWorker_.resize(numSubspacesPerWorker.size());
  uint64_t* sizePtr = sendBuff.get();
  for (size_t w = 0; w < numSubspacesPerWorker.size(); ++w) {
    int sum = 0;
    for (int ss = 0; ss < numSubspacesPerWorker[w]; ++ss) {
      sum += (int) *(sizePtr++);
    }
    dsguDataSizePerWorker_[w] = sum;
  }

  // scatter data back to workers
  distributeSubspaceSizes(thirdLevel, params, sendBuff, buffSize, numSubspacesPerWorker);
  return true;
}


void ProcessGroupManager::exchangeDsgus(const ThirdLevelUtils& thirdLevel,
                                             CombiParameters& params,
                                             bool isSendingFirst) {
  const std::vector<CommunicatorType>& thirdLevelComms = theMPISystem()->getThirdLevelComms();
  assert(theMPISystem()->getNumGroups() == thirdLevelComms.size() &&
      "initialisation of third level communicator failed");
  const CommunicatorType& comm = thirdLevelComms[params.getThirdLevelPG()];

  // exchange dsgus
  MPI_Datatype dataType = getMPIDatatype(abstraction::getabstractionDataType<CombiDataType>());
  IndexType numGrids = params.getNumGrids();
  std::unique_ptr<CombiDataType[]> dsguData;
  for (IndexType g = 0; g < numGrids; g++) {
    for (RankType p = 0; p < (RankType) theMPISystem()->getNumProcs(); p++) {
      // we assume here that all dsgus have the same size otherwise size collection must change
      size_t dsguSize = (size_t) (dsguDataSizePerWorker_[(size_t)p]/numGrids);
      assert(dsguSize < INT_MAX && "dsgu is larger than what we can send in a "
                                  "single mpi call");
      // recv dsgu from worker
      dsguData.reset(new CombiDataType[dsguSize]);
      MPI_Recv(dsguData.get(), (int) dsguSize, dataType, p, MPI_ANY_TAG, comm, MPI_STATUS_IGNORE);

      if (isSendingFirst) {
        // send dsgu to remote
        thirdLevel.sendData(dsguData.get(), dsguSize);
        // recv combined dsgu from remote
        thirdLevel.recvData(dsguData.get(), dsguSize);
        // send to worker
        MPI_Send(dsguData.get(), (int) dsguSize, dataType, p, 0, comm);
      } else {
        // recv and combine dsgu from remote
        thirdLevel.recvAndAddToData(dsguData.get(), dsguSize);
        // send combined solution to remote
        thirdLevel.sendData(dsguData.get(), dsguSize);
        // send to worker
        MPI_Send(dsguData.get(), (int) dsguSize, dataType, p, 0, comm);
      }
    }
  }
}


bool ProcessGroupManager::collectSubspaceSizes(const ThirdLevelUtils& thirdLevel,
                                               CombiParameters& params,
                                               std::unique_ptr<uint64_t[]>& buff,
                                               size_t& buffSize,
                                               std::vector<int>& numSubspacesPerWorker) {

  // prepare args of MPI_Gather
  const CommunicatorType& comm =
    theMPISystem()->getThirdLevelComms()[(size_t)pgroupRootID_];
  size_t nprocs = theMPISystem()->getNumProcs();
  std::vector<int> recvCounts(nprocs + 1); // includes master
  RankType thirdLevelManagerRank = theMPISystem()->getThirdLevelManagerRank();
  int dummy = 0;

  // gather number of subspaces in all dsgus per worker for upcoming MPI_Gatherv
  // for now all workers should have the same number of subspaces
  MPI_Gather(&dummy, 1, MPI_INT, recvCounts.data(), (int) 1,
             MPI_INT, thirdLevelManagerRank, comm);

  buffSize = std::accumulate(recvCounts.begin(),
                             recvCounts.end(), 0U);

  std::unique_ptr<size_t[]> mdBuff(new size_t[buffSize]); // size_t is machine dependent
  assert(buffSize < INT_MAX && "bufSize is larger than what we can send in a "
                               "single mpi call");

  // prepare displacements for MPI_Gatherv
  std::vector<int> displacements(nprocs + 1); // includes master
  int disp = 0;
  for (size_t i = 0; i < displacements.size(); ++i) {
    displacements[i] = disp;
    disp += recvCounts[i];
  }
  // perform gather of subspace sizes
  MPI_Datatype dataType = getMPIDatatype(
                        abstraction::getabstractionDataType<size_t>());
  MPI_Gatherv(&dummy, 0, dataType, mdBuff.get(), recvCounts.data(),
      displacements.data(), dataType, thirdLevelManagerRank, comm);

  // remove master
  numSubspacesPerWorker = recvCounts;
  numSubspacesPerWorker.pop_back();

  // create machine independent buffer
  buff.reset(new size_t[buffSize]);
  for (size_t i = 0; i < buffSize; ++i)
    buff[i] = static_cast<uint64_t>(mdBuff[i]);

  return true;
}


bool ProcessGroupManager::distributeSubspaceSizes(const ThirdLevelUtils& thirdLevel,
                                                  CombiParameters& params,
                                                  const std::unique_ptr<uint64_t[]>& buff,
                                                  size_t buffSize,
                                                  const std::vector<int>& numSubspacesPerWorker) {
  // prepare args of MPI_Scatterv
  const CommunicatorType& comm =
    theMPISystem()->getThirdLevelComms()[(size_t)pgroupRootID_];
  RankType thirdLevelManagerRank = theMPISystem()->getThirdLevelManagerRank();
  std::vector<int> sendCounts(numSubspacesPerWorker);
  sendCounts.push_back(0); // append manager
  std::vector<int> displacements(sendCounts.size());
  int disp = 0;
  for (size_t i = 0; i < displacements.size(); ++i) {
    displacements[i] = disp;
    disp += sendCounts[i];
  }

  // create machine dependent buffer
  std::unique_ptr<size_t[]> mdBuff(new size_t[buffSize]);
  for (size_t i = 0; i < buffSize; ++i)
    mdBuff[i] = static_cast<size_t>(buff[i]);

  // perform scatter of subspace sizes
  MPI_Datatype dataType = getMPIDatatype(
                        abstraction::getabstractionDataType<size_t>());
  MPI_Scatterv(mdBuff.get(), sendCounts.data(), displacements.data(), dataType,
               nullptr, 0, dataType, thirdLevelManagerRank, comm);

  return true;
}

bool ProcessGroupManager::combineLocalAndGlobal() {
  sendSignalAndReceive(COMBINE_LOCAL_AND_GLOBAL);
  return true;
}

bool ProcessGroupManager::waitForThirdLevelCombiResult() {
  sendSignalAndReceive(WAIT_FOR_TL_COMBI_RESULT);
  return true;
}

bool ProcessGroupManager::waitForThirdLevelSizeUpdate() {
  sendSignalAndReceive(WAIT_FOR_TL_SIZE_UPDATE);
  return true;
}

bool ProcessGroupManager::updateCombiParameters(CombiParameters& params) {
  // can only send sync signal when in wait state
  assert(status_ == PROCESS_GROUP_WAIT);

  sendSignalToProcessGroup(UPDATE_COMBI_PARAMETERS);

  // send combiparameters
  // std::cout << "sending class \n";
  MPIUtils::sendClass(&params, pgroupRootID_, theMPISystem()->getGlobalComm());

  setProcessGroupBusyAndReceive();
  // std::cout << "manager received status \n";
  return true;
}


bool ProcessGroupManager::addTask(Task* t) {
  return storeTaskReferenceAndSendTaskToProcessGroup(t, ADD_TASK);
}

bool ProcessGroupManager::refreshTask(Task* t) {
  // first check status
  // tying to add a task to a busy group is an invalid operation
  // and should be avoided
  if (status_ != PROCESS_GROUP_WAIT) {
    std::cout << "refreshing failed! \n";
    return false;
  }

  sendSignalToProcessGroup(ADD_TASK);

  // send task
  Task::send(&t, pgroupRootID_, theMPISystem()->getGlobalComm());

  setProcessGroupBusyAndReceive();

  // only return true if task successfully send to pgroup
  return true;
}

bool ProcessGroupManager::resetTasksWorker() {
  // first check status
  // tying to reset tasks of a busy group is an invalid operation
  // and should be avoided
  if (status_ != PROCESS_GROUP_WAIT) {
    assert(false);
    // return false;
  }

  // add task to list of tasks managed by this pgroup
  // tasks_.clear(); we do not clear group manager tasks

  sendSignalAndReceive(RESET_TASKS);

  return true;
}

bool ProcessGroupManager::recompute(Task* t) {
  storeTaskReferenceAndSendTaskToProcessGroup(t, RECOMPUTE);

  // only return true if task successfully send to pgroup
  return true;
}

bool ProcessGroupManager::parallelEval(const LevelVector& leval, std::string& filename) {
  // can only send sync signal when in wait state, so check first
  assert(status_ == PROCESS_GROUP_WAIT);

  sendSignalToProcessGroup(PARALLEL_EVAL);

  // send levelvector
  std::vector<int> tmp(leval.begin(), leval.end());
  MPI_Send(&tmp[0], static_cast<int>(tmp.size()), MPI_INT, pgroupRootID_, 0,
           theMPISystem()->getGlobalComm());

  // send filename
  MPIUtils::sendClass(&filename, pgroupRootID_, theMPISystem()->getGlobalComm());

  setProcessGroupBusyAndReceive();

  return true;
}

void ProcessGroupManager::recvStatus() {
  // start non-blocking call to receive status
  if (ENABLE_FT) {
    simft::Sim_FT_MPI_Irecv(&status_, 1, MPI_INT, pgroupRootID_, statusTag,
                            theMPISystem()->getGlobalCommFT(), &statusRequestFT_);
  } else {
    MPI_Irecv(&status_, 1, MPI_INT, pgroupRootID_, statusTag, theMPISystem()->getGlobalComm(),
              &statusRequest_);
  }
}

bool ProcessGroupManager::recoverCommunicators() {
  assert(status_ == PROCESS_GROUP_WAIT);

  sendSignalToProcessGroup(RECOVER_COMM);

  return true;
}

bool ProcessGroupManager::rescheduleAddTask(Task *task) {
  return storeTaskReferenceAndSendTaskToProcessGroup(task, RESCHEDULE_ADD_TASK);
}

Task *ProcessGroupManager::rescheduleRemoveTask(const LevelVector &lvlVec) {
  for (std::vector<Task *>::size_type i = 0; i < this->tasks_.size(); ++i) {
    Task *currentTask = this->tasks_[i];
    if (currentTask->getLevelVector() == lvlVec) { 
      // if the task has been found send remove signal and return the task
      Task *removedTask;
      auto taskID = currentTask->getID();
      sendSignalToProcessGroup(RESCHEDULE_REMOVE_TASK);
      MPI_Send(&taskID, 1, MPI_INT, this->pgroupRootID_, 0, theMPISystem()->getGlobalComm());
      Task::receive(&removedTask, this->pgroupRootID_, theMPISystem()->getGlobalComm());
      setProcessGroupBusyAndReceive();

      tasks_.erase(tasks_.begin() + i);
      delete currentTask;


      return removedTask;
    }
  }
  return nullptr;
}

} /* namespace combigrid */<|MERGE_RESOLUTION|>--- conflicted
+++ resolved
@@ -1,13 +1,3 @@
-<<<<<<< HEAD
-/*
- * ProcessGroupManager.cpp
- *
- *  Created on: Jul 17, 2014
- *      Author: heenemo
-*/
-
-=======
->>>>>>> 014bee18
 #include "sgpp/distributedcombigrid/manager/ProcessGroupManager.hpp"
 #include "sgpp/distributedcombigrid/manager/CombiParameters.hpp"
 #include "sgpp/distributedcombigrid/mpi/MPIUtils.hpp"
