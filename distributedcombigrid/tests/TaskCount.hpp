#pragma once

#define BOOST_TEST_DYN_LINK

#include <boost/serialization/export.hpp>
#include "sgpp/distributedcombigrid/task/Task.hpp"

using namespace combigrid;


/**
 * functor for test function $f(x) = \sum_{i=0}^d x_i * (i+1)$
 * which maps to points on a hyperplane
 */
template <typename FG_ELEMENT>
class TestFnCount {
 public:
  // function value
  FG_ELEMENT operator()(const std::vector<double>& coords, size_t nrun = 1) {
    FG_ELEMENT result = 0.;
    for (DimType d = 0; d < coords.size(); ++d) {
      result += coords[d] * std::pow(10,d);
    }
    result *= static_cast<double>(nrun);
    return result;
  }
};

/* simple task class to set all values on the grid to n_timestep * sum( (d_i + 1) * x_i)
 */
class TaskCount : public combigrid::Task {
 public:
  TaskCount(DimType dim, LevelVector& l, std::vector<bool>& boundary, real coeff, LoadModel* loadModel)
      : Task(dim, l, boundary, coeff, loadModel), dfg_(nullptr), nrun_(0) {
        BOOST_TEST_CHECKPOINT("TaskCount constructor");
      }

  void init(CommunicatorType lcomm, std::vector<IndexVector> decomposition) {

    long nprocs = getCommSize(lcomm);
    IndexVector p;
    if (decomposition.size() == 0) {
      p = {nprocs,1};
    } else {
      for (const auto& d : decomposition) {
        p.push_back(d.size());
      }
    }
    dfg_ = new DistributedFullGrid<CombiDataType>(getDim(), getLevelVector(), lcomm, getBoundary(), p, true, decomposition);

    std::vector<CombiDataType>& elements = dfg_->getElementVector();
    for (auto& element : elements) {
      element = -0.;
    }
    nrun_ = 0;
    BOOST_TEST_CHECKPOINT("TaskCount init");
  }

  void run(CommunicatorType lcomm) {

    // std::cout << "run " << getCommRank(lcomm) << std::endl;

    // increase each value by sum( (d_i+1) * x_i)
    TestFnCount<CombiDataType> f;
    for (IndexType li = 0; li < dfg_->getNrLocalElements(); ++li) {
      std::vector<double> coords(getDim());
      dfg_->getCoordsLocal(li, coords);
      dfg_->getData()[li] += f(coords);
    }

    ++nrun_;
    BOOST_CHECK(dfg_);

    time_ += 1.;

    setFinished(true);

    MPI_Barrier(lcomm);
    BOOST_TEST_CHECKPOINT("TaskCount run");
  }

  void getFullGrid(FullGrid<CombiDataType>& fg, RankType r, CommunicatorType lcomm, int n = 0) {
    BOOST_TEST_CHECKPOINT("TaskCount getFullGrid");
    dfg_->gatherFullGrid(fg, r);
  }

  DistributedFullGrid<CombiDataType>& getDistributedFullGrid(int n = 0) { return *dfg_; }

  void setZero() {
    BOOST_TEST_CHECKPOINT("TaskCount setZero");
  }

  ~TaskCount() {
    BOOST_TEST_CHECKPOINT("TaskCount destructor begin");
    if (dfg_ != NULL) delete dfg_;
    BOOST_TEST_CHECKPOINT("TaskCount destructor");
  }

<<<<<<< HEAD
  CombiDataType analyticalSolution(const std::vector<real>& coords, int n = 0) const override {
    TestFnCount<CombiDataType> f;
    return f(coords, nrun_);
=======
  real getCurrentTime() const override {
    return time_;
>>>>>>> 19920d5f
  }

 protected:
  TaskCount() : dfg_(NULL) {}

 private:
  friend class boost::serialization::access;

  DistributedFullGrid<CombiDataType>* dfg_;

<<<<<<< HEAD
  size_t nrun_;
=======
  combigrid::real time_ = 0.;
>>>>>>> 19920d5f

  template <class Archive>
  void serialize(Archive& ar, const unsigned int version) {
    ar& boost::serialization::base_object<Task>(*this);
    // ar& nprocs_;
  }
};<|MERGE_RESOLUTION|>--- conflicted
+++ resolved
@@ -96,14 +96,13 @@
     BOOST_TEST_CHECKPOINT("TaskCount destructor");
   }
 
-<<<<<<< HEAD
   CombiDataType analyticalSolution(const std::vector<real>& coords, int n = 0) const override {
     TestFnCount<CombiDataType> f;
     return f(coords, nrun_);
-=======
+  }
+
   real getCurrentTime() const override {
     return time_;
->>>>>>> 19920d5f
   }
 
  protected:
@@ -114,11 +113,8 @@
 
   DistributedFullGrid<CombiDataType>* dfg_;
 
-<<<<<<< HEAD
   size_t nrun_;
-=======
   combigrid::real time_ = 0.;
->>>>>>> 19920d5f
 
   template <class Archive>
   void serialize(Archive& ar, const unsigned int version) {
