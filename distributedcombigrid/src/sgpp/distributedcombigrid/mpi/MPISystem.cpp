/*
 * MPISetup.cpp
 *
 *  Created on: Jan 23, 2013
 *      Author: mh
 *
 *  Partially copied from the pe Physics Engine class MPISystem
 */

#include "sgpp/distributedcombigrid/mpi/MPISystem.hpp"
#include "sgpp/distributedcombigrid/manager/ProcessGroupManager.hpp"
#include "sgpp/distributedcombigrid/utils/Stats.hpp"

#include <iostream>

namespace combigrid {

/*!\brief Constructor for the MPISystem class.
 //
 // \exception std::runtime_error MPI was not initialized
 //
 // Constructor for the MPI System. The default global communicator and local communicator is
 MPI_COMM_WORLD.
 // The total number of MPI processes and the rank of the MPI process in is determined from
 // the communicator. 
 */
MPISystem::MPISystem()
    : initialized_(false),
      worldComm_(MPI_COMM_NULL),
      globalComm_(MPI_COMM_NULL),
      localComm_(MPI_COMM_NULL),
      globalReduceComm_(MPI_COMM_NULL),
      worldCommFT_(nullptr),
      globalCommFT_(nullptr),
      spareCommFT_(nullptr),
      localCommFT_(nullptr),
      globalReduceCommFT_(nullptr),
      thirdLevelComms_(),
      worldRank_(MPI_UNDEFINED),
      globalRank_(MPI_UNDEFINED),
      localRank_(MPI_UNDEFINED),
      thirdLevelRank_(MPI_UNDEFINED),
      globalReduceRank_(MPI_UNDEFINED),
      managerRank_(MPI_UNDEFINED),
      managerRankWorld_(MPI_UNDEFINED),
      masterRank_(MPI_UNDEFINED),
      thirdLevelManagerRank_(MPI_UNDEFINED),
      reusableRanks_(std::vector<RankType>(0)) {
  // check if MPI was initialized (e.g. by MPI_Init or similar)
  int mpiInitialized(0);
  MPI_Initialized(&mpiInitialized);
  assert(mpiInitialized && "MPI is not initialized! Call MPI_Init first.");
}

/*!\brief Destructor for the MPISystem class.
 */
MPISystem::~MPISystem() {
  // todo: the fault tolerant communicator are initialized with new -> delete
}

void MPISystem::initSystemConstants(size_t ngroup, size_t nprocs, CommunicatorType worldComm = MPI_COMM_WORLD, bool reusable = false) {
  assert( (reusable || !initialized_) && "MPISystem already initialized!");

  ngroup_ = ngroup;
  nprocs_ = nprocs;

  /* init worldComm
   * the manager has highest rank here
   */
  worldComm_ = worldComm;
  int worldSize = getCommSize(worldComm_);
  assert(worldSize == int(ngroup_ * nprocs_ + 1));

  worldRank_ = getCommRank(worldComm_);
  managerRankWorld_ = worldSize - 1;
  managerRankFT_ = managerRankWorld_;
  
  if (ENABLE_FT) {
    worldCommFT_ = simft::Sim_FT_MPI_COMM_WORLD;
    MPI_Comm worldCommdup;
    MPI_Comm_dup(worldComm_, &worldCommdup);
    createCommFT(&spareCommFT_, worldCommdup);
    // spareCommFT_ = simft::Sim_FT_MPI_COMM_WORLD;
  }
  // std::cout << "Global rank of root is" << worldCommFT_->Root_Rank << "\n";
  // worldCommFT_->Root_Rank = worldSize - 1;
}

void MPISystem::init(size_t ngroup, size_t nprocs) {
  initSystemConstants(ngroup, nprocs);

  /* init localComm
   * lcomm is the local communicator of its own process group for each worker process.
   * for manager, lcomm is a group which contains only manager process and can be ignored
   */
  initLocalComm();

  /* create global communicator which contains only the manager and the master
   * process of each process group
   * the master processes of the process groups are the processes which have
   * rank 0 in lcomm
   * this communicator is used for communication between master processes of the
   * process groups and the manager and the master processes to each other
   */
  initGlobalComm();

  initGlobalReduceCommm();

  /*
   * Creates multiple communicators where each contains the process manager and
   * all workers of a group. The caller receives a list
   * of those communicators where he participates in. Thus, the process manager
   * receives a comm for each process group whereas the list has only one entry
   * for workers of a process group. For all the other procs the list is empty.
   * In each communicator the manager has rank _nprocs.
   * The communicators are used so far for communication between the process
   * manager and the workers during third level combine.
   */
  initThirdLevelComms();

  initialized_ = true;
}

/*  here the local communicator has already been created by the application */
void MPISystem::init(size_t ngroup, size_t nprocs, CommunicatorType lcomm) {
  initSystemConstants(ngroup, nprocs);

  storeLocalComm(lcomm);

  /* create global communicator which contains only the manager and the master
   * process of each process group
   * the master processes of the process groups are the processes which have
   * rank 0 in lcomm
   * this communicator is used for communication between master processes of the
   * process groups and the manager and the master processes to each other
   */
  initGlobalComm();

  initGlobalReduceCommm();

  /*
   * Creates multiple communicators where each contains the process manager and
   * all workers of a group. The caller receives a list
   * of those communicators where he participates in. Thus, the process manager
   * receives a comm for each process group whereas the list has only one entry
   * for workers of a process group. For all the other procs the list is empty.
   * In each communicator the manager has rank _nprocs.
   * The communicators are used so far for communication between the process
   * manager and the workers during third level combine.
   */
  initThirdLevelComms();

  initialized_ = true;
}

/* overload for initialization with given wold communicator
 * this method can be called multiple times (needed for tests)
 */
void MPISystem::initWorldReusable(CommunicatorType wcomm, size_t ngroup, size_t nprocs) {
  
  initSystemConstants(ngroup, nprocs, wcomm, true);

  /* init localComm
   * lcomm is the local communicator of its own process group for each worker process.
   * for manager, lcomm is a group which contains only manager process and can be ignored
   */
  initLocalComm();

  /* create global communicator which contains only the manager and the master
   * process of each process group
   * the master processes of the process groups are the processes which have
   * rank 0 in lcomm
   * this communicator is used for communication between master processes of the
   * process groups and the manager and the master processes to each other
   */
  initGlobalComm();

  initGlobalReduceCommm();

  /*
   * Creates multiple communicators where each contains the process manager and
   * all workers of a group. The caller receives a list
   * of those communicators where he participates in. Thus, the process manager
   * receives a comm for each process group whereas the list has only one entry
   * for workers of a process group. For all the other procs the list is empty.
   * In each communicator the manager has rank _nprocs.
   * The communicators are used so far for communication between the process
   * manager and the workers during third level combine.
   */
  initThirdLevelComms();

  initialized_ = true;
}

void MPISystem::initLocalComm() {
  int color = worldRank_ / int(nprocs_);
  int key = worldRank_ - color * int(nprocs_);
  MPI_Comm_split(worldComm_, color, key, &localComm_);

  /* set group number in Stats. this is necessary for postprocessing */
  Stats::setAttribute("group", std::to_string(color));

  storeLocalComm();
}

void MPISystem::storeLocalComm(CommunicatorType lcomm_optional /*= MPI_COMM_NULL*/){
  /* store localComm
   * lcomm is the local communicator of its own process group for each worker process.
   * for manager, lcomm is a group which contains only manager process and can be ignored
   */
  // manager is not supposed to have a localComm
  if (worldRank_ == managerRankWorld_)
    localComm_ = MPI_COMM_NULL;
  else {
    // duplicate to localComm_ only if lcomm_optional was given, otherwise assume already initialized
    if(lcomm_optional != MPI_COMM_NULL)  MPI_Comm_dup(lcomm_optional, &localComm_);
    // todo: think through which side effects changing the master rank would have
    // in principle this does not have to be 0
    masterRank_ = 0;

    int localSize = getCommSize(localComm_);
    assert(masterRank_ < localSize);
    localRank_ = getCommRank(localComm_);
  }

  if (ENABLE_FT) {
    if (localComm_ != MPI_COMM_NULL) {
      createCommFT(&localCommFT_, localComm_);
    }
  }
}

/**
* create global communicator which contains only the manager and the master
* process of each process group
* the master processes of the process groups are the processes which have
* rank 0 in lcomm
* this communicator is used for communication between master processes of the
* process groups and the manager and the master processes to each other
*/
void MPISystem::initGlobalComm() {
  MPI_Group worldGroup;
  MPI_Comm_group(worldComm_, &worldGroup);

  std::vector<int> ranks(ngroup_ + 1);
  for (size_t i = 0; i < ngroup_; i++) {
    ranks[i] = int(i * nprocs_);
  }
  ranks.back() = managerRankWorld_;

  MPI_Group globalGroup;
  MPI_Group_incl(worldGroup, int(ranks.size()), &ranks[0], &globalGroup);

  MPI_Comm_create(worldComm_, globalGroup, &globalComm_);

  if (globalComm_ != MPI_COMM_NULL) {
    int globalSize = getCommSize( globalComm_);

    managerRank_ = globalSize - 1;
    // std::cout << "new manager rank: " << managerRank_ << " \n";
    globalRank_ = getCommRank(globalComm_);
  }

  if (ENABLE_FT) {
    if (globalComm_ != MPI_COMM_NULL) {
      createCommFT(&globalCommFT_, globalComm_);
    }
  }
  /* mark master processes and manager process in Stats. this is necessary for postprocessing */
  Stats::setAttribute("group_manager", std::to_string(globalComm_ != MPI_COMM_NULL));
}

/** Communicators for exchanging dsgu between master and worker
 *
 * Creates multiple communicators where each contains the process manager and
 * all workers of a group. The caller receives a list
 * of those communicators where he participates in. Thus, the process manager
 * receives a comm for each process group whereas the list has only one entry
 * for workers of a process group. For all the other procs the list is empty.
 * In each communicator the manager has rank _nprocs.
 * The communicators are used so far for communication between the process
 * manager and the workers during third level combine.
 */
void MPISystem::initThirdLevelComms(){
  thirdLevelComms_.clear(); // for reusable initialization

  MPI_Group worldGroup;
  MPI_Comm_group( worldComm_, &worldGroup);

  for (size_t g = 0; g < ngroup_; g++) {
    std::vector<int> ranks;
    for (size_t p = 0; p < nprocs_; p++)
      ranks.push_back(static_cast<int>(g*nprocs_ + p)); // ranks of workers in pg
    ranks.push_back(static_cast<int>(managerRankWorld_)); // rank of process manager

    MPI_Group thirdLevelReduceGroup;
    MPI_Group_incl( worldGroup, int(ranks.size()), ranks.data(), &thirdLevelReduceGroup );
    CommunicatorType comm;
    MPI_Comm_create( worldComm_, thirdLevelReduceGroup, &comm );

    if (comm != MPI_COMM_NULL) {
      thirdLevelComms_.push_back(comm);
      MPI_Comm_rank(comm, &thirdLevelRank_);
      if (thirdLevelManagerRank_ == MPI_UNDEFINED)
        thirdLevelManagerRank_ = int(nprocs_);
    }
  }
}


void MPISystem::initGlobalReduceCommm() {

  if (worldRank_ != managerRankWorld_) {
    int workerID = getCommRank(worldComm_);

    //      MPI_Comm globalReduceComm;
    int color = workerID % int(nprocs_);
    int key = workerID / int(nprocs_);
    MPI_Comm_split(worldComm_, color, key, &globalReduceComm_);

    if (ENABLE_FT) {
      createCommFT(&globalReduceCommFT_, globalReduceComm_);
    }
    int size = getCommSize(globalReduceComm_);
<<<<<<< HEAD
    // std::cout << "size if global reduce comm " << size << "\n";
=======
    //std::cout << "size if global reduce comm " << size << "\n";
>>>>>>> 7852a93b
    MPI_Barrier(globalReduceComm_);
  } else {
    MPI_Comm_split(worldComm_, MPI_UNDEFINED, -1, &globalReduceComm_);
  }
}

void MPISystem::createCommFT(simft::Sim_FT_MPI_Comm* commFT, CommunicatorType comm) {
  *commFT = new simft::Sim_FT_MPI_Comm_struct;

  (*commFT)->c_comm = comm;
  simft::Sim_FT_Initialize_new_comm(commFT, true);
}

std::vector<RankType> MPISystem::getFailedRanks(
    int numFailedProcs) {  // world comm still contains failed ranks at this point!
  std::vector<RankType> failedProcs(numFailedProcs);
  for (int i = 0; i < numFailedProcs; i++) {
    int failedRank;
    MPI_Recv(&failedRank, 1, MPI_INT, MPI_ANY_SOURCE, FT_FAILED_RANK_TAG,
             theMPISystem()->getWorldComm(), MPI_STATUS_IGNORE);
    failedProcs[i] = failedRank;
  }
  return failedProcs;
}

std::vector<RankType> MPISystem::getReusableRanks(int remainingProcs) {  // toDo matching send
  std::vector<RankType> reusableProcs(remainingProcs);
  for (int i = 0; i < remainingProcs; i++) {
    int reusableRank;
    MPI_Recv(&reusableRank, 1, MPI_INT, MPI_ANY_SOURCE, FT_REUSABLE_RANK_TAG,
             theMPISystem()->getWorldComm(), MPI_STATUS_IGNORE);
    reusableProcs[i] = reusableRank;
    std::cout << "reusable rank id " << reusableRank << "\n";
  }
  return reusableProcs;
}

void MPISystem::getReusableRanksSpare(
    std::vector<RankType>& reusableRanks) {  // update ranks after shrink
  for (size_t i = 0; i < reusableRanks.size(); i++) {
    std::cout << "getting new ranks \n";
    int reusableRank;
    MPI_Recv(&reusableRank, 1, MPI_INT, MPI_ANY_SOURCE, FT_REUSABLE_RANK_TAG,
             theMPISystem()->getSpareCommFT()->c_comm, MPI_STATUS_IGNORE);
    reusableRanks[i] = reusableRank;
    std::cout << "new rank id " << reusableRank << "\n";
  }
}

bool MPISystem::sendRankIds(std::vector<RankType>& failedRanks,
                            std::vector<RankType>& reusableRanks) {  // toDo matching send
  std::vector<MPI_Request> requests(failedRanks.size());
  for (size_t i = 0; i < failedRanks.size(); i++) {
    std::cout << "sending rank: " << failedRanks[i] << " to rank: " << reusableRanks[i] << "\n";
    MPI_Isend(&failedRanks[i], 1, MPI_INT, reusableRanks[i], FT_NEW_RANK_TAG,
              theMPISystem()->getSpareCommFT()->c_comm, &requests[i]);
  }
  bool success = true;  // so far no time out failing possible
  
  for (size_t i = 0; i < failedRanks.size(); i++) {
    MPI_Wait(&requests[i],
             MPI_STATUS_IGNORE);  // toDo implement timeout and remove time-outed ranks immedeately
  }
  auto lastIndex = failedRanks.size();  // needs to be increased in case of ranks with time-out
  bool recoveryFailed;
  if (success) {  // send recovery status
    recoveryFailed = false;
    std::vector<MPI_Request> requests2(failedRanks.size());
    for (size_t i = 0; i < failedRanks.size(); i++) {
      MPI_Isend(&recoveryFailed, 1, MPI_C_BOOL, reusableRanks[i], FT_RECOVERY_STATUS_TAG,
                theMPISystem()->getSpareCommFT()->c_comm, &requests2[i]);
    }
    for (size_t i = 0; i < failedRanks.size(); i++) {
      MPI_Wait(&requests2[i], MPI_STATUS_IGNORE);
    }
    reusableRanks.erase(reusableRanks.begin(), reusableRanks.begin() + lastIndex);
  }
  return recoveryFailed;  // so far failing not implemented
}

void MPISystem::sendRecoveryStatus(bool failedRecovery,
                                   std::vector<RankType>& newReusableRanks) {  // toDo matching send
  std::vector<MPI_Request> requests(newReusableRanks.size());
  for (size_t i = 0; i < newReusableRanks.size(); i++) {
    MPI_Isend(&failedRecovery, 1, MPI_C_BOOL, newReusableRanks[i], FT_RECOVERY_STATUS_TAG,
              theMPISystem()->getWorldComm(), &requests[i]);
  }
  for (size_t i = 0; i < newReusableRanks.size(); i++) {
    MPI_Wait(&requests[i], MPI_STATUS_IGNORE);  // toDo implement timeout
  }
}

void MPISystem::sendExcludeSignal(std::vector<RankType>& reusableRanks) {
  std::vector<MPI_Request> requests(reusableRanks.size());

  for (size_t i = 0; i < reusableRanks.size(); i++) {
    int excludeData;  // not used so far
    MPI_Isend(&excludeData, 0, MPI_INT, reusableRanks[i], FT_EXCLUDE_TAG,
              theMPISystem()->getSpareCommFT()->c_comm, &requests[i]);
  }

  for (size_t i = 0; i < reusableRanks.size(); i++) {
    MPI_Wait(&requests[i], MPI_STATUS_IGNORE);  // toDo implement timeout
  }
}

void MPISystem::sendShrinkSignal(std::vector<RankType>& reusableRanks) {
  std::vector<MPI_Request> requests(reusableRanks.size());

  for (size_t i = 0; i < reusableRanks.size(); i++) {
    int shrinkData;  // not used so far
    MPI_Isend(&shrinkData, 0, MPI_INT, reusableRanks[i], FT_SHRINK_TAG,
              theMPISystem()->getSpareCommFT()->c_comm, &requests[i]);
    std::cout << "sending shrink signal to " << reusableRanks[i] << "\n";
  }

  for (size_t i = 0; i < reusableRanks.size(); i++) {
    MPI_Wait(&requests[i], MPI_STATUS_IGNORE);  // toDo implement timeout
  }
}

void MPISystem::sendReusableSignal() {
  std::cout << "sending reusable signal \n";
  MPI_Send(&worldRank_, 1, MPI_INT, managerRankWorld_, FT_REUSABLE_RANK_TAG,
           theMPISystem()->getWorldComm());
}

void MPISystem::sendReusableSignalSpare() {
  MPI_Send(&worldRank_, 1, MPI_INT, managerRankFT_, FT_REUSABLE_RANK_TAG,
           theMPISystem()->getSpareCommFT()->c_comm);
}

void MPISystem::sendFailedSignal() {  // worldComm still includes failed ranks at this point!
  MPI_Request sendReq;
  MPI_Isend(&worldRank_, 1, MPI_INT, managerRankWorld_, FT_FAILED_RANK_TAG,
            theMPISystem()->getWorldComm(), &sendReq);
}

bool MPISystem::receiveRecoverStatus() {
  bool recoveryState;

  // receive recovery state
  MPI_Recv(&recoveryState, 1, MPI_C_BOOL, managerRankWorld_, FT_RECOVERY_STATUS_TAG,
           theMPISystem()->getWorldComm(), MPI_STATUS_IGNORE);
  return recoveryState;
}
/**
 * Routine that handles waiting for idle procs that can be reused.
 * Processors stay in this routine until the can be reused + they contribute in all shrink and split
 * operations.
 */
void MPISystem::waitForReuse() {
  int excludeFlag = 0;
  int newRankFlag = 0;
  int shrinkFlag = 0;
  MPI_Status shrinkStatus;
  MPI_Status excludeStatus;
  MPI_Status newRankStatus;
  while (true) {
    MPI_Iprobe(managerRankFT_, FT_NEW_RANK_TAG, theMPISystem()->getSpareCommFT()->c_comm,
               &newRankFlag, &newRankStatus);
    if (newRankFlag) {
      int rankID;
      // receive rank ID
      MPI_Recv(&rankID, 1, MPI_INT, managerRankFT_, FT_NEW_RANK_TAG,
               theMPISystem()->getSpareCommFT()->c_comm, MPI_STATUS_IGNORE);
      std::cout << "spare rank " << worldRank_ << " receives new rank: " << rankID << "\n";

      newRankFlag = 0;
      // receive recovery state to check if recovery really succeeded
      bool recoveryFailed;
      MPI_Recv(&recoveryFailed, 1, MPI_C_BOOL, managerRankFT_, FT_RECOVERY_STATUS_TAG,
               theMPISystem()->getSpareCommFT()->c_comm, MPI_STATUS_IGNORE);
      if (!recoveryFailed) {
        worldRank_ = rankID;
        return;
      }
      // otherwise wait for recovery again
    }
    MPI_Iprobe(managerRankFT_, FT_EXCLUDE_TAG, theMPISystem()->getSpareCommFT()->c_comm,
               &excludeFlag, &excludeStatus);
    if (excludeFlag) {
      int excludeData;
      excludeFlag = 0;
      // receive exclude data ; so far nothing there
      std::cout << "spare rank " << worldRank_ << " gets excluded \n";

      MPI_Recv(&excludeData, 0, MPI_INT, managerRankFT_, FT_EXCLUDE_TAG,
               theMPISystem()->getSpareCommFT()->c_comm, MPI_STATUS_IGNORE);
      // perform split with color undefined
      int color = MPI_UNDEFINED;
      int key = getCommSize(spareCommFT_->c_comm);
      MPI_Comm_split(spareCommFT_->c_comm, color, key, &worldComm_);
    }
    MPI_Iprobe(managerRankFT_, FT_SHRINK_TAG, theMPISystem()->getSpareCommFT()->c_comm, &shrinkFlag,
               &shrinkStatus);
    if (shrinkFlag) {
      shrinkFlag = 0;
      int shrinkData;  // not used so far
      // receive exclude data ; so far nothing there
      std::cout << "spare rank " << worldRank_ << " performs shrink \n";
      MPI_Recv(&shrinkData, 0, MPI_INT, managerRankFT_, FT_SHRINK_TAG,
               theMPISystem()->getSpareCommFT()->c_comm, MPI_STATUS_IGNORE);
      // perform shrink
      simft::Sim_FT_MPI_Comm newSpareCommFT;
      MPI_Comm_shrink(
          theMPISystem()->getSpareCommFT(),
          &newSpareCommFT);  // remove dead processors from spareComm(worldComm + reusable ranks)
      deleteCommFTAndCcomm(&spareCommFT_);
      createCommFT(&spareCommFT_, newSpareCommFT->c_comm);  // removes dead processors from
                                                            // worldComm
      // delete temporary communicator
      deleteCommFT(&newSpareCommFT);
      // adjust manger rank in spareComm as it has changed during shrink
      int ftCommSize = getCommSize(spareCommFT_->c_comm);
      managerRankFT_ = ftCommSize - 1;
      worldRank_ = getCommRank(spareCommFT_->c_comm);
      sendReusableSignalSpare();
    }
  }
}

void MPISystem::deleteCommFT(simft::Sim_FT_MPI_Comm* commFT) {  // does not delete c_comm ->
                                                                // important if c_comm is used in
                                                                // other FT comm (e.g. through
                                                                // creatCommFT)
  if (commFT != NULL && *commFT != NULL) {  // delete old communicator of exists
    if ((*commFT)->c_comm != MPI_COMM_WORLD && (*commFT)->c_comm != MPI_COMM_NULL) {
      simft::Sim_FT_MPI_Comm_free2(commFT);  // do not delete c_comm
    }
  }
}
void MPISystem::deleteCommFTAndCcomm(simft::Sim_FT_MPI_Comm* commFT, CommunicatorType* ccommCopy) {
  deleteCommFTAndCcomm(commFT);
  if (*ccommCopy != MPI_COMM_NULL) {
    *ccommCopy = MPI_COMM_NULL;
  }
}

void MPISystem::deleteCommFTAndCcomm(simft::Sim_FT_MPI_Comm* commFT) {
  if (commFT != NULL && *commFT != NULL) {  // delete old communicator of exists
    if ((*commFT)->c_comm != MPI_COMM_WORLD && (*commFT)->c_comm != MPI_COMM_NULL) {
      simft::Sim_FT_MPI_Comm_free(commFT);  // do not delete c_comm
    }
  }
}

bool MPISystem::recoverCommunicators(bool groupAlive,
                                     std::vector<std::shared_ptr<ProcessGroupManager>>
                                         failedGroups) {  // toDo fix multiple failed groups
  assert(ENABLE_FT && "this funtion is only availabe if FT enabled!");
  // std::cout << "start recovery \n";
  // revoke commmworld
  // theStatsContainer()->setTimerStart("recoverComm-revoke");
  // WORLD_MANAGER_EXCLUSIVE_SECTION{
  // MPI_Comm_revoke( theMPISystem()->getWorldCommFT() );
  //}
  // theStatsContainer()->setTimerStop("recoverComm-revoke");
  // std::cout << "revoked MPI comm \n";
  // shrink world
  // theStatsContainer()->setTimerStart("recoverComm-shrink");
  simft::Sim_FT_MPI_Comm newSpareCommFT;
  simft::Sim_FT_MPI_Comm newWorldCommFT;
  WORLD_MANAGER_EXCLUSIVE_SECTION {
    // indicate shrink to reusable ranks
    sendShrinkSignal(reusableRanks_);
  }
  // shrink of all processors including reusable ones
  MPI_Comm_shrink(
      theMPISystem()->getSpareCommFT(),
      &newSpareCommFT);  // remove dead processors from spareComm(worldComm + reusable ranks)
  deleteCommFTAndCcomm(&spareCommFT_);

  createCommFT(&spareCommFT_, newSpareCommFT->c_comm);  // removes dead processors from worldComm
  deleteCommFT(&newSpareCommFT);

  // adjust manger rank in spareComm as it has changed durin shrink
  int ftCommSize = getCommSize( spareCommFT_->c_comm);
  managerRankFT_ = ftCommSize - 1;
  std::vector<RankType> newReusableRanks;

  MPI_Comm_shrink(theMPISystem()->getWorldCommFT(),
                  &newWorldCommFT);  // remove dead processors from current worldComm

  bool failedRecovery = true;
  int sizeNew = getCommSize( newWorldCommFT->c_comm);
  // deleteing tompary world comm
  deleteCommFTAndCcomm(&newWorldCommFT);
  WORLD_MANAGER_EXCLUSIVE_SECTION {  // get failed ranks
    int sizeOld = getWorldSize();
    int sizeSpare = getCommSize( spareCommFT_->c_comm);
    std::cout << "size old = " << sizeOld << "\n";
    std::cout << "size new = " << sizeNew << "\n";
    std::cout << "size spare = " << sizeSpare << "\n";

    int numFailedRanks = sizeOld - sizeNew;
    std::vector<RankType> failedRanks =
        getFailedRanks(numFailedRanks);  // has to be solved differently with ULFM
    std::cout << "nprocs - numFailed " << failedGroups.size() * nprocs_ - numFailedRanks << "\n";
    newReusableRanks = getReusableRanks(failedGroups.size() * nprocs_ - numFailedRanks);
    getReusableRanksSpare(reusableRanks_);  // update ranks of reusable ranks
    // toDO reusableRanks might be outdated due to new failures there
    bool enoughSpareProcs = sizeSpare - sizeNew >= numFailedRanks;
    std::cout << "enoughSpareProcs: " << enoughSpareProcs << "\n";
    // std::cout << "failedRanks: " << failedRanks[0] << failedRanks.size() << " ;reusable Ranks: "
    // << newReusableRanks[0] << newReusableRanks.size() << "\n";
    bool failedSendingRankIds = false;
    if (enoughSpareProcs) {  // send failed ranks to reusable procs so they can set their worldRank
                             // accordingly
      failedSendingRankIds =
          sendRankIds(failedRanks,
                      reusableRanks_);  // check with timeout if reusable ranks are still available;
      std::cout << "finished assigning ranks \n";
      // otherwise fail recovery of broken processgroup
      // remove failed spare procs from reusableRanks_
      if (!failedSendingRankIds) {
        failedRecovery = false;
      }
    }
    if (!enoughSpareProcs or failedSendingRankIds) {
      failedRecovery = true;
    }
    std::cout << "failed recovery: " << failedRecovery << "\n";
    std::cout << "sending recovery status \n";
    sendRecoveryStatus(failedRecovery, newReusableRanks);
    // order shrink with color 0 to reusable ranks as they need to be excluded for this recovery
    // process
    std::cout << "sending exclude signal \n";
    sendExcludeSignal(reusableRanks_);
    if (failedRecovery) {  // add in case of failure newreusable ranks to vector
      getReusableRanksSpare(newReusableRanks);  // update ranks to value in spareft communicator

      reusableRanks_.insert(reusableRanks_.end(), newReusableRanks.begin(), newReusableRanks.end());
    }
  }

  int color;
  if (!groupAlive) {  // check if group was recovered and mark as reusable
    sendReusableSignal();
    bool recoveryFailed = receiveRecoverStatus();  // check if exclude signal
    std::cout << "recovery failed: " << recoveryFailed << "\n";
    deleteCommFTAndCcomm(&localCommFT_, &localComm_);

    if (recoveryFailed) {
      color = MPI_UNDEFINED;
      int key = worldRank_;
      // update worldRank_ to spare communicator
      worldRank_ = getCommRank(spareCommFT_->c_comm);
      sendReusableSignalSpare();  // send rank in ft communicator to master
      deleteCommFTAndCcomm(&worldCommFT_, &worldComm_);
      MPI_Comm_split(spareCommFT_->c_comm, color, key, &worldComm_);
      // delete communicators
      deleteCommFTAndCcomm(&globalCommFT_, &globalComm_);
      deleteCommFTAndCcomm(&globalReduceCommFT_, &globalReduceComm_);
      // sendReusableSignal(theMPISystem()->getSpareCommFT()->c_comm);
      waitForReuse();  // does only leave this routine when reused later //participates in future
                       // shrinks
      color = 1;
    } else {
      deleteCommFTAndCcomm(&worldCommFT_, &worldComm_);
    }
  }
  // theStatsContainer()->setTimerStop("recoverComm-shrink");
  // std::cout << "shrinked communicator \n";
  // split off alive procs. this will be the new WorldComm
  // processes of dead groups set color to MPI_UNDEFINED. in this case
  // MPI_Comm_split returns MPI_COMMM_NULL
  color = 1;  // all processors at this point belong to alive or recovered process groups
  int key = worldRank_;
  if (groupAlive) {
    deleteCommFTAndCcomm(&worldCommFT_, &worldComm_);
  }
  std::cout << "performing MPI split \n";

  MPI_Comm_split(spareCommFT_->c_comm, color, key, &worldComm_);
  
  int worldSize = getWorldSize();
  assert((worldSize - 1) % nprocs_ == 0);
  ngroup_ = (worldSize - 1) / nprocs_;

  worldRank_ = getWorldRank();
  managerRankWorld_ = worldSize - 1;

  if (worldComm_ != MPI_COMM_NULL) {
    createCommFT(&worldCommFT_, worldComm_);
  }
  if (!groupAlive) {
    // toDo:init local comm?
    std::cout << "initialize local comm \n";
    initLocalComm();
    std::cout << "initialized local comm \n";
  } else {
    CommunicatorType tmp;
    color = MPI_UNDEFINED;
    key = -1;
    MPI_Comm_split(worldComm_, color, key, &tmp);
  }
  std::cout << "initializing global comm \n";
  deleteCommFTAndCcomm(&globalCommFT_, &globalComm_);
  initGlobalComm();
  std::cout << "initializing global reduce comm \n";
  deleteCommFTAndCcomm(&globalReduceCommFT_, &globalReduceComm_);
  initGlobalReduceCommm();

  // toDo return fixed process group IDs
  std::cout << "returning \n";
  //  MPI_Barrier( worldComm_ );

  return failedRecovery;
}

}  // namespace combigrid<|MERGE_RESOLUTION|>--- conflicted
+++ resolved
@@ -322,11 +322,7 @@
       createCommFT(&globalReduceCommFT_, globalReduceComm_);
     }
     int size = getCommSize(globalReduceComm_);
-<<<<<<< HEAD
-    // std::cout << "size if global reduce comm " << size << "\n";
-=======
     //std::cout << "size if global reduce comm " << size << "\n";
->>>>>>> 7852a93b
     MPI_Barrier(globalReduceComm_);
   } else {
     MPI_Comm_split(worldComm_, MPI_UNDEFINED, -1, &globalReduceComm_);
