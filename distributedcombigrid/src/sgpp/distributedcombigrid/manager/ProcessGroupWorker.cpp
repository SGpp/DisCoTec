#include "sgpp/distributedcombigrid/manager/ProcessGroupWorker.hpp"

#include "boost/lexical_cast.hpp"

#include "sgpp/distributedcombigrid/combicom/CombiCom.hpp"
#include "sgpp/distributedcombigrid/fullgrid/FullGrid.hpp"
#include "sgpp/distributedcombigrid/hierarchization/DistributedHierarchization.hpp"
#include "sgpp/distributedcombigrid/loadmodel/LearningLoadModel.hpp"
#include "sgpp/distributedcombigrid/manager/CombiParameters.hpp"
#include "sgpp/distributedcombigrid/manager/ProcessGroupSignals.hpp"
#include "sgpp/distributedcombigrid/mpi/MPISystem.hpp"
#include "sgpp/distributedcombigrid/mpi/MPIUtils.hpp"
#include "sgpp/distributedcombigrid/sparsegrid/DistributedSparseGrid.hpp"
#include "sgpp/distributedcombigrid/sparsegrid/DistributedSparseGridUniform.hpp"

#include <algorithm>
#include <iostream>
#include <string>
#include "sgpp/distributedcombigrid/mpi_fault_simulator/MPI-FT.h"

namespace combigrid {

ProcessGroupWorker::ProcessGroupWorker()
    : currentTask_(nullptr),
      status_(PROCESS_GROUP_WAIT),
<<<<<<< HEAD
      // combinedFG_(NULL),
=======
>>>>>>> 06142878
      combinedUniDSGVector_(0),
      combiParameters_(),
      combiParametersSet_(false),
      currentCombi_(0) {
  t_fault_ = -1;
  startTimeIteration_ = (std::chrono::high_resolution_clock::now());
  MASTER_EXCLUSIVE_SECTION {
    std::string fname = "out/all-betas-" + std::to_string(theMPISystem()->getGlobalRank()) + ".txt";
    // betasFile_ = std::ofstream( fname, std::ofstream::out );
  }
}

ProcessGroupWorker::~ProcessGroupWorker() {
<<<<<<< HEAD
  // delete combinedFG_;
=======
  for (auto& task : tasks_) {
    delete task;
    task = nullptr;
  }
>>>>>>> 06142878
}

// Do useful things with the info about how long a task took.
// this gets called whenever a task was run, i.e., signals RUN_FIRST(once), RUN_NEXT(possibly multiple times),
// RECOMPUTE(possibly multiple times), and in ready(possibly multiple times)
void ProcessGroupWorker::processDuration(const Task& t, const Stats::Event e,
                                         unsigned int numProcs) {
  return;
  MASTER_EXCLUSIVE_SECTION {
    DurationInformation info = {t.getID(), Stats::getEventDurationInUsec(e),
	    			                    t.getCurrentTime(), t.getCurrentTimestep(),
				                        theMPISystem()->getWorldRank(), static_cast<unsigned int>(numProcs)};
    MPIUtils::sendClass(&info, theMPISystem()->getManagerRank(), theMPISystem()->getGlobalComm());
  }
}

SignalType ProcessGroupWorker::wait() {
  if (status_ == PROCESS_GROUP_FAIL) {  // in this case worker got reused
    status_ = PROCESS_GROUP_WAIT;
  }
  if (status_ != PROCESS_GROUP_WAIT) {
#ifdef DEBUG_OUTPUT
    int myRank = theMPISystem()->getWorldRank();
    std::cout << "status is " << status_ << "of rank " << myRank << "\n";
    std::cout << "executing next task\n";
#endif
    return RUN_NEXT;
  }
  SignalType signal = -1;

  MASTER_EXCLUSIVE_SECTION {
    // receive signal from manager
    MPI_Recv(&signal, 1, MPI_INT, theMPISystem()->getManagerRank(), TRANSFER_SIGNAL_TAG,
             theMPISystem()->getGlobalComm(), MPI_STATUS_IGNORE);
  }
  // distribute signal to other processes of pgroup
  MPI_Bcast(&signal, 1, MPI_INT, theMPISystem()->getMasterRank(), theMPISystem()->getLocalComm());
#ifdef DEBUG_OUTPUT
  std::cout << theMPISystem()->getWorldRank() << " waits for signal " << signal << " \n";
#endif
  // process signal
  switch (signal) {
    case RUN_FIRST: {
      receiveAndInitializeTaskAndFaults();

      // execute task
      Stats::startEvent("worker run first");
      currentTask_->run(theMPISystem()->getLocalComm());
      Stats::Event e = Stats::stopEvent("worker run first");
<<<<<<< HEAD
      processDuration(*currentTask_, e, getCommSize(theMPISystem()->getLocalComm()));
=======
      // std::cout << "from runfirst ";
      processDuration(*currentTask_, e, theMPISystem()->getNumProcs());
>>>>>>> 06142878
    } break;
    case RUN_NEXT: {
      assert(tasks_.size() > 0);
      // // free space for computation
      // deleteDsgsData();

      // reset finished status of all tasks
      if (tasks_.size() != 0) {
        for (size_t i = 0; i < tasks_.size(); ++i) tasks_[i]->setFinished(false);

        status_ = PROCESS_GROUP_BUSY;

        // set currentTask
        currentTask_ = tasks_[0];

        // run first task
        // if isGENE, this is done in GENE's worker_routines.cpp
        if (!isGENE) {
          Stats::startEvent("worker run");
        }

        Stats::Event e = Stats::Event();
        currentTask_->run(theMPISystem()->getLocalComm());
        e.end = std::chrono::high_resolution_clock::now();
        // std::cout << "from runnext ";
<<<<<<< HEAD
        processDuration(*currentTask_, e, getCommSize(theMPISystem()->getLocalComm()));
=======
        processDuration(*currentTask_, e, theMPISystem()->getNumProcs());
>>>>>>> 06142878

        if (!isGENE) {
          Stats::stopEvent("worker run");
        }
      } else {
        std::cout << "Possible error: No tasks! \n";
      }

    } break;
    case ADD_TASK: {  // add a new task to the process group
      // initalize task and set values to zero
      // the task will get the proper initial solution during the next combine
      // TODO test if this signal works in case of not-GENE
      receiveAndInitializeTaskAndFaults();

      currentTask_->setZero();

      currentTask_->setFinished(true);

      if (isGENE) { 
        currentTask_->changeDir(theMPISystem()->getLocalComm());
      }
    } break;
    case RESET_TASKS: {  // deleta all tasks (used in process recovery)
      std::cout << "resetting tasks" << std::endl;

      deleteTasks();
      status_ = PROCESS_GROUP_BUSY;

    } break;
    case EVAL: {
      // receive x

      // loop over all tasks
      // t.eval(x)
    } break;
    case EXIT: {
      // write out tasks that were in use when the computation ended
      // (i.e. after fault tolerance or rescheduling changes)
      MASTER_EXCLUSIVE_SECTION {
        // serialize tasks as string
        std::stringstream tasksStream;
        for (const auto& t : tasks_) {
          tasksStream <<t->getID() << ": " << combiParameters_.getCoeff(t->getID()) << t->getLevelVector()  << "; ";
        }
        std::string tasksString = tasksStream.str();
        Stats::setAttribute("tasks: levels", tasksString);
      }
      if (isGENE) {
        if(chdir("../ginstance")){};
      }
      deleteTasks();
    } break;
    case SYNC_TASKS: {
      MASTER_EXCLUSIVE_SECTION {
        for (size_t i = 0; i < tasks_.size(); ++i) {
          Task::send(&tasks_[i], theMPISystem()->getManagerRank(), theMPISystem()->getGlobalComm());
        }
      }
    } break;
    case INIT_DSGUS: {
      Stats::startEvent("initializeCombinedUniDSGVector");
      initCombinedUniDSGVector();
      Stats::stopEvent("initializeCombinedUniDSGVector");

    } break;
    case COMBINE: {  // start combination
      Stats::startEvent("combine");
      combineUniform();
      currentCombi_++;
      Stats::stopEvent("combine");

    } break;
    case COMBINE_LOCAL_AND_GLOBAL: {
      Stats::startEvent("combineLocalAndGlobal");
      combineLocalAndGlobal();
      Stats::stopEvent("combineLocalAndGlobal");

    } break;
    case COMBINE_THIRD_LEVEL: {
      Stats::startEvent("combineThirdLevel");
      combineThirdLevel();
      currentCombi_++;
      Stats::stopEvent("combineThirdLevel");

    } break;
    case WAIT_FOR_TL_COMBI_RESULT: {
      Stats::startEvent("waitForThirdLevelCombiResult");
      waitForThirdLevelCombiResult();
      currentCombi_++;
      Stats::stopEvent("waitForThirdLevelCombiResult");

    } break;
    case REDUCE_SUBSPACE_SIZES_TL: {
      Stats::startEvent("unifySubspaceSizesThirdLevel");
      reduceSubspaceSizesThirdLevel();
      Stats::stopEvent("unifySubspaceSizesThirdLevel");

    } break;
    case WAIT_FOR_TL_SIZE_UPDATE: {
      Stats::startEvent("waitForThirdLevelSizeUpdate");
      waitForThirdLevelSizeUpdate();
      Stats::stopEvent("waitForThirdLevelSizeUpdate");

    } break;
    case WRITE_DFGS_TO_VTK: {
      Stats::startEvent("writeVTKPlotFilesOfAllTasks");
      writeVTKPlotFilesOfAllTasks();
      Stats::stopEvent("writeVTKPlotFilesOfAllTasks");
    } break;
    case GRID_EVAL: {  // not supported anymore

      Stats::startEvent("eval");
      gridEval();
      Stats::stopEvent("eval");

      return signal;

    } break;
    case COMBINE_FG: {
      combineFG();

    } break;
    case UPDATE_COMBI_PARAMETERS: {  // update combiparameters (e.g. in case of faults -> FTCT)

      updateCombiParameters();

    } break;
    case RECOMPUTE: {  // recompute the received task (immediately computes tasks ->
                       // difference to ADD_TASK)
      receiveAndInitializeTaskAndFaults();
      currentTask_->setZero();

      // fill task with combisolution
      if (!isGENE) {
        setCombinedSolutionUniform(currentTask_);
      }
      // execute task
      Stats::Event e = Stats::Event();
      currentTask_->run(theMPISystem()->getLocalComm());
      e.end = std::chrono::high_resolution_clock::now();
      // std::cout << "from recompute ";
<<<<<<< HEAD
      processDuration(*currentTask_, e, getCommSize(theMPISystem()->getLocalComm()));
=======
      processDuration(*currentTask_, e, theMPISystem()->getNumProcs());
>>>>>>> 06142878

    } break;
    case RECOVER_COMM: {  // start recovery in case of faults
      theMPISystem()->recoverCommunicators(true);
      return signal;
    } break;
    case PARALLEL_EVAL: {  // output final grid

      Stats::startEvent("parallel eval");
      parallelEval();
      Stats::stopEvent("parallel eval");
    } break;
    case GET_L2_NORM: {  // evaluate norm on dfgs and send
      Stats::startEvent("get L2 norm");
      sendLpNorms(2);
      Stats::stopEvent("get L2 norm");
    } break;
    case GET_L1_NORM: {  // evaluate norm on dfgs and send
      Stats::startEvent("get L1 norm");
      sendLpNorms(1);
      Stats::stopEvent("get L1 norm");
    } break;
    case GET_MAX_NORM: {  // evaluate norm on dfgs and send
      Stats::startEvent("get max norm");
      sendLpNorms(0);
      Stats::stopEvent("get max norm");
    } break;
    case PARALLEL_EVAL_NORM: {  // evaluate norms on new dfg and send
      Stats::startEvent("parallel eval norm");
      parallelEvalNorm();
      Stats::stopEvent("parallel eval norm");
    } break;
    case EVAL_ANALYTICAL_NORM: {  // evaluate analytical norms on new dfg and send
      Stats::startEvent("eval analytical norm");
      evalAnalyticalOnDFG();
      Stats::stopEvent("eval analytical norm");
    } break;
    case EVAL_ERROR_NORM: {  // evaluate analytical norms on new dfg and send difference
      Stats::startEvent("eval error norm");
      evalErrorOnDFG();
      Stats::stopEvent("eval error norm");
    } break;
    case INTERPOLATE_VALUES: {  // interpolate values on given coordinates
      Stats::startEvent("interpolate values");
      auto values = interpolateValues();
      // send result
      MASTER_EXCLUSIVE_SECTION {
        MPI_Send(values.data(), values.size(), abstraction::getMPIDatatype(
          abstraction::getabstractionDataType<CombiDataType>()), theMPISystem()->getManagerRank(),
          TRANSFER_INTERPOLATION_TAG, theMPISystem()->getGlobalComm());
      }
      Stats::stopEvent("interpolate values");
    } break;
    case RESCHEDULE_ADD_TASK: {
      assert(currentTask_ == nullptr);

      receiveAndInitializeTaskAndFaults(); // receive and initalize new task
			// now the variable currentTask_ contains the newly received task
      currentTask_->setZero();
      updateTaskWithCurrentValues(*currentTask_, combiParameters_.getNumGrids());
      currentTask_->setFinished(true);
      currentTask_ = nullptr;
		} break;
    case RESCHEDULE_REMOVE_TASK: {
      assert(currentTask_ == nullptr);

      int taskID;
      MASTER_EXCLUSIVE_SECTION {
        MPI_Recv(&taskID, 1, MPI_INT, theMPISystem()->getManagerRank(), 0, 
                 theMPISystem()->getGlobalComm(), MPI_STATUS_IGNORE);
      }
      MPI_Bcast(&taskID, 1, MPI_INT, theMPISystem()->getMasterRank(), 
                theMPISystem()->getLocalComm());

      // search for task send to group master and remove
      for(size_t i=0; i < tasks_.size(); ++i) {
        if (tasks_[i]->getID() == taskID) {
          MASTER_EXCLUSIVE_SECTION {
            // send to group master
            Task::send(&tasks_[i], theMPISystem()->getManagerRank(), 
                       theMPISystem()->getGlobalComm());
          }
          delete(tasks_[i]);
          tasks_.erase(tasks_.begin() + i);
          break;  // only one task has the taskID
        }
      }
    } break;
    default: { assert(false && "signal not implemented"); }
  }
  if (isGENE) {
    // special solution for GENE
    // todo: find better solution and remove this
    if ((signal == RUN_FIRST || signal == RUN_NEXT || signal == RECOMPUTE) &&
        !currentTask_->isFinished() && omitReadySignal)
      return signal;
  }
  // in the general case: send ready signal.
  // if(!omitReadySignal)
  ready();
  if (isGENE) {
    if (signal == ADD_TASK) {  // ready resets currentTask but needs to be set for GENE
      currentTask_ = tasks_.back();
    }
  }
  return signal;
}

void ProcessGroupWorker::decideToKill() {
  // decide if processor was killed during this iteration
  currentTask_->decideToKill();
}

void ProcessGroupWorker::ready() {
  if (ENABLE_FT) {
    // with this barrier the local root but also each other process can detect
    // whether a process in the group has failed
    int globalRank;
    MPI_Comm_rank(MPI_COMM_WORLD, &globalRank);
    // std::cout << "rank " << globalRank << " is ready \n";
    int err = simft::Sim_FT_MPI_Barrier(theMPISystem()->getLocalCommFT());

    if (err == MPI_ERR_PROC_FAILED) {
      status_ = PROCESS_GROUP_FAIL;

      std::cout << "rank " << globalRank << " fault detected" << std::endl;
    }
  }
  if (status_ != PROCESS_GROUP_FAIL) {
    // check if there are unfinished tasks
    // all the tasks that are not the first in their process group will be run in this loop
    for (size_t i = 0; i < tasks_.size(); ++i) {
      if (!tasks_[i]->isFinished()) {
        status_ = PROCESS_GROUP_BUSY;

        // set currentTask
        currentTask_ = tasks_[i];
        // if isGENE, this is done in GENE's worker_routines.cpp
        if (!isGENE) {
          Stats::startEvent("worker run");
        }
        currentTask_->run(theMPISystem()->getLocalComm());
        Stats::Event e;
        if (!isGENE) {
          Stats::stopEvent("worker run");
        }

        // std::cout << "from ready ";
<<<<<<< HEAD
        processDuration(*currentTask_, e, getCommSize(theMPISystem()->getLocalComm()));
=======
        processDuration(*currentTask_, e, theMPISystem()->getNumProcs());
>>>>>>> 06142878
        if (ENABLE_FT) {
          // with this barrier the local root but also each other process can detect
          // whether a process in the group has failed
          int err = simft::Sim_FT_MPI_Barrier(theMPISystem()->getLocalCommFT());

          if (err == MPI_ERR_PROC_FAILED) {
            status_ = PROCESS_GROUP_FAIL;
            break;
          }
        }
        // merge problem?
        // todo: gene specific voodoo
        if (isGENE && !currentTask_->isFinished()) {
          return;
        }
      }
    }

    // all tasks finished -> group waiting
    if (status_ != PROCESS_GROUP_FAIL) {
      status_ = PROCESS_GROUP_WAIT;
    }
  }

  // send ready status to manager
  MASTER_EXCLUSIVE_SECTION {
    StatusType status = status_;

    if (ENABLE_FT) {
      simft::Sim_FT_MPI_Send(&status, 1, MPI_INT, theMPISystem()->getManagerRank(), TRANSFER_STATUS_TAG,
                             theMPISystem()->getGlobalCommFT());
    } else {
      MPI_Send(&status, 1, MPI_INT, theMPISystem()->getManagerRank(), TRANSFER_STATUS_TAG,
               theMPISystem()->getGlobalComm());
    }
  }

  // reset current task
  currentTask_ = NULL;

  // if failed proc in this group detected the alive procs go into recovery state
  if (ENABLE_FT) {
    if (status_ == PROCESS_GROUP_FAIL) {
      theMPISystem()->recoverCommunicators(false);
      status_ = PROCESS_GROUP_WAIT;
    }
  }
}

/**
 * This method reduces the lmax and lmin vectors of the sparse grid according to the reduction
 * specifications in ctparam. It is taken care of that lmin does not fall below 1 and lmax >= lmin.
 * We do not reduce the levels in the last combination as we do not want to lose any information
 * for the final checkpoint.
 */
void reduceSparseGridCoefficients(LevelVector& lmax, LevelVector& lmin,
                                  IndexType totalNumberOfCombis, IndexType currentCombi,
                                  LevelVector reduceLmin, LevelVector reduceLmax) {
  // checking for valid combi step
  assert(currentCombi >= 0 && totalNumberOfCombis >= 0 && currentCombi <= totalNumberOfCombis);

  // this if-clause is currently always true, as initCombinedUniDSGVector is called only once,
  // at the beginning of the computation.
  // Leaving it here, in case the SG subspaces need to be re-initialized at some point.
  if (currentCombi < totalNumberOfCombis - 1) {  // do not reduce in last iteration
    for (size_t i = 0; i < reduceLmin.size(); ++i) {
      assert(reduceLmax[i] >= 0 && reduceLmin[i] >= 0);  // check for valid reduce values
      if (lmin[i] > 1) {
        lmin[i] = std::max((IndexType)1, lmin[i] - reduceLmin[i]);
      }
    }
    for (size_t i = 0; i < reduceLmax.size(); ++i) {
      lmax[i] = std::max(lmin[i], lmax[i] - reduceLmax[i]);
    }
  }
}


/** Initializes the dsgu for each species by setting the subspace sizes of all
 * dfgs in the global reduce comm. After calling, all workers which share the
 * same spatial distribution of the dsgu (those who combine during global
 * reduce) have the same sized subspaces and thus share the same sized dsg.
 *
 * Attention: No data is created here, only subspace sizes are shared.
 */
void ProcessGroupWorker::initCombinedUniDSGVector() {
  if (tasks_.size() == 0) {
    std::cout << "Possible error: task size is 0! \n";
  }
  assert(combiParametersSet_);
  // we assume here that every task has the same number of grids, e.g. species in GENE
  auto numGrids = combiParameters_.getNumGrids();
  DimType dim = combiParameters_.getDim();
  LevelVector lmin = combiParameters_.getLMin();
  LevelVector lmax = combiParameters_.getLMax();
  const std::vector<bool>& boundary = combiParameters_.getBoundary();

  // the dsg can be smaller than lmax because the highest subspaces do not have
  // to be exchanged
  // todo: use a flag to switch on/off optimized combination

  reduceSparseGridCoefficients(lmax, lmin, combiParameters_.getNumberOfCombinations(),
                               currentCombi_, combiParameters_.getLMinReductionVector(),
                               combiParameters_.getLMaxReductionVector());

#ifdef DEBUG_OUTPUT
  MASTER_EXCLUSIVE_SECTION {
    std::cout << "lmin: " << lmin << std::endl;
    std::cout << "lmax: " << lmax << std::endl;
  }
#endif

  // get all subspaces in the (optimized) combischeme
  SGrid<real> sg(dim, lmax, lmin, boundary);
  std::vector<LevelVector> subspaces;
  for (size_t ssID = 0; ssID < sg.getSize(); ++ssID) {
    const LevelVector& ss = sg.getLevelVector(ssID);
    subspaces.push_back(ss);
  }
  assert(subspaces.size() > 0);

  // create dsgs
  combinedUniDSGVector_.resize((size_t) numGrids);
  for (auto& uniDSG : combinedUniDSGVector_) {
    uniDSG = std::unique_ptr<DistributedSparseGridUniform<CombiDataType>>(
        new DistributedSparseGridUniform<CombiDataType>(dim, subspaces, boundary,
                                                        theMPISystem()->getLocalComm()));
#ifdef DEBUG_OUTPUT
    MASTER_EXCLUSIVE_SECTION {
      std::cout << "dsg size: " << uniDSG->getRawDataSize() << " * " << sizeof(CombiDataType) << std::endl;
    }
#endif // def DEBUG_OUTPUT
  }

  // set subspace sizes local and global

  // register dsgs in all dfgs
  for (Task* t : tasks_) {
    for (int g = 0; g < numGrids; g++) {
#ifdef DEBUG_OUTPUT
      MASTER_EXCLUSIVE_SECTION {
        std::cout << "register task " << t->getID() << std::endl;
      }
#endif // def DEBUG_OUTPUT
      DistributedFullGrid<CombiDataType>& dfg = t->getDistributedFullGrid(g);
      dfg.registerUniformSG(*(combinedUniDSGVector_[(size_t) g]));
    }
  }

  // global reduce of subspace sizes
  CommunicatorType globalReduceComm = theMPISystem()->getGlobalReduceComm();
  for (int g = 0; g < numGrids; g++) {
    reduceSubspaceSizes(combinedUniDSGVector_[(size_t)g].get(), globalReduceComm);
#ifdef DEBUG_OUTPUT
    MASTER_EXCLUSIVE_SECTION {
      std::cout << "dsg size: " << combinedUniDSGVector_[(size_t)g]->getRawDataSize() << " * "
                << sizeof(CombiDataType) << std::endl;
    }
#endif  // def DEBUG_OUTPUT
  }
}

void ProcessGroupWorker::hierarchizeFullGrids() {
  auto numGrids = combiParameters_.getNumGrids();
  //real localMax(0.0);
  // std::vector<CombiDataType> beforeCombi;
  for (Task* t : tasks_) {
    for (IndexType g = 0; g < numGrids; g++) {
      DistributedFullGrid<CombiDataType>& dfg = t->getDistributedFullGrid(static_cast<int>(g));

      // hierarchize dfg
      DistributedHierarchization::hierarchize<CombiDataType>(
          dfg, combiParameters_.getHierarchizationDims(), combiParameters_.getHierarchicalBases());
    }
  }
}

void ProcessGroupWorker::addFullGridsToUniformSG() {
  assert(combinedUniDSGVector_.size() > 0 && "Initialize dsgu first with "
                                             "initCombinedUniDSGVector()");
  auto numGrids = combiParameters_.getNumGrids();
  for (Task* t : tasks_) {
    for (IndexType g = 0; g < numGrids; g++) {
      DistributedFullGrid<CombiDataType>& dfg = t->getDistributedFullGrid(static_cast<int>(g));

      // lokales reduce auf sg ->
      dfg.addToUniformSG(*combinedUniDSGVector_[g], combiParameters_.getCoeff(t->getID()));
#ifdef DEBUG_OUTPUT
      std::cout << "Combination: added task " << t->getID() << " with coefficient "
                << combiParameters_.getCoeff(t->getID()) << "\n";
#endif
    }
  }
}

void ProcessGroupWorker::reduceUniformSG() {
  // we assume here that every task has the same number of grids, e.g. species in GENE
  auto numGrids = combiParameters_.getNumGrids();

#ifdef DEBUG_OUTPUT
  MASTER_EXCLUSIVE_SECTION { std::cout << "reduce uniform sg \n"; }
#endif

  for (IndexType g = 0; g < numGrids; g++) {
    CombiCom::distributedGlobalReduce(*combinedUniDSGVector_[g]);
  }
}

void ProcessGroupWorker::combineLocalAndGlobal() {
  assert(combinedUniDSGVector_.size() > 0 && "Initialize dsgu first with "
                                             "initCombinedUniDSGVector()");
  // assert(combinedUniDSGVector_[0]->isSubspaceDataCreated());

#ifdef DEBUG_OUTPUT
  MASTER_EXCLUSIVE_SECTION { std::cout << "start combining \n"; }
#endif
  Stats::startEvent("combine zeroDsgsData");
  zeroDsgsData();
  Stats::stopEvent("combine zeroDsgsData");

  Stats::startEvent("combine hierarchize");
  hierarchizeFullGrids();
  Stats::stopEvent("combine hierarchize");

#ifdef DEBUG_OUTPUT
  MASTER_EXCLUSIVE_SECTION { std::cout << "mid combining \n"; }
#endif

  Stats::startEvent("combine local reduce");
  addFullGridsToUniformSG();
  Stats::stopEvent("combine local reduce");

#ifdef DEBUG_OUTPUT
  MASTER_EXCLUSIVE_SECTION { std::cout << "almost done combining \n"; }
#endif

  Stats::startEvent("combine global reduce");
  reduceUniformSG();
  Stats::stopEvent("combine global reduce");

#ifdef DEBUG_OUTPUT
  MASTER_EXCLUSIVE_SECTION { std::cout << "end combining \n"; }
#endif
}

void ProcessGroupWorker::combineUniform() {
  combineLocalAndGlobal();
  integrateCombinedSolution();
}

void ProcessGroupWorker::parallelEval() {
  if(uniformDecomposition)
    parallelEvalUniform();
  else
    assert(false && "not yet implemented");
}
// cf https://stackoverflow.com/questions/874134/find-out-if-string-ends-with-another-string-in-c
static bool endsWith(const std::string& str, const std::string& suffix)
{
    return str.size() >= suffix.size() && 0 == str.compare(str.size()-suffix.size(), suffix.size(), suffix);
}

// helper function to output bool vector
inline std::ostream& operator<<(std::ostream& os, const std::vector<bool>& l) {
  os << "[";

  for (size_t i = 0; i < l.size(); ++i)
    os << l[i] << " ";

  os << "]";

  return os;
}

LevelVector ProcessGroupWorker::receiveLevalAndBroadcast(){
  const int dim = static_cast<int>(combiParameters_.getDim());

  // receive leval and broadcast to group members
  std::vector<int> tmp(dim);
  MASTER_EXCLUSIVE_SECTION {
    MPI_Recv(&tmp[0], dim, MPI_INT, theMPISystem()->getManagerRank(), TRANSFER_LEVAL_TAG,
             theMPISystem()->getGlobalComm(), MPI_STATUS_IGNORE);
  }

  MPI_Bcast(&tmp[0], dim, MPI_INT, theMPISystem()->getMasterRank(), theMPISystem()->getLocalComm());
  LevelVector leval(tmp.begin(), tmp.end());
  return leval;
}

void ProcessGroupWorker::fillDFGFromDSGU(DistributedFullGrid<CombiDataType>& dfg, IndexType g) {
  DistributedHierarchization::fillDFGFromDSGU(dfg, *combinedUniDSGVector_[g],
                                              combiParameters_.getHierarchizationDims(),
                                              combiParameters_.getHierarchicalBases());
}

void ProcessGroupWorker::parallelEvalUniform() {
  assert(uniformDecomposition);

  assert(combiParametersSet_);
  auto numGrids = combiParameters_.getNumGrids();  // we assume here that every task has the same number of grids

  auto leval = receiveLevalAndBroadcast();
  const int dim = static_cast<int>(leval.size());

  // receive filename and broadcast to group members
  std::string filename;
  MASTER_EXCLUSIVE_SECTION {
    MPIUtils::receiveClass(&filename, theMPISystem()->getManagerRank(),
                           theMPISystem()->getGlobalComm());
  }

  MPIUtils::broadcastClass(&filename, theMPISystem()->getMasterRank(),
                           theMPISystem()->getLocalComm());

  for (IndexType g = 0; g < numGrids; g++) {  // loop over all grids and plot them
    // create dfg
    bool forwardDecomposition = combiParameters_.getForwardDecomposition();
    auto levalDecomposition = combigrid::downsampleDecomposition(
            combiParameters_.getDecomposition(),
            combiParameters_.getLMax(), leval,
            combiParameters_.getBoundary());

    DistributedFullGrid<CombiDataType> dfg(
      dim, leval, theMPISystem()->getLocalComm(), combiParameters_.getBoundary(),
      combiParameters_.getParallelization(), forwardDecomposition, levalDecomposition);
    this->fillDFGFromDSGU(dfg, g);
    // save dfg to file with MPI-IO
    if(endsWith(filename, ".vtk")){
      dfg.writePlotFileVTK(filename.c_str());
    }else{
      std::string fn = filename;
      auto pos = fn.find(".");
      if (pos != std::string::npos){
        // if filename contains ".", insert grid number before that
        fn.insert(pos, "_" + std::to_string(g));
      }
      dfg.writePlotFile(fn.c_str());
    }
  }
}

void ProcessGroupWorker::sendLpNorms(int p) {
  // get Lp norm on every worker; reduce through dfg function
  std::vector<double> lpnorms;
  for (const auto& t : tasks_) {
    auto lpnorm = t->getDistributedFullGrid().getLpNorm(p);
    lpnorms.push_back(lpnorm);
    // std::cout << t->getID() << " ";
  }
  // send from master to manager
  MASTER_EXCLUSIVE_SECTION {
    MPI_Send(lpnorms.data(), static_cast<int>(lpnorms.size()), MPI_DOUBLE,
             theMPISystem()->getManagerRank(), TRANSFER_NORM_TAG, theMPISystem()->getGlobalComm());
  }
}

void sendEvalNorms(const DistributedFullGrid<CombiDataType>& dfg){
  // get Lp norm on every worker; reduce through dfg function
  for (int p = 0; p < 3; ++p) {
    auto lpnorm = dfg.getLpNorm(p);

    // send from master to manager
    MASTER_EXCLUSIVE_SECTION {
      MPI_Send(&lpnorm, 1, MPI_DOUBLE,
              theMPISystem()->getManagerRank(), TRANSFER_NORM_TAG, theMPISystem()->getGlobalComm());
    }
  }
}

void ProcessGroupWorker::parallelEvalNorm() {
  auto leval = receiveLevalAndBroadcast();
  const int dim = static_cast<int>(leval.size());
  bool forwardDecomposition = combiParameters_.getForwardDecomposition();
  auto levalDecomposition = combigrid::downsampleDecomposition(
          combiParameters_.getDecomposition(),
          combiParameters_.getLMax(), leval,
          combiParameters_.getBoundary());

  DistributedFullGrid<CombiDataType> dfg(
      dim, leval, theMPISystem()->getLocalComm(), combiParameters_.getBoundary(),
      combiParameters_.getParallelization(), forwardDecomposition, levalDecomposition);

  this->fillDFGFromDSGU(dfg, 0);

  sendEvalNorms(dfg);
}

void ProcessGroupWorker::evalAnalyticalOnDFG() {
  auto leval = receiveLevalAndBroadcast();
  const int dim = static_cast<int>(leval.size());
  bool forwardDecomposition = combiParameters_.getForwardDecomposition();
  auto levalDecomposition = combigrid::downsampleDecomposition(
          combiParameters_.getDecomposition(),
          combiParameters_.getLMax(), leval,
          combiParameters_.getBoundary());

  DistributedFullGrid<CombiDataType> dfg(
      dim, leval, theMPISystem()->getLocalComm(), combiParameters_.getBoundary(),
      combiParameters_.getParallelization(), forwardDecomposition, levalDecomposition);

  // interpolate Task's analyticalSolution
  for (IndexType li = 0; li < dfg.getNrLocalElements(); ++li) {
    std::vector<double> coords(leval.size());
    dfg.getCoordsLocal(li, coords);

    dfg.getData()[li] = tasks_[0]->analyticalSolution(coords, 0);
  }

  sendEvalNorms(dfg);
}

void ProcessGroupWorker::evalErrorOnDFG() {
  auto leval = receiveLevalAndBroadcast();
  const int dim = static_cast<int>(leval.size());
  bool forwardDecomposition = combiParameters_.getForwardDecomposition();
  auto levalDecomposition = combigrid::downsampleDecomposition(
          combiParameters_.getDecomposition(),
          combiParameters_.getLMax(), leval,
          combiParameters_.getBoundary());

  DistributedFullGrid<CombiDataType> dfg(
      dim, leval, theMPISystem()->getLocalComm(), combiParameters_.getBoundary(),
      combiParameters_.getParallelization(), forwardDecomposition, levalDecomposition);

  this->fillDFGFromDSGU(dfg, 0);
  // interpolate Task's analyticalSolution
  for (IndexType li = 0; li < dfg.getNrLocalElements(); ++li) {
    std::vector<double> coords(leval.size());
    dfg.getCoordsLocal(li, coords);

    dfg.getData()[li] -= tasks_[0]->analyticalSolution(coords, 0);
  }

  sendEvalNorms(dfg);
}

std::vector<CombiDataType> ProcessGroupWorker::interpolateValues() {
  assert(combiParameters_.getNumGrids() == 1 && "interpolate only implemented for 1 species!");
  // receive coordinates and broadcast to group members
  std::vector<real> interpolationCoordsSerial;
  auto realType = abstraction::getMPIDatatype(abstraction::getabstractionDataType<real>());
  int coordsSize;
  MASTER_EXCLUSIVE_SECTION {
    MPI_Status status;
    MPI_Probe(theMPISystem()->getManagerRank(), TRANSFER_INTERPOLATION_TAG, theMPISystem()->getGlobalComm(), &status);
    MPI_Get_count(&status, realType, &coordsSize);

    // resize buffer to appropriate size and receive
    interpolationCoordsSerial.resize(coordsSize);
    MPI_Recv(interpolationCoordsSerial.data(), coordsSize, realType, theMPISystem()->getManagerRank(),
             TRANSFER_INTERPOLATION_TAG, theMPISystem()->getGlobalComm(), MPI_STATUS_IGNORE);
  }
  // broadcast size of vector, and vector
  MPI_Bcast(&coordsSize, 1, MPI_INT, theMPISystem()->getMasterRank(), theMPISystem()->getLocalComm());
  interpolationCoordsSerial.resize(coordsSize);
  MPI_Bcast(interpolationCoordsSerial.data(), coordsSize, realType,
            theMPISystem()->getMasterRank(), theMPISystem()->getLocalComm());

  // split vector into coordinates
  const int dim = static_cast<int>(combiParameters_.getDim());
  auto numCoordinates = coordsSize / dim;
  assert( coordsSize % dim == 0);
  std::vector<std::vector<real>> interpolationCoords(numCoordinates);
  auto it = interpolationCoordsSerial.cbegin();
  for (auto& coord: interpolationCoords) {
    coord.insert(coord.end(), it, it+dim);
    it += dim;
  }
  assert(it == interpolationCoordsSerial.end());

  // call interpolation function on tasks and reduce with combination coefficient
  std::vector<CombiDataType> values(numCoordinates, 0.);
  for (Task* t : tasks_){
    auto coeff = combiParameters_.getCoeff(t->getID());
    auto taskVals = t->getDistributedFullGrid().getInterpolatedValues(interpolationCoords);

    for (size_t i = 0; i < numCoordinates; ++i) {
      values[i] += taskVals[i] * coeff;
    }
  }
  return values;
}

void ProcessGroupWorker::gridEval() {  // not supported anymore
  /* error if no tasks available
   * todo: however, this is not a real problem, we could can create an empty
   * grid an contribute to the reduce operation. at the moment even the dim
   * parameter is stored in the tasks, so if no task available we have no access
   * to this parameter.
   */
  assert(tasks_.size() > 0);

  assert(combiParametersSet_);
  const DimType dim = combiParameters_.getDim();

  LevelVector leval(dim);

  // receive leval
  MASTER_EXCLUSIVE_SECTION {
    // receive size of levelvector = dimensionality
    MPI_Status status;
    int bsize;
    MPI_Probe(theMPISystem()->getManagerRank(), TRANSFER_LEVAL_TAG, theMPISystem()->getGlobalComm(), &status);
    MPI_Get_count(&status, MPI_INT, &bsize);

    assert(bsize == static_cast<int>(dim));

    std::vector<int> tmp(dim);
    MPI_Recv(&tmp[0], bsize, MPI_INT, theMPISystem()->getManagerRank(), TRANSFER_LEVAL_TAG,
             theMPISystem()->getGlobalComm(), MPI_STATUS_IGNORE);
    leval = LevelVector(tmp.begin(), tmp.end());
  }

  assert(combiParametersSet_);
  const std::vector<bool>& boundary = combiParameters_.getBoundary();
  FullGrid<CombiDataType> fg_red(dim, leval, boundary);

  // create the empty grid on only on localroot
  MASTER_EXCLUSIVE_SECTION { fg_red.createFullGrid(); }

  // collect fg on pgrouproot and reduce
  for (size_t i = 0; i < tasks_.size(); ++i) {
    Task* t = tasks_[i];

    FullGrid<CombiDataType> fg(t->getDim(), t->getLevelVector(), boundary);

    MASTER_EXCLUSIVE_SECTION { fg.createFullGrid(); }

    t->getFullGrid(fg, theMPISystem()->getMasterRank(), theMPISystem()->getLocalComm());

    MASTER_EXCLUSIVE_SECTION { fg_red.add(fg, combiParameters_.getCoeff(t->getID())); }
  }
  // global reduce of f_red
  MASTER_EXCLUSIVE_SECTION {
    CombiCom::FGReduce(fg_red, theMPISystem()->getManagerRank(), theMPISystem()->getGlobalComm());
  }
}

void ProcessGroupWorker::receiveAndInitializeTaskAndFaults(bool mayAlreadyExist /*=true*/) {
  Task* t;

  // local root receives task
  MASTER_EXCLUSIVE_SECTION {
    Task::receive(&t, theMPISystem()->getManagerRank(), theMPISystem()->getGlobalComm());
  }

  // broadcast task to other process of pgroup
  Task::broadcast(&t, theMPISystem()->getMasterRank(), theMPISystem()->getLocalComm());

  if (!mayAlreadyExist) {
    // check if task already exists on this group
    for (auto tmp : tasks_) assert(tmp->getID() != t->getID());
  }

  MPI_Barrier(theMPISystem()->getLocalComm());
  initializeTaskAndFaults(t);
}

void ProcessGroupWorker::initializeTaskAndFaults(Task* t) {
  assert(combiParametersSet_);
  // add task to task storage
  tasks_.push_back(t);

  status_ = PROCESS_GROUP_BUSY;

  // set currentTask
  currentTask_ = tasks_.back();

  // initalize task
  Stats::startEvent("task init in worker");
  auto taskDecomposition = combigrid::downsampleDecomposition(
          combiParameters_.getDecomposition(),
          combiParameters_.getLMax(), currentTask_->getLevelVector(),
          combiParameters_.getBoundary());
  currentTask_->init(theMPISystem()->getLocalComm(), taskDecomposition);
  t_fault_ = currentTask_->initFaults(t_fault_, startTimeIteration_);
  Stats::stopEvent("task init in worker");
}

// todo: this is just a temporary function which will drop out some day
// also this function requires a modified fgreduce method which uses allreduce
// instead reduce in manger
void ProcessGroupWorker::combineFG() {
  // gridEval();

  // TODO: Sync back to fullgrids
}

void ProcessGroupWorker::deleteTasks() {
      // freeing tasks
      for (auto tmp : tasks_) delete (tmp);
      tasks_.clear();
}

void ProcessGroupWorker::updateCombiParameters() {
  CombiParameters tmp;

  // local root receives task
  MASTER_EXCLUSIVE_SECTION {
    MPIUtils::receiveClass(&tmp, theMPISystem()->getManagerRank(), theMPISystem()->getGlobalComm());
    //std::cout << "master received combiparameters \n";
  }

  // broadcast task to other process of pgroup
  MPIUtils::broadcastClass(&tmp, theMPISystem()->getMasterRank(), theMPISystem()->getLocalComm());
  //std::cout << "worker received combiparameters \n";

  combiParameters_ = tmp;
  combiParametersSet_ = true;

  // overwrite local comm with cartesian communicator
  if (!isGENE  && tmp.isParallelizationSet()){
    // cf. https://www.rookiehpc.com/mpi/docs/mpi_cart_create.php
    // get decompositon from combi params
    auto par = combiParameters_.getParallelization();

    // important: note reverse ordering of dims! -- cf DistributedFullGrid //TODO(pollinta) remove reverse ordering
    std::vector<int> dims (par.rbegin(), par.rend());
    if (!reverseOrderingDFGPartitions) {
      dims.assign(par.begin(), par.end());
    }

    // Make all dimensions not periodic //TODO(pollinta) allow periodicity
    std::vector<int> periods (combiParameters_.getDim(), 0);

    // don't let MPI assign arbitrary ranks
    int reorder = false;

    // Create a communicator given the topology.
    MPI_Comm new_communicator;
    MPI_Cart_create(theMPISystem()->getLocalComm(), combiParameters_.getDim(), dims.data(), periods.data(), reorder, &new_communicator);

    theMPISystem()->storeLocalComm(new_communicator);
  }
}

void ProcessGroupWorker::setCombinedSolutionUniform(Task* t) {
  assert(combinedUniDSGVector_.size() != 0);
  assert(combiParametersSet_);

  auto numGrids = combiParameters_.getNumGrids();  // we assume here that every task has the same number of grids

  for (IndexType g = 0; g < numGrids; g++) {
    assert(combinedUniDSGVector_[g] != NULL);

    // get handle to dfg
    DistributedFullGrid<CombiDataType>& dfg = t->getDistributedFullGrid(static_cast<int>(g));

    DistributedHierarchization::fillDFGFromDSGU(dfg, *combinedUniDSGVector_[g],
                                                combiParameters_.getHierarchizationDims(),
                                                combiParameters_.getHierarchicalBases());
  }
}

void ProcessGroupWorker::integrateCombinedSolution() {
  int numGrids = static_cast<int>(combiParameters_.getNumGrids());
  Stats::startEvent("integrateCombinedSolution");
  for (Task* t : tasks_)
    updateTaskWithCurrentValues(*t, numGrids);
  Stats::stopEvent("integrateCombinedSolution");
}

void ProcessGroupWorker::combineThirdLevel() {
  assert(combinedUniDSGVector_.size() != 0);
  assert(combiParametersSet_);

  assert(theMPISystem()->getThirdLevelComms().size() == 1 && "init thirdLevel communicator failed");
  const CommunicatorType& managerComm = theMPISystem()->getThirdLevelComms()[0];
  const CommunicatorType& globalReduceComm = theMPISystem()->getGlobalReduceComm();
  const RankType& globalReduceRank = theMPISystem()->getGlobalReduceRank();
  const RankType& manager = theMPISystem()->getThirdLevelManagerRank();

  std::vector<MPI_Request> requests;
  for (auto& dsg : combinedUniDSGVector_) {
    assert(dsg->getRawDataSize() < 2147483647 && "Dsg is larger than 2^31-1 and can not be "
                                             "sent in a single MPI Call (not "
                                             "supported yet) try a more coarse"
                                             "decomposition");
    // send dsg data to manager
    Stats::startEvent("combine send dsg data to manager");
    sendDsgData(dsg.get(), manager, managerComm);
    Stats::stopEvent("combine send dsg data to manager");

    // recv combined dsgu from manager
    Stats::startEvent("combine recv combined data from manager");
    recvDsgData(dsg.get(), manager, managerComm);
    Stats::stopEvent("combine recv combined data from manager");

    // distribute solution in globalReduceComm to other pgs
    MPI_Request request = asyncBcastDsgData(dsg.get(), globalReduceRank, globalReduceComm);
    requests.push_back(request);
  }
  // update fgs
  integrateCombinedSolution();

  // wait for bcasts to other pgs in globalReduceComm
  Stats::startEvent("combine wait for async bcasts");
  for (MPI_Request& request : requests)
    MPI_Wait(&request, MPI_STATUS_IGNORE);
  Stats::stopEvent("combine wait for async bcasts");
}

/** Reduces subspace sizes with remote.
 */
void ProcessGroupWorker::reduceSubspaceSizesThirdLevel() {
  assert(combiParametersSet_);

  // prepare a buffer with enough space for all subspace sizes from all dsgs
  int bufSize = 0;
  for (auto& dsg : combinedUniDSGVector_)
    bufSize += static_cast<int>(dsg->getSubspaceDataSizes().size());
  std::vector<size_t> buff;
  buff.reserve((size_t)bufSize);

  // fill the buffer with the subspace sizes
  for (auto& dsg : combinedUniDSGVector_) {
    for(size_t size : dsg->getSubspaceDataSizes()) {
      buff.push_back(size);
    }
  }

  // prepare for MPI calls to manager
  CommunicatorType thirdLevelComm = theMPISystem()->getThirdLevelComms()[0];
  RankType thirdLevelManagerRank = theMPISystem()->getThirdLevelManagerRank();

  // send size of buffer to manager
  MPI_Gather(&bufSize, 1, MPI_INT, nullptr, 0, MPI_INT, thirdLevelManagerRank,
             thirdLevelComm);

  // send subspace sizes to manager
  MPI_Datatype dtype = getMPIDatatype(
                        abstraction::getabstractionDataType<size_t>());
  MPI_Gatherv(buff.data(), bufSize, dtype, nullptr, nullptr,
              nullptr, dtype, thirdLevelManagerRank, thirdLevelComm);

  // receive updated sizes from manager
  MPI_Scatterv(nullptr, 0, nullptr, dtype,
               buff.data(), bufSize, dtype, thirdLevelManagerRank, thirdLevelComm);

  // distribute updated sizes to workers with same decomposition (global reduce comm)
  CommunicatorType globalReduceComm = theMPISystem()->getGlobalReduceComm();
  RankType globalReduceRank = theMPISystem()->getGlobalReduceRank();
  MPI_Bcast(buff.data(), bufSize, dtype, globalReduceRank, globalReduceComm);

  // set updated sizes in dsgs
  std::vector<size_t>::iterator buffIt = buff.begin();
  for (auto& dsg : combinedUniDSGVector_) {
    for(size_t i = 0; i < dsg->getNumSubspaces(); ++i) {
      dsg->setDataSize(i, *(buffIt++));
    }
#ifdef DEBUG_OUTPUT
    MASTER_EXCLUSIVE_SECTION {
      std::cout << "third level reduce dsg size: " << dsg->getRawDataSize() << " * "
                << sizeof(CombiDataType) << std::endl;
    }
#endif  // def DEBUG_OUTPUT
  }
}

void ProcessGroupWorker::waitForThirdLevelSizeUpdate() {
  // prepare a buffer with enough space for all subspace sizes from all dsgs
  int buffSize = 0;
  for (auto& dsg : combinedUniDSGVector_)
    buffSize += static_cast<int>(dsg->getSubspaceDataSizes().size());
  std::vector<size_t> buff((size_t) buffSize);

  // receive updated sizes from third level pgroup (global reduce comm)
  RankType thirdLevelPG = (RankType) combiParameters_.getThirdLevelPG();
  CommunicatorType globalReduceComm = theMPISystem()->getGlobalReduceComm();
  MPI_Datatype dtype = getMPIDatatype(
                        abstraction::getabstractionDataType<size_t>());
  MPI_Bcast(buff.data(), buffSize, dtype, thirdLevelPG, globalReduceComm);

  // set updated sizes in dsgs
  std::vector<size_t>::iterator buffIt = buff.begin();
  for (auto& dsg : combinedUniDSGVector_) {
    for(size_t i = 0; i < dsg->getNumSubspaces(); ++i) {
      dsg->setDataSize(i, *(buffIt++));
    }
  }
}

void ProcessGroupWorker::waitForThirdLevelCombiResult() {
  // receive third level combi result from third level pgroup (global reduce comm)
  RankType thirdLevelPG = (RankType) combiParameters_.getThirdLevelPG();
  CommunicatorType globalReduceComm = theMPISystem()->getGlobalReduceComm();

  for (auto& dsg : combinedUniDSGVector_) {
    MPI_Request request = asyncBcastDsgData(dsg.get(), thirdLevelPG, globalReduceComm);
    MPI_Wait(&request, MPI_STATUS_IGNORE);
  }

  integrateCombinedSolution();
}

void ProcessGroupWorker::zeroDsgsData() {
  for (auto& dsg : combinedUniDSGVector_)
    dsg->setZero();
}

/** free dsgus space */
void ProcessGroupWorker::deleteDsgsData() {
  for (auto& dsg : combinedUniDSGVector_)
    dsg->deleteSubspaceData();
}

void ProcessGroupWorker::writeVTKPlotFileOfTask(Task& task) {
#ifdef USE_VTK
  IndexType numGrids = combiParameters_.getNumGrids();
  for (IndexType g = 0; g < numGrids; g++) {
    DistributedFullGrid<CombiDataType>& dfg = task.getDistributedFullGrid(static_cast<int>(g));
    DFGPlotFileWriter<CombiDataType> writer {dfg, g};
    writer.writePlotFile();
  }
#else
  std::cout << "Warning: no vtk output produced as DisCoTec was compiled without VTK." << std::endl;
#endif /* USE_VTK */
}

void ProcessGroupWorker::writeVTKPlotFilesOfAllTasks() {
  for (Task* task : tasks_)
    writeVTKPlotFileOfTask(*task);

}

void ProcessGroupWorker::updateTaskWithCurrentValues(Task& taskToUpdate, size_t numGrids) {
<<<<<<< HEAD
  for (size_t g = 0; g < numGrids; g++) {
    // get handle to dfg
    DistributedFullGrid<CombiDataType>& dfg =
        taskToUpdate.getDistributedFullGrid(static_cast<int>(g));

    DistributedHierarchization::fillDFGFromDSGU(dfg, *combinedUniDSGVector_[g],
                                                combiParameters_.getHierarchizationDims());

    // std::vector<CombiDataType> datavector(dfg.getElementVector());
    // afterCombi = datavector;
    // if exceeds normalization limit, normalize dfg with global max norm
    /*
    if( globalMax > 1000 ){
      dfg.mul( 1.0 / globalMax );
      std::cout << "normalized dfg with " << globalMax << std::endl;
=======
    for (int g = 0; g < numGrids; g++) {
      // get handle to dfg
      DistributedFullGrid<CombiDataType>& dfg = taskToUpdate.getDistributedFullGrid(g);

      DistributedHierarchization::fillDFGFromDSGU(dfg, *combinedUniDSGVector_[g],
                                                  combiParameters_.getHierarchizationDims(),
                                                  combiParameters_.getHierarchicalBases());

      // std::vector<CombiDataType> datavector(dfg.getElementVector());
      // afterCombi = datavector;
      // if exceeds normalization limit, normalize dfg with global max norm
      /*
      if( globalMax > 1000 ){
        dfg.mul( 1.0 / globalMax );
        std::cout << "normalized dfg with " << globalMax << std::endl;
      }
      */
>>>>>>> 06142878
    }
    */
  }
}

} /* namespace combigrid */<|MERGE_RESOLUTION|>--- conflicted
+++ resolved
@@ -23,10 +23,6 @@
 ProcessGroupWorker::ProcessGroupWorker()
     : currentTask_(nullptr),
       status_(PROCESS_GROUP_WAIT),
-<<<<<<< HEAD
-      // combinedFG_(NULL),
-=======
->>>>>>> 06142878
       combinedUniDSGVector_(0),
       combiParameters_(),
       combiParametersSet_(false),
@@ -40,14 +36,10 @@
 }
 
 ProcessGroupWorker::~ProcessGroupWorker() {
-<<<<<<< HEAD
-  // delete combinedFG_;
-=======
   for (auto& task : tasks_) {
     delete task;
     task = nullptr;
   }
->>>>>>> 06142878
 }
 
 // Do useful things with the info about how long a task took.
@@ -97,12 +89,8 @@
       Stats::startEvent("worker run first");
       currentTask_->run(theMPISystem()->getLocalComm());
       Stats::Event e = Stats::stopEvent("worker run first");
-<<<<<<< HEAD
-      processDuration(*currentTask_, e, getCommSize(theMPISystem()->getLocalComm()));
-=======
       // std::cout << "from runfirst ";
       processDuration(*currentTask_, e, theMPISystem()->getNumProcs());
->>>>>>> 06142878
     } break;
     case RUN_NEXT: {
       assert(tasks_.size() > 0);
@@ -128,11 +116,7 @@
         currentTask_->run(theMPISystem()->getLocalComm());
         e.end = std::chrono::high_resolution_clock::now();
         // std::cout << "from runnext ";
-<<<<<<< HEAD
-        processDuration(*currentTask_, e, getCommSize(theMPISystem()->getLocalComm()));
-=======
         processDuration(*currentTask_, e, theMPISystem()->getNumProcs());
->>>>>>> 06142878
 
         if (!isGENE) {
           Stats::stopEvent("worker run");
@@ -275,11 +259,7 @@
       currentTask_->run(theMPISystem()->getLocalComm());
       e.end = std::chrono::high_resolution_clock::now();
       // std::cout << "from recompute ";
-<<<<<<< HEAD
-      processDuration(*currentTask_, e, getCommSize(theMPISystem()->getLocalComm()));
-=======
       processDuration(*currentTask_, e, theMPISystem()->getNumProcs());
->>>>>>> 06142878
 
     } break;
     case RECOVER_COMM: {  // start recovery in case of faults
@@ -427,12 +407,7 @@
           Stats::stopEvent("worker run");
         }
 
-        // std::cout << "from ready ";
-<<<<<<< HEAD
-        processDuration(*currentTask_, e, getCommSize(theMPISystem()->getLocalComm()));
-=======
         processDuration(*currentTask_, e, theMPISystem()->getNumProcs());
->>>>>>> 06142878
         if (ENABLE_FT) {
           // with this barrier the local root but also each other process can detect
           // whether a process in the group has failed
@@ -1253,20 +1228,17 @@
 }
 
 void ProcessGroupWorker::writeVTKPlotFilesOfAllTasks() {
-  for (Task* task : tasks_)
-    writeVTKPlotFileOfTask(*task);
-
+  for (Task* task : tasks_) writeVTKPlotFileOfTask(*task);
 }
 
 void ProcessGroupWorker::updateTaskWithCurrentValues(Task& taskToUpdate, size_t numGrids) {
-<<<<<<< HEAD
-  for (size_t g = 0; g < numGrids; g++) {
+  for (int g = 0; g < numGrids; g++) {
     // get handle to dfg
-    DistributedFullGrid<CombiDataType>& dfg =
-        taskToUpdate.getDistributedFullGrid(static_cast<int>(g));
+    DistributedFullGrid<CombiDataType>& dfg = taskToUpdate.getDistributedFullGrid(g);
 
     DistributedHierarchization::fillDFGFromDSGU(dfg, *combinedUniDSGVector_[g],
-                                                combiParameters_.getHierarchizationDims());
+                                                combiParameters_.getHierarchizationDims(),
+                                                combiParameters_.getHierarchicalBases());
 
     // std::vector<CombiDataType> datavector(dfg.getElementVector());
     // afterCombi = datavector;
@@ -1275,25 +1247,6 @@
     if( globalMax > 1000 ){
       dfg.mul( 1.0 / globalMax );
       std::cout << "normalized dfg with " << globalMax << std::endl;
-=======
-    for (int g = 0; g < numGrids; g++) {
-      // get handle to dfg
-      DistributedFullGrid<CombiDataType>& dfg = taskToUpdate.getDistributedFullGrid(g);
-
-      DistributedHierarchization::fillDFGFromDSGU(dfg, *combinedUniDSGVector_[g],
-                                                  combiParameters_.getHierarchizationDims(),
-                                                  combiParameters_.getHierarchicalBases());
-
-      // std::vector<CombiDataType> datavector(dfg.getElementVector());
-      // afterCombi = datavector;
-      // if exceeds normalization limit, normalize dfg with global max norm
-      /*
-      if( globalMax > 1000 ){
-        dfg.mul( 1.0 / globalMax );
-        std::cout << "normalized dfg with " << globalMax << std::endl;
-      }
-      */
->>>>>>> 06142878
     }
     */
   }
