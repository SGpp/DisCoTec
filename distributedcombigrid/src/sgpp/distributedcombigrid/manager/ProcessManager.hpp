--- conflicted
+++ resolved
@@ -1,12 +1,3 @@
-<<<<<<< HEAD
-/* ProcessManager.hpp
- *
- *  Created on: Oct 8, 2013
- *      Author: heenemo
- */
-
-=======
->>>>>>> 014bee18
 #ifndef PROCESSMANAGER_HPP_
 #define PROCESSMANAGER_HPP_
 
@@ -45,32 +36,20 @@
     *                    therefore no rescheduling perfomed.
     */
   ProcessManager(ProcessGroupManagerContainer& pgroups, TaskContainer& instances,
-<<<<<<< HEAD
-                 CombiParameters& params, std::unique_ptr<LoadModel> loadModel)
-    : pgroups_(pgroups),
-      thirdLevelPGroup_(pgroups_[params.getThirdLevelPG()]),
-      tasks_(instances),
-      params_(params),
-      thirdLevel_(params.getThirdLevelHost(), params.getThirdLevelPort())
-  {
-      loadModel_ = std::move(loadModel);
-      // only setup third level if explicitly wanted
-      if (params.getThirdLevelHost() != "")
-        setupThirdLevel();
-      // the combiparameters are sent to all process groups before the
-      // computations start
-      //updateCombiParameters();
-  }
-=======
                  CombiParameters& params, std::unique_ptr<LoadModel> loadModel, 
                  std::unique_ptr<TaskRescheduler> rescheduler = std::unique_ptr<TaskRescheduler>(new StaticTaskRescheduler{}))
-    : pgroups_{pgroups}, 
-      tasks_{instances}, 
-      params_{params}, 
+    : pgroups_{pgroups},
+      tasks_{instances},
+      params_{params},
       loadModel_{std::move(loadModel)},
-      rescheduler_{std::move(rescheduler)}
-  { }
->>>>>>> 014bee18
+      rescheduler_{std::move(rescheduler)},
+      thirdLevel_{params.getThirdLevelHost(), params.getThirdLevelPort()},
+      thirdLevelPGroup_(pgroups_[params.getThirdLevelPG()])
+  {
+     // only setup third level if explicitly desired
+     if (params.getThirdLevelHost() != "")
+       setupThirdLevel();
+  }
 
   inline void removeGroups(std::vector<int> removeIndices);
 
@@ -141,9 +120,7 @@
    * to the original combination technique*/
   void restoreCombischeme();
 
-<<<<<<< HEAD
   void setupThirdLevel();
-=======
   /**
    * Call to perform a rescheduling using the given rescheduler and load model.
    *
@@ -155,24 +132,23 @@
    * - Accuracy of calculated values is lost if leval is not equal to 0.
    */
   void reschedule();
->>>>>>> 014bee18
 
  private:
   ProcessGroupManagerContainer& pgroups_;
 
+  TaskContainer& tasks_;
+
+  CombiParameters params_;
+
+  std::unique_ptr<LoadModel> loadModel_;
+
+  std::unique_ptr<TaskRescheduler> rescheduler_;
+
+  std::map<LevelVector, unsigned long> levelVectorToLastTaskDuration_ = {};
+
+  ThirdLevelUtils thirdLevel_;
+
   ProcessGroupManagerID& thirdLevelPGroup_;
-
-  TaskContainer& tasks_;
-
-  CombiParameters params_;
-
-  ThirdLevelUtils thirdLevel_;
-
-  std::unique_ptr<LoadModel> loadModel_;
-
-  std::unique_ptr<TaskRescheduler> rescheduler_;
-
-  std::map<LevelVector, unsigned long> levelVectorToLastTaskDuration_ = {};
 
   // periodically checks status of all process groups. returns until at least
   // one group is in WAIT state
@@ -512,11 +488,7 @@
       std::cout << newCoeffs[i] << " ";
     }
     std::cout << "\n";
-<<<<<<< HEAD
-    int roundedSum = (int) round(sum);
-=======
     int roundedSum = static_cast<int>(round(sum));
->>>>>>> 014bee18
     std::cout << "Coefficient sum: " << roundedSum << "\n";
 
     assert(roundedSum == 1);
