#define BOOST_TEST_DYN_LINK
// to resolve https://github.com/open-mpi/ompi/issues/5157
#define OMPI_SKIP_MPICXX 1
#include <mpi.h>
#include <boost/test/unit_test.hpp>
#include <complex>
#include <cstdarg>
#include <iostream>
#include <random>
#include <vector>

#include "sgpp/distributedcombigrid/fullgrid/DistributedFullGrid.hpp"
#include "sgpp/distributedcombigrid/fullgrid/FullGrid.hpp"
#include "sgpp/distributedcombigrid/mpi/MPIMemory.hpp"
#include "sgpp/distributedcombigrid/utils/Types.hpp"

#include "test_helper.hpp"

using namespace combigrid;

/**
 * functor for test function $f(x) = \sum_{i=0}^d x_i * (i+1)$
 * which maps to points on a hyperplane
 */
class TestFn {
 public:
  // function value
  std::complex<double> operator()(std::vector<double>& coords) {
    std::complex<double> result(1, 0);
    for (size_t d = 0; d < coords.size(); ++d) {
      result += coords[d] * (double)(d + 1);
    }
    return result;
  }
};

void checkDistributedFullgridMemory(LevelVector& levels, bool forward = false) {
  auto commSize = getCommSize(MPI_COMM_WORLD);
  std::vector<size_t> groupSizes;
  // TODO allow non-pow2 group sizes
  size_t groupSize = 1;
  while (groupSize <= commSize) {
    groupSizes.push_back(groupSize);
    groupSize *= 2;
  }
  std::vector<long unsigned int> vmSizes(groupSizes.size());
  std::vector<long unsigned int> vmSizesReference(groupSizes.size());
  const DimType dim = levels.size();
  IndexVector procs(dim, 1);
  std::vector<bool> boundary(dim, true);

  for (size_t i = 0; i < groupSizes.size(); ++i) {
    // get memory footprints for after allocating different dfgs
    CommunicatorType comm = TestHelper::getComm(groupSizes[i]);

    long unsigned int vmRSS, vmSize = 0;
    if (comm != MPI_COMM_NULL) {
<<<<<<< HEAD
      if (TestHelper::getRank(comm) == 0) {
        std::cout << "test distributedfullgrid memory" << levels << groupSizes[i] << procs
                  << std::endl;
      }
      if (getCommRank(comm) == 0) {
        std::cout << "before grid " << std::flush;
      }
      mpimemory::print_memory_usage_comm(comm);

      // get current global memory footprint
      mpimemory::get_all_memory_usage_kb(&vmRSS, &vmSizesReference[i], MPI_COMM_WORLD);
      // create dfg
      DistributedFullGrid<double> dfg(dim, levels, comm, boundary, procs, forward);

      mpimemory::get_all_memory_usage_kb(&vmRSS, &vmSize, MPI_COMM_WORLD);
    } else {
      mpimemory::get_all_memory_usage_kb(&vmRSS, &vmSizesReference[i], MPI_COMM_WORLD);
      mpimemory::get_all_memory_usage_kb(&vmRSS, &vmSize, MPI_COMM_WORLD);
    }
    vmSizes[i] = vmSize - vmSizesReference[i];
    // compare allocated memory sizes
    // check for linear scaling (grace 10%)
    if (TestHelper::getRank(MPI_COMM_WORLD) == 0) {
      std::cout << "reference: " << vmSizesReference[i] << ", vmSize: " << vmSizes[i] << std::endl;
      if (i > 0) {
        BOOST_TEST(static_cast<double>(vmSizes[i]) <= (vmSizes[0] * 1.1));
=======
      BOOST_TEST_CHECKPOINT("test distributedfullgrid memory " + std::to_string(groupSizes[i]));

      // // get current global memory footprint
      // mpimemory::get_all_memory_usage_kb(&vmRSS, &vmSizesReference[i], comm);
      {
        // create "empty" dfg (resp. the cartesian communicator)
        // and get current global memory footprint
        CommunicatorType cartesian_communicator;
        std::vector<int> intProcs(procs.rbegin(), procs.rend());
        std::vector<int> periods(dim, 0);
        int reorder = 0;
        MPI_Cart_create(comm, static_cast<int>(dim), &intProcs[0], &periods[0], reorder, &cartesian_communicator);

        // this should scale linearly w.r.t. size of comm
        mpimemory::get_all_memory_usage_kb(&vmRSS, &vmSizesReference[i], comm);
        MPI_Comm_free(&cartesian_communicator);
      }
      {
        // create dfg and get same footprint
        DistributedFullGrid<double> dfg(dim, levels, comm, boundary, procs, forward);
        mpimemory::get_all_memory_usage_kb(&vmRSS, &vmSize, comm);

        // check that the local number of points is what we expect
        unsigned long numElementsRef = static_cast<unsigned long>(dfg.getNrElements());
        unsigned long numElements = 0;
        unsigned long numLocalElements = static_cast<unsigned long>(dfg.getNrLocalElements());
        MPI_Allreduce(&numLocalElements, &numElements, 1,
                      MPI_UNSIGNED_LONG,
                      MPI_SUM, comm);
        BOOST_TEST(numElements == numElementsRef);
      }
      vmSizes[i] = vmSize - vmSizesReference[i];
      // compare allocated memory sizes
      // check for linear scaling (grace 100% for memory size jitter & decomposition_ member)
      if (TestHelper::getRank(comm) == 0) {
        BOOST_TEST_CHECKPOINT( "reference " + std::to_string(groupSizes[i]) +
                                ": " + std::to_string(vmSizesReference[i]) +
                                ", vmSize: " + std::to_string(vmSizes[i]) );
        if (i > 0) {
          BOOST_TEST(static_cast<double>(vmSizes[i]) <= ((vmSizes[0] + 500) * 2.));
        }
>>>>>>> dcf98c5c
      }
    }
    // update parallelization so it matches the next groupSize
    procs[i % dim] *= 2;
  }

  MPI_Barrier(MPI_COMM_WORLD);
  TestHelper::testStrayMessages();
}

void checkDistributedFullgrid(LevelVector& levels, IndexVector& procs, std::vector<bool>& boundary,
                              int size, bool forward = false) {
  CommunicatorType comm = TestHelper::getComm(size);
  if (comm == MPI_COMM_NULL) return;

  if (TestHelper::getRank(comm) == 0) {
    std::cout << "test distributedfullgrid " << levels << procs << std::endl;
  }

  TestFn f;
  const DimType dim = levels.size();

  // create dfg
  DistributedFullGrid<std::complex<double>> dfg(dim, levels, comm, boundary, procs, forward);

  IndexType nrElements = 1;
  for (DimType d = 0; d < dim; ++d) {
    nrElements *= (1 << levels[d]) + (boundary[d] ? 1 : -1);
  }
  BOOST_CHECK(nrElements == dfg.getNrElements());

  // set function values
  for (IndexType li = 0; li < dfg.getNrLocalElements(); ++li) {
    std::vector<double> coords(dim);
    dfg.getCoordsLocal(li, coords);
    dfg.getData()[li] = f(coords);
  }
  BOOST_TEST_CHECKPOINT("set function values");

  // test addToUniformSG, extractFromUniformSG
  LevelVector lmin = levels;
  LevelVector lmax = levels;
  for (DimType d = 0; d < dim; ++d) {
    lmax[d] *= 2;
  }
  DistributedSparseGridUniform<std::complex<double>> dsg(dim, lmax, lmin, boundary, comm);
  dfg.registerUniformSG(dsg);
  dfg.addToUniformSG(dsg, 2.1);
  BOOST_TEST_CHECKPOINT("add to uniform sg");
  DistributedFullGrid<std::complex<double>> dfg2(dim, levels, comm, boundary, procs, forward);
  dfg2.registerUniformSG(dsg);
  dfg2.extractFromUniformSG(dsg);
  BOOST_TEST_CHECKPOINT("extract from uniform sg");

  for (IndexType li = 0; li < dfg.getNrLocalElements(); ++li) {
    std::vector<double> coords(dim);
    dfg.getCoordsLocal(li, coords);
    BOOST_TEST(2.1 * dfg.getData()[li] == dfg2.getData()[li]);
  }

  // test full grid interpolation
  std::vector<std::vector<double>> interpolationCoords;
  interpolationCoords.emplace_back(dim, 1./std::sqrt(2.));
  interpolationCoords.emplace_back(dim, 1./std::sqrt(3.));
  interpolationCoords.emplace_back(dim, 1./std::sqrt(5.));
  interpolationCoords.emplace_back(dim, 0.5);
  interpolationCoords.emplace_back(dim, 0.5 + 1e-4);
  interpolationCoords.emplace_back(dim, 0.5 - 1e-4);
  interpolationCoords.emplace_back(dim, 0.5 + 1e-5);
  interpolationCoords.emplace_back(dim, 0.5 - 1e-5);
  BOOST_CHECK_CLOSE(dfg.eval(interpolationCoords[0]).real(), f(interpolationCoords[0]).real(), TestHelper::tolerance);

  auto interpolatedValues = dfg.getInterpolatedValues(interpolationCoords);

  for (size_t i = 0; i < interpolationCoords.size(); ++i) {
    BOOST_CHECK_CLOSE(interpolatedValues[i].real(), f(interpolationCoords[i]).real(), TestHelper::tolerance);
  }

  // test norm calculation
  auto maxnorm = dfg.getLpNorm(0);
  auto onenorm = dfg.getLpNorm(1);
  auto twonorm = dfg.getLpNorm(2);
  if (std::all_of(boundary.begin(), boundary.end(), [](bool i){return i;})){
    std::vector<double> maxcoords(dim, 1.);
    BOOST_CHECK_EQUAL(f(maxcoords), maxnorm);
  }
  // solution is a hyperplane, so the sum is equal to the value in the middle times the number of points
  std::vector<double> middlecoords(dim, 0.5);
  BOOST_CHECK_EQUAL(f(middlecoords)*static_cast<double>(dfg.getNrElements()), onenorm);
  // lazy for the two-norm, just check boundedness relations:
  BOOST_CHECK(twonorm <= onenorm);
  BOOST_CHECK(onenorm <= std::sqrt(dfg.getNrElements())*twonorm);

  // test ghost layer exchange
  IndexVector subarrayExtents;
  for (DimType d = 0; d < dim; ++d) {
    auto ghostLayer = dfg.exchangeGhostLayerUpward(d, subarrayExtents);
    IndexVector offsets(dim);
    IndexType numElements = 1;
    for (DimType j = 0; j < dim; ++j) {
      offsets[j] = numElements;
      numElements *= subarrayExtents[j];
    }
    BOOST_CHECK_EQUAL(ghostLayer.size(), numElements);
    if(numElements > 0){
      BOOST_CHECK_EQUAL(subarrayExtents[d], 1);
      for (size_t j=0; j < numElements; ++j){
        // calculate local axis indices of ghost layer points
        // == axis index of lowest layer in dim d for dfg
        IndexVector locAxisIndex(dim), globAxisIndex(dim);
        IndexType tmp = j;
        for (int i = static_cast<int>(dim) - 1; i >= 0; i--) {
          locAxisIndex[i] = tmp / offsets[i];
          tmp = tmp % offsets[i];
        }
        // calculate global indices and coordinates of ghost layer points
        dfg.getGlobalVectorIndex(locAxisIndex, globAxisIndex);
        --globAxisIndex[d];
        std::vector<double> coords(dim);
        dfg.getCoordsGlobal(dfg.getGlobalLinearIndex(globAxisIndex), coords);
        BOOST_CHECK_EQUAL(ghostLayer[j], f(coords));
      }
    }
  }

  // test gatherFullgrid
  FullGrid<std::complex<double>> fg(dim, levels, boundary);
  dfg.gatherFullGrid(fg, 0);

  // only check on rank 0
  if (TestHelper::getRank(comm) == 0) {
    for (size_t i = 0; i < static_cast<size_t>(fg.getNrElements()); ++i) {
      std::vector<double> coords(dim);
      fg.getCoords(i, coords);
      BOOST_TEST(fg.getData()[i] == f(coords));
    }
  }

  // std::stringstream ss;
  // ss << "test_dfg_" << levels << procs << boundary << forward << ".vtk";
  // dfg.writePlotFileVTK(ss.str().c_str());

  // test lower to upper exchange
  for (DimType d = 0; d < dim; ++d) {
    // std::cout << dfg << std::endl;
    if (boundary[d] == true){
      dfg.writeLowerBoundaryToUpperBoundary(d);

      for (IndexType i = 0; i < dfg.getNrLocalElements(); ++i){
        std::vector<double> coords(dim);
        dfg.getCoordsLocal(i, coords);
        if (std::abs((coords[d] - 1.)) < TestHelper::tolerance){
          bool edge = false;
          // if other dimensions are at maximum too, we are at an edge
          // results may differ; skip
          for (DimType d_i = 0; d_i < dim; ++d_i){
            if (d_i != d && std::abs((coords[d_i] - 1.)) < TestHelper::tolerance){
              edge = true;
            }
          }
          if (!edge){
            // check if the value is the same as on the lower boundary
            auto compareCoords = coords;
            compareCoords[d] = 0;
            BOOST_CHECK_EQUAL(dfg.getElementVector()[i], f(compareCoords));
          }
        } else {
          bool otherBoundary = false;
          for (DimType d_i = 0; d_i < dim; ++d_i){
            if (d_i != d && std::abs((coords[d_i] - 1.)) < TestHelper::tolerance){
              otherBoundary = true;
            }
          }
          if (!otherBoundary){
            // make sure all other values remained the same
            BOOST_CHECK_EQUAL(dfg.getElementVector()[i], f(coords));
          }
        }
      }
    }
  }

  // std::cout << dfg << std::endl;
}

BOOST_AUTO_TEST_SUITE(distributedfullgrid)

// with boundary
// isotropic

BOOST_AUTO_TEST_CASE(test_minus2) {
  BOOST_REQUIRE(TestHelper::checkNumMPIProcsAvailable(1));
  LevelVector levels = {1, 2};
  IndexVector procs = {1, 1};
  std::vector<bool> boundary(2, true);
  checkDistributedFullgrid(levels, procs, boundary, 1);
}

BOOST_AUTO_TEST_CASE(test_minus1) {
  BOOST_REQUIRE(TestHelper::checkNumMPIProcsAvailable(1));
  LevelVector levels = {1, 1, 2};
  IndexVector procs = {1, 1, 1};
  std::vector<bool> boundary(3, true);
  checkDistributedFullgrid(levels, procs, boundary, 1);
}

BOOST_AUTO_TEST_CASE(test_0) {
  BOOST_REQUIRE(TestHelper::checkNumMPIProcsAvailable(1));
  LevelVector levels = {2, 3};
  IndexVector procs = {1, 1};
  std::vector<bool> boundary(2, true);
  checkDistributedFullgrid(levels, procs, boundary, 1);
}
BOOST_AUTO_TEST_CASE(test_1) {
  BOOST_REQUIRE(TestHelper::checkNumMPIProcsAvailable(6));
  LevelVector levels = {2, 2};
  IndexVector procs = {2, 3};
  std::vector<bool> boundary(2, true);
  checkDistributedFullgrid(levels, procs, boundary, 6);
}
BOOST_AUTO_TEST_CASE(test_2) {
  BOOST_REQUIRE(TestHelper::checkNumMPIProcsAvailable(8));
  LevelVector levels = {3, 3, 3};
  IndexVector procs = {2, 2, 2};
  std::vector<bool> boundary(3, true);
  checkDistributedFullgrid(levels, procs, boundary, 8);
}
BOOST_AUTO_TEST_CASE(test_3) {
  BOOST_REQUIRE(TestHelper::checkNumMPIProcsAvailable(8));
  LevelVector levels = {3, 3, 3};
  IndexVector procs = {2, 2, 2};
  std::vector<bool> boundary(3, true);
  checkDistributedFullgrid(levels, procs, boundary, 8, true);
}

// anisotropic

BOOST_AUTO_TEST_CASE(test_4) {
  BOOST_REQUIRE(TestHelper::checkNumMPIProcsAvailable(4));
  LevelVector levels = {2, 3};
  IndexVector procs = {2, 2};
  std::vector<bool> boundary(2, true);
  checkDistributedFullgrid(levels, procs, boundary, 4);
}
BOOST_AUTO_TEST_CASE(test_5) {
  BOOST_REQUIRE(TestHelper::checkNumMPIProcsAvailable(8));
  LevelVector levels = {2, 4, 6};
  IndexVector procs = {1, 4, 2};
  std::vector<bool> boundary(3, true);
  checkDistributedFullgrid(levels, procs, boundary, 8);
}
BOOST_AUTO_TEST_CASE(test_6) {
  BOOST_REQUIRE(TestHelper::checkNumMPIProcsAvailable(8));
  LevelVector levels = {2, 4, 6};
  IndexVector procs = {1, 4, 2};
  std::vector<bool> boundary(3, true);
  checkDistributedFullgrid(levels, procs, boundary, 8, true);
}

// without boundary
// isotropic

BOOST_AUTO_TEST_CASE(test_7) {
  BOOST_REQUIRE(TestHelper::checkNumMPIProcsAvailable(2));
  LevelVector levels = {3, 3};
  IndexVector procs = {2, 1};
  std::vector<bool> boundary(2, false);
  checkDistributedFullgrid(levels, procs, boundary, 2);
}
BOOST_AUTO_TEST_CASE(test_8) {
  BOOST_REQUIRE(TestHelper::checkNumMPIProcsAvailable(8));
  LevelVector levels = {4, 4, 4};
  IndexVector procs = {2, 2, 2};
  std::vector<bool> boundary(3, false);
  checkDistributedFullgrid(levels, procs, boundary, 8);
}
BOOST_AUTO_TEST_CASE(test_9) {
  BOOST_REQUIRE(TestHelper::checkNumMPIProcsAvailable(8));
  LevelVector levels = {4, 4, 4};
  IndexVector procs = {2, 2, 2};
  std::vector<bool> boundary(3, false);
  checkDistributedFullgrid(levels, procs, boundary, 8, true);
}

// anisotropic

BOOST_AUTO_TEST_CASE(test_10) {
  BOOST_REQUIRE(TestHelper::checkNumMPIProcsAvailable(4));
  LevelVector levels = {2, 3};
  IndexVector procs = {2, 2};
  std::vector<bool> boundary(2, false);
  checkDistributedFullgrid(levels, procs, boundary, 4);
}
BOOST_AUTO_TEST_CASE(test_11) {
  BOOST_REQUIRE(TestHelper::checkNumMPIProcsAvailable(8));
  LevelVector levels = {2, 3, 4};
  IndexVector procs = {2, 2, 2};
  std::vector<bool> boundary(3, false);
  checkDistributedFullgrid(levels, procs, boundary, 8);
}
BOOST_AUTO_TEST_CASE(test_12) {
  BOOST_REQUIRE(TestHelper::checkNumMPIProcsAvailable(8));
  LevelVector levels = {2, 3, 4};
  IndexVector procs = {2, 2, 2};
  std::vector<bool> boundary(3, false);
  checkDistributedFullgrid(levels, procs, boundary, 8, true);
}

// partial boundary
// isotropic

BOOST_AUTO_TEST_CASE(test_13) {
  BOOST_REQUIRE(TestHelper::checkNumMPIProcsAvailable(4));
  LevelVector levels = {4, 4};
  IndexVector procs = {2, 2};
  std::vector<bool> boundary(2, false);
  boundary[1] = true;
  checkDistributedFullgrid(levels, procs, boundary, 4);
}
BOOST_AUTO_TEST_CASE(test_14) {
  BOOST_REQUIRE(TestHelper::checkNumMPIProcsAvailable(8));
  LevelVector levels = {3, 3, 3};
  IndexVector procs = {2, 2, 2};
  std::vector<bool> boundary(3, false);
  boundary[0] = true;
  checkDistributedFullgrid(levels, procs, boundary, 8);
}
BOOST_AUTO_TEST_CASE(test_15) {
  BOOST_REQUIRE(TestHelper::checkNumMPIProcsAvailable(8));
  LevelVector levels = {3, 3, 3};
  IndexVector procs = {2, 2, 2};
  std::vector<bool> boundary(3, false);
  boundary[0] = true;
  checkDistributedFullgrid(levels, procs, boundary, 8, true);
}

// anisotropic

BOOST_AUTO_TEST_CASE(test_16) {
  BOOST_REQUIRE(TestHelper::checkNumMPIProcsAvailable(4));
  LevelVector levels = {2, 3};
  IndexVector procs = {2, 2};
  std::vector<bool> boundary(2, false);
  boundary[0] = true;
  checkDistributedFullgrid(levels, procs, boundary, 4);
}
BOOST_AUTO_TEST_CASE(test_17) {
  BOOST_REQUIRE(TestHelper::checkNumMPIProcsAvailable(8));
  LevelVector levels = {3, 4, 3};
  IndexVector procs = {2, 2, 2};
  std::vector<bool> boundary(3, false);
  boundary[2] = true;
  checkDistributedFullgrid(levels, procs, boundary, 8);
}
BOOST_AUTO_TEST_CASE(test_18) {
  BOOST_REQUIRE(TestHelper::checkNumMPIProcsAvailable(8));
  LevelVector levels = {3, 4, 3};
  IndexVector procs = {2, 2, 2};
  std::vector<bool> boundary(3, false);
  boundary[2] = true;
  checkDistributedFullgrid(levels, procs, boundary, 8, true);
}

// memory
BOOST_AUTO_TEST_CASE(test_19) {
  // level sum = 17 -> if sizeof(double) == 8,
  // the grid's payload should be ~1 MB
  // (2^17 * 8 / 2^20 = 1)
  LevelVector levels = {9, 8};
  checkDistributedFullgridMemory(levels, false);
}
BOOST_AUTO_TEST_CASE(test_20) {
  LevelVector levels = {6, 6, 5};
  checkDistributedFullgridMemory(levels, false);
}
BOOST_AUTO_TEST_CASE(test_21) {
  LevelVector levels = {5, 4, 4, 4};
  checkDistributedFullgridMemory(levels, false);
}
BOOST_AUTO_TEST_CASE(test_22) {
  LevelVector levels = {3, 3, 3, 3, 3, 2};
  checkDistributedFullgridMemory(levels, false);
}
<<<<<<< HEAD

=======
>>>>>>> dcf98c5c
BOOST_AUTO_TEST_SUITE_END()<|MERGE_RESOLUTION|>--- conflicted
+++ resolved
@@ -55,34 +55,6 @@
 
     long unsigned int vmRSS, vmSize = 0;
     if (comm != MPI_COMM_NULL) {
-<<<<<<< HEAD
-      if (TestHelper::getRank(comm) == 0) {
-        std::cout << "test distributedfullgrid memory" << levels << groupSizes[i] << procs
-                  << std::endl;
-      }
-      if (getCommRank(comm) == 0) {
-        std::cout << "before grid " << std::flush;
-      }
-      mpimemory::print_memory_usage_comm(comm);
-
-      // get current global memory footprint
-      mpimemory::get_all_memory_usage_kb(&vmRSS, &vmSizesReference[i], MPI_COMM_WORLD);
-      // create dfg
-      DistributedFullGrid<double> dfg(dim, levels, comm, boundary, procs, forward);
-
-      mpimemory::get_all_memory_usage_kb(&vmRSS, &vmSize, MPI_COMM_WORLD);
-    } else {
-      mpimemory::get_all_memory_usage_kb(&vmRSS, &vmSizesReference[i], MPI_COMM_WORLD);
-      mpimemory::get_all_memory_usage_kb(&vmRSS, &vmSize, MPI_COMM_WORLD);
-    }
-    vmSizes[i] = vmSize - vmSizesReference[i];
-    // compare allocated memory sizes
-    // check for linear scaling (grace 10%)
-    if (TestHelper::getRank(MPI_COMM_WORLD) == 0) {
-      std::cout << "reference: " << vmSizesReference[i] << ", vmSize: " << vmSizes[i] << std::endl;
-      if (i > 0) {
-        BOOST_TEST(static_cast<double>(vmSizes[i]) <= (vmSizes[0] * 1.1));
-=======
       BOOST_TEST_CHECKPOINT("test distributedfullgrid memory " + std::to_string(groupSizes[i]));
 
       // // get current global memory footprint
@@ -124,7 +96,6 @@
         if (i > 0) {
           BOOST_TEST(static_cast<double>(vmSizes[i]) <= ((vmSizes[0] + 500) * 2.));
         }
->>>>>>> dcf98c5c
       }
     }
     // update parallelization so it matches the next groupSize
@@ -508,8 +479,5 @@
   LevelVector levels = {3, 3, 3, 3, 3, 2};
   checkDistributedFullgridMemory(levels, false);
 }
-<<<<<<< HEAD
-
-=======
->>>>>>> dcf98c5c
+
 BOOST_AUTO_TEST_SUITE_END()