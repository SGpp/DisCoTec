#ifndef STATS_HPP_
#define STATS_HPP_

#include <assert.h>
// to resolve https://github.com/open-mpi/ompi/issues/5157
#define OMPI_SKIP_MPICXX 1
#include <mpi.h>
#include <unistd.h>

#include <chrono>
#include <fstream>
#include <iostream>
#include <sstream>
#include <string>
#include <unordered_map>
#include <vector>

#include "io/MPIInputOutput.hpp"
#include "mpi/MPISystem.hpp"

namespace combigrid {

std::string getTimeStamp();
class Stats {
  typedef std::chrono::high_resolution_clock::time_point time_point;

 public:
  struct Event {
    const time_point start;
    time_point end;

    Event() : start(std::chrono::high_resolution_clock::now()) {}
  };

  static long unsigned int getEventDuration(const Stats::Event e){
    std::chrono::milliseconds x = std::chrono::duration_cast<std::chrono::milliseconds>(e.end - e.start);
    return x.count();
  }
  static long unsigned int getEventDurationInUsec(const Stats::Event e){
    std::chrono::microseconds x = std::chrono::duration_cast<std::chrono::microseconds>(e.end - e.start);
    return x.count();
  }

  /**
   * use at the start of the program
   */
  static void initialize();

  /**
   * use at the end of the program
   */
  static void finalize();

  static bool isInitialized() { return initialized_; }

  /**
   * start a new timer for event with given name
   */
  static void startEvent(const std::string& name);

  /**
   * stop a timer for event with given name
   */
  static const Event stopEvent(const std::string& name);

  /**
   * get the event with given name
   */
  static const Event& getEvent(const std::string& name);

  /**
   * get the stopped time for event with given name
   */
  static long unsigned int getDuration(const std::string& name);

  /**
   * set an attribute which can later be used for plotting
   */
  static void setAttribute(const std::string& name, const std::string& value);

  /**
   * write the measured times in json format to specified path,
   * only call this after finalize
   */
  static void write(const std::string& path,
                    CommunicatorType comm = theMPISystem()->getWorldComm());

  /**
   * write the measured times until now in json format to specified path
   */
  static void writePartial(const std::string& pathPrefix,
                           CommunicatorType comm = theMPISystem()->getWorldComm());

 private:
  static bool initialized_;
  static bool finalized_;
  static time_point init_time_;
  static time_point partially_written_until_;
  static size_t numWrites_;
  static std::unordered_map<std::string, std::vector<Event>> event_;
  static std::unordered_map<std::string, std::string> attributes_;
};

#ifdef TIMING
inline void Stats::initialize() {
  assert(!initialized_);

  // clear data (in case of multiple calls to initialize, e.g. in tests)
  event_.clear();
  attributes_.clear();

  initialized_ = true;
  finalized_ = false;
  init_time_ = std::chrono::high_resolution_clock::now();
  partially_written_until_ = init_time_;
  numWrites_ = 0;
}

inline void Stats::finalize() {
  assert(initialized_);
  finalized_ = true;
  initialized_ = false;
}

inline void Stats::startEvent(const std::string& name) {
  ASSERT(initialized_, name);

  event_[name].emplace_back();
}

inline void Stats::setAttribute(const std::string& name, const std::string& value) {
  ASSERT(initialized_, name << " " << value);

  attributes_[name] = value;
}

inline void Stats::write(const std::string& path, CommunicatorType comm) {
  std::string myJSONpart = "";
  {
    MPI_Barrier(comm);
    assert(finalized_);

    using namespace std::chrono;
    // MPI_Comm worldComm = theMPISystem()->getWorldComm();
    int rank = getCommRank(comm);
    int size = getCommSize(comm);

    std::stringstream buffer;

    if (rank == 0) {
      buffer << "{" << std::endl;
    }

    buffer << "\"rank" << rank << "\":{" << std::endl;
    buffer << "\"attributes\":{" << std::endl;
    std::size_t attributes_count = 0;
    for (auto&& it = attributes_.begin(); it != attributes_.end(); ++it) {
      buffer << "\"" << it->first << "\":\"" << it->second << "\"";
      if (++attributes_count != attributes_.size()) {
        buffer << "," << std::endl;
      } else {
        buffer << std::endl;
      }
    }
    buffer << "}," << std::endl;

    buffer << "\"events\":{" << std::endl;
    std::size_t event_count = 0;
    for (auto&& t = event_.begin(); t != event_.end(); ++t) {
      buffer << "\"" << t->first << "\""
             << ":[" << std::endl;

      std::size_t element_count = 0;
      for (auto&& e = t->second.begin(); e != t->second.end(); ++e) {
        buffer << "[" << duration_cast<microseconds>(e->start - init_time_).count() << ","
               << duration_cast<microseconds>(e->end - init_time_).count() << "]";
        if (++element_count != t->second.size()) {
          buffer << "," << std::endl;
        } else {
          buffer << std::endl;
        }
      }
      buffer << "]";
      if (++event_count != event_.size()) {
        buffer << "," << std::endl;
      } else {
        buffer << std::endl;
      }
    }
    buffer << "}" << std::endl << "}";

    if (rank != size - 1) {
      buffer << "," << std::endl;
    } else {
      buffer << std::endl << "}" << std::endl;
    }
    myJSONpart = buffer.str();

  }
<<<<<<< HEAD
  mpiio::writeStatsJSONfileRootOnly<char>(myJSONpart.data(), myJSONpart.size(), path, comm, true);
=======
  bool success = mpiio::writeValuesConsecutive<char>(myJSONpart.data(), myJSONpart.size(), path,
                                                     comm, true, false);
  assert(success);
>>>>>>> 33d80a89
}

inline void Stats::writePartial(const std::string& pathSuffix, CommunicatorType comm) {
  std::string myJSONpart = "";
  std::string path = std::to_string(numWrites_++) + "_" + pathSuffix;
  {
    MPI_Barrier(comm);

    using namespace std::chrono;
    int rank = getCommRank(comm);
    int size = getCommSize(comm);

    std::stringstream buffer;

    if (rank == 0) {
      buffer << "{" << std::endl;
    }

    buffer << "\"rank" << rank << "\":{" << std::endl;
    buffer << "\"attributes\":{" << std::endl;
    std::size_t attributes_count = 0;
    // write all attributes
    for (auto&& it = attributes_.begin(); it != attributes_.end(); ++it) {
      buffer << "\"" << it->first << "\":\"" << it->second << "\"";
      if (++attributes_count != attributes_.size()) {
        buffer << "," << std::endl;
      } else {
        buffer << std::endl;
      }
    }
    buffer << "}," << std::endl;
    buffer << "\"events\":{" << std::endl;
    std::stringstream allEventsBuffer;
    bool anyEventFirstTime = true;
    // but filter events for finished and not yet written
    for (auto&& t = event_.begin(); t != event_.end(); ++t) {
      std::stringstream eventBuffer;
      if (!anyEventFirstTime) {
        eventBuffer << "," << std::endl;
      }
      eventBuffer << "\"" << t->first << "\""
                  << ":[" << std::endl;

      bool thisEventFirstTime = true;
      for (auto&& e = t->second.begin(); e != t->second.end(); ++e) {
        if (e->end != e->start && e->end > partially_written_until_) {
          if (thisEventFirstTime) {
            thisEventFirstTime = false;
            anyEventFirstTime = false;
          } else {
            eventBuffer << "," << std::endl;
          }
          eventBuffer << "[" << duration_cast<microseconds>(e->start - init_time_).count() << ","
                      << duration_cast<microseconds>(e->end - init_time_).count() << "]";
        }
      }
      eventBuffer << "]";
      if (!thisEventFirstTime) {
        allEventsBuffer << eventBuffer.str();
      }
    }
    allEventsBuffer << std::endl;
    buffer << allEventsBuffer.str();
    buffer << "}" << std::endl << "}";

    if (rank != size - 1) {
      buffer << "," << std::endl;
    } else {
      buffer << std::endl << "}" << std::endl;
    }

    myJSONpart = buffer.str();

  }
<<<<<<< HEAD
  mpiio::writeStatsJSONfileRootOnly<char>(myJSONpart.data(), myJSONpart.size(), path, comm, true);
=======
  bool success = mpiio::writeValuesConsecutive<char>(myJSONpart.data(), myJSONpart.size(), path,
                                                     comm, true, false);
  assert(success);
  partially_written_until_ = std::chrono::high_resolution_clock::now();
>>>>>>> 33d80a89
}

#else
inline void Stats::initialize() {}
inline void Stats::finalize() {}
inline void Stats::startEvent(const std::string& name) {
  event_[name].emplace_back();
}
inline void Stats::setAttribute(const std::string& name, const std::string& value) {}
inline void Stats::write(const std::string& path, CommunicatorType comm) {}
inline void Stats::writePartial(const std::string& pathSuffix, CommunicatorType comm) {}
#endif

inline const Stats::Event Stats::stopEvent(const std::string& name) {
  // check if event is not stopped already
  assert(event_[name].back().end.time_since_epoch().count() == 0);

  event_[name].back().end = std::chrono::high_resolution_clock::now();
  Event e(event_[name].back());
#ifndef TIMING
  //prevent map from growing if TIMING is off
  event_.erase(name);
#endif // def TIMING
  return e;
}

inline const Stats::Event& Stats::getEvent(const std::string& name) { return event_[name].back(); }

inline long unsigned int Stats::getDuration(const std::string& name) {
  if (event_.find(name) != event_.end()) {
    return getEventDuration(getEvent(name));
  } else {
    return std::numeric_limits<long unsigned int>::max();
  }
}
}  // namespace combigrid
// end namespace combigrid

#endif /* STATS_HPP_ */<|MERGE_RESOLUTION|>--- conflicted
+++ resolved
@@ -197,13 +197,7 @@
     myJSONpart = buffer.str();
 
   }
-<<<<<<< HEAD
   mpiio::writeStatsJSONfileRootOnly<char>(myJSONpart.data(), myJSONpart.size(), path, comm, true);
-=======
-  bool success = mpiio::writeValuesConsecutive<char>(myJSONpart.data(), myJSONpart.size(), path,
-                                                     comm, true, false);
-  assert(success);
->>>>>>> 33d80a89
 }
 
 inline void Stats::writePartial(const std::string& pathSuffix, CommunicatorType comm) {
@@ -278,14 +272,9 @@
     myJSONpart = buffer.str();
 
   }
-<<<<<<< HEAD
   mpiio::writeStatsJSONfileRootOnly<char>(myJSONpart.data(), myJSONpart.size(), path, comm, true);
-=======
-  bool success = mpiio::writeValuesConsecutive<char>(myJSONpart.data(), myJSONpart.size(), path,
-                                                     comm, true, false);
-  assert(success);
+  
   partially_written_until_ = std::chrono::high_resolution_clock::now();
->>>>>>> 33d80a89
 }
 
 #else
