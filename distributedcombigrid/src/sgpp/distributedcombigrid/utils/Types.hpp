#ifndef TYPES_HPP_
#define TYPES_HPP_

// to resolve https://github.com/open-mpi/ompi/issues/5157
#define OMPI_SKIP_MPICXX 1
#include <mpi.h>
#include <cassert>
#include <vector>
#include <stdexcept>
#include "sgpp/distributedcombigrid/utils/Config.hpp"
#include <stdint.h>
#include <limits.h>
#include <boost/cstdint.hpp>

#if SIZE_MAX == UCHAR_MAX
   #define MPI_SIZE_T MPI_UNSIGNED_CHAR
#elif SIZE_MAX == USHRT_MAX
   #define MPI_SIZE_T MPI_UNSIGNED_SHORT
#elif SIZE_MAX == UINT_MAX
   #define MPI_SIZE_T MPI_UNSIGNED
#elif SIZE_MAX == ULONG_MAX
   #define MPI_SIZE_T MPI_UNSIGNED_LONG
#elif SIZE_MAX == ULLONG_MAX
   #define MPI_SIZE_T MPI_UNSIGNED_LONG_LONG
#else
   #error "size_t is some strange datatype"
#endif

/* only change these types of if you know what you're doing! */

namespace combigrid {

  // IndexType must be signed! because we use -1 in some functions as a return
  // value. and large enough so that all grid points can be
  // numbered. i.e levelsum (with boundary) < 30 for int32 and < 62 for int64
  typedef int64_t IndexType;

  typedef IndexType LevelType;

  typedef uint8_t DimType;

<<<<<<< HEAD
  typedef MPI_Comm CommunicatorType;

  typedef int RankType;

  // type used for widely-distributed reduction of subspace sizes
  // it is easily enough to fit the largest subspace (19,1,1,1,1,1) in the current scenario
  // (= 2^19 * 3 * 3 * 3 * 3 * 3 = 2^19 * 3^5 = 127401984)
  typedef uint32_t SubspaceSizeType;
=======
// type used to denote how many boundary points there are in a dimension
// 0 -> no boundary points;
// 1 -> boundary point on one side (assume the "left" side with coordinate 0);
// 2 -> boundary points on each side
// may be changed to enum class if needed
// (eg to distinguish one-sided left and right boundaries,
// or to implement GENE's twisted boundary conditions into the hierarchization operator directly...)
typedef uint8_t BoundaryType;

typedef MPI_Comm CommunicatorType;
>>>>>>> 6bb541e9

}  // namespace combigrid

namespace abstraction {

typedef enum {
  type_unknown = 0,
  type_float,
  type_double,
  type_double_complex,
  type_float_complex,
  type_long_long,
  type_long,
  type_size_t
} DataType;

template <class T>
DataType getabstractionDataType() {
  throw new std::invalid_argument("Datatype is not supported!");
}

template <>
inline DataType getabstractionDataType<float>() {
  return abstraction::type_float;
}

template <>
inline DataType getabstractionDataType<double>() {
  return abstraction::type_double;
}

template <>
inline DataType getabstractionDataType<std::complex<double> >() {
  return abstraction::type_double_complex;
}

template <>
inline DataType getabstractionDataType<std::complex<float> >() {
  return abstraction::type_float_complex;
}

template <>
inline DataType getabstractionDataType<long long>() {
  return abstraction::type_long_long;
}

template <>
inline DataType getabstractionDataType<long>() {
  return abstraction::type_long;
}

template <>
inline DataType getabstractionDataType<size_t>() {
  return abstraction::type_size_t;
}

inline MPI_Datatype getMPIDatatype(abstraction::DataType type) {
  switch (type) {
    case abstraction::type_float:
      return MPI_FLOAT;

    case abstraction::type_double:
      return MPI_DOUBLE;

    case abstraction::type_double_complex:
      return MPI_DOUBLE_COMPLEX;

    case abstraction::type_float_complex:
      return MPI_COMPLEX;

    case abstraction::type_long_long:
      return MPI_LONG_LONG;

    case abstraction::type_long:
      return MPI_LONG;

    case abstraction::type_size_t:
      return MPI_SIZE_T;

    case abstraction::type_unknown:
      throw new std::invalid_argument("Type unknown ConvertType!");

    default:
      assert(false && "you should never get here");
  };

  throw new std::invalid_argument("MPI_Datatype Convert(abstraction::DataType) failed!");
}
  template <typename T>
  inline std::string toString(std::vector<T> const& v){
      std::stringstream ss;
      ss << "[[";
      for(size_t i = 0; i < v.size(); ++i)
      {
          if(i != 0)
              ss << ",";
          ss << v[i];
      }
      ss << "]]";
      return ss.str();
  }
}  // namespace abstraction

#endif /* TYPES_HPP_ */<|MERGE_RESOLUTION|>--- conflicted
+++ resolved
@@ -39,7 +39,16 @@
 
   typedef uint8_t DimType;
 
-<<<<<<< HEAD
+  // type used to denote how many boundary points there are in a dimension
+  // 0 -> no boundary points;
+  // 1 -> boundary point on one side (assume the "left" side with coordinate 0);
+  // 2 -> boundary points on each side
+  // may be changed to enum class if needed
+  // (eg to distinguish one-sided left and right boundaries,
+  // or to implement GENE's twisted boundary conditions into the hierarchization operator
+  // directly...)
+  typedef uint8_t BoundaryType;
+
   typedef MPI_Comm CommunicatorType;
 
   typedef int RankType;
@@ -48,20 +57,7 @@
   // it is easily enough to fit the largest subspace (19,1,1,1,1,1) in the current scenario
   // (= 2^19 * 3 * 3 * 3 * 3 * 3 = 2^19 * 3^5 = 127401984)
   typedef uint32_t SubspaceSizeType;
-=======
-// type used to denote how many boundary points there are in a dimension
-// 0 -> no boundary points;
-// 1 -> boundary point on one side (assume the "left" side with coordinate 0);
-// 2 -> boundary points on each side
-// may be changed to enum class if needed
-// (eg to distinguish one-sided left and right boundaries,
-// or to implement GENE's twisted boundary conditions into the hierarchization operator directly...)
-typedef uint8_t BoundaryType;
-
-typedef MPI_Comm CommunicatorType;
->>>>>>> 6bb541e9
-
-}  // namespace combigrid
+  }  // namespace combigrid
 
 namespace abstraction {
 
