[ct]
#last element has to be 1 -> specify species with special field
#dimension of problem
dim = 6
#minimum and maximum level of combination technique
#lmin = 7 4 3 4 3 1  
#lmax = 9 5 5 6 5 1
lmin = 2 2 3 3 3 1  
lmax = 3 3 4 4 4 1

#levelvector at which 2 final outputs are evaluated (with potential interpolation)
leval = 7 5 5 6 5 1
leval2 = 7 4 4 4 4 1
#indicates number of processors per dimension in domain decomposition
#this is the same for each process group
p = 1 1 1 2 2 1
#number of combination steps
ncombi = 100
#indicates whether combischeme is read from file
readspaces = 1
#indicates the file name of the 2 plot files
fg_file_path = ../plot.dat
fg_file_path2 = ../plot2.dat
#indicates which dimensions have boundary points
boundary = 1 1 1 1 1 0
#indicates which dimensions will be hierarchized
hierarchization_dims = 0 0 1 1 1 0

#possibility to reduce the level of the sparse grid for the combination step
reduceCombinationDimsLmin = 0 0 0 0 0 0
reduceCombinationDimsLmax = 0 0 0 0 0 0

[application]
#timestep size
dt = 0.6960E-02
#timesteps 100000
#number of timesteps between combinations
nsteps = 10
#allowed maximal simulation time (physical time) between combination steps
#if it would be exceeded finish also with less steps as defined above
combitime = 10
#physical parameters
#shat = 0.7960
kymin = 0.1525E-01
#box size
lx = 540.000
#numbers of species
numspecies = 1
#T for local runs F for global runs
GENE_local = F
#T for nonlinear F for linear runs
GENE_nonlinear = T

[preproc]
#name of gene instance folders
basename = ginstance
#executable name of gene manager
executable = ./gene_new_machine
<<<<<<< HEAD
mpi = mpirun.mpich
sgpplib = ../../../lib/sgpp
tasklib = ./lib
=======
#used mpi version
mpi = mpirun
>>>>>>> be25c21f
startscript = start.bat

[manager]
#number of mpi ranks in each group
ngroup = 2 
#number of process groups
nprocs = 4 

[faults]
#number of faults
num_faults = 0
iteration_faults = 2 4 7 8
global_rank_faults = 2 1 7 0
<|MERGE_RESOLUTION|>--- conflicted
+++ resolved
@@ -56,14 +56,8 @@
 basename = ginstance
 #executable name of gene manager
 executable = ./gene_new_machine
-<<<<<<< HEAD
-mpi = mpirun.mpich
-sgpplib = ../../../lib/sgpp
-tasklib = ./lib
-=======
 #used mpi version
 mpi = mpirun
->>>>>>> be25c21f
 startscript = start.bat
 
 [manager]
