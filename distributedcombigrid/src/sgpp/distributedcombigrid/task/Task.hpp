#ifndef TASK_HPP_
#define TASK_HPP_

#include <boost/serialization/access.hpp>
#include <boost/serialization/string.hpp>
#include <boost/serialization/vector.hpp>
#include <string>
#include <vector>
#include "sgpp/distributedcombigrid/fault_tolerance/FaultCriterion.hpp"
#include "sgpp/distributedcombigrid/fault_tolerance/StaticFaults.hpp"
#include "sgpp/distributedcombigrid/fullgrid/DistributedFullGrid.hpp"
#include "sgpp/distributedcombigrid/fullgrid/DistributedFullGridEnsemble.hpp"
#include "sgpp/distributedcombigrid/fullgrid/FullGrid.hpp"
#include "sgpp/distributedcombigrid/mpi/MPISystem.hpp"
#include "sgpp/distributedcombigrid/utils/LevelVector.hpp"
#include "sgpp/distributedcombigrid/loadmodel/LoadModel.hpp"


namespace combigrid {

/**
 * Interface for tasks
 */

class Task {
 protected:
  Task();

  Task(DimType dim, LevelVector& l, std::vector<bool>& boundary, real coeff,
       LoadModel* loadModel, FaultCriterion* faultCrit = (new StaticFaults({0, IndexVector(0), IndexVector(0)})));

  // cheapest rule of 5 ever
  Task(const Task& other) = delete;
  Task(Task&& other) = delete;
  Task& operator=(const Task& other) = delete;
  Task& operator=(Task&& other) = delete;

  // fault tolerance info
  FaultCriterion* faultCriterion_;

 public:
  virtual ~Task();
  // pgroup receive task
  static void receive(Task** t, RankType source, CommunicatorType comm);

  // manager send task to pgroup root
  static void send(Task** t, RankType dest, CommunicatorType comm);

  // broadcast task
  static void broadcast(Task** t, RankType root, CommunicatorType comm);

  inline DimType getDim() const;

  inline const LevelVector& getLevelVector() const;

  inline const std::vector<bool>& getBoundary() const;

<<<<<<< HEAD
  inline int getID() const;
  virtual size_t getDOFs(){return 1;};
=======
  inline size_t getID() const;

  /**
   * @brief explicitly set a new ID for the task;
   * may be useful if process groups read their task assignment from file instead of receiving it
   * from the manager
   *
   * make sure ID is continuous and unique!
   */
  inline void setID(size_t ID);
>>>>>>> 228f7c06

  virtual void run(CommunicatorType lcomm) = 0;

  virtual void changeDir(CommunicatorType lcomm) {
    // do nothing
  }
  

  virtual void init(CommunicatorType lcomm,
                    std::vector<IndexVector> decomposition = std::vector<IndexVector>()) = 0;

  // inline real estimateRuntime() const;

  inline bool isFinished() const;

  inline void setFinished(bool finished);

  // returns the -th fullgrid gathered from all processors
  virtual void getFullGrid(FullGrid<CombiDataType>& fg, RankType lroot, CommunicatorType lcomm,
                           int n = 0) = 0;
  // This method returns the local part of the n-th distributedFullGrid
  virtual DistributedFullGrid<CombiDataType>& getDistributedFullGrid(int n = 0) = 0;

  // return the number of grids in a given task; default is one
  virtual size_t getNumGrids() {return 1;}

  virtual void setZero() = 0;

  // override if there is adaptive timestepping in the solver
  virtual real getCurrentTimestep() const { return 0.; }

  // override to really get the current time in the solver
  virtual real getCurrentTime() const {return 0.;}

  virtual void decideToKill() { std::cout << "Kill function not implemented for this task! \n"; }

  virtual CombiDataType analyticalSolution(const std::vector<real>& coords, int n = 0) const {
    std::cout << "No analytical solution for this task! \n";
    return -0.;
  }

  virtual std::vector<IndexVector> getDecomposition() { return std::vector<IndexVector>(); }

  inline virtual bool isInitialized();

  real initFaults(real t_fault, std::chrono::high_resolution_clock::time_point startTimeIteration) {
    return faultCriterion_->init(startTimeIteration, t_fault);
  }

  // override if there is a DFG ensemble in the task
  virtual DFGEnsemble* getDFGEnsemble() const { return nullptr; }

 private:
  friend class boost::serialization::access;

  // serialize
  template <class Archive>
  void serialize(Archive& ar, const unsigned int version);

 protected:
  DimType dim_;

  LevelVector l_;  // levelvector of partial solution

  std::vector<bool> boundary_;

  size_t id_;  // unique id of task, same on manager and worker

  static size_t count;

  LoadModel* loadModel_;

  bool isFinished_;
};

typedef std::vector<Task*> TaskContainer;

inline const LevelVector& getLevelVectorFromTaskID(TaskContainer tasks, size_t task_id){
  auto task = std::find_if(tasks.begin(), tasks.end(), 
    [task_id] (Task* t) {return t->getID() == task_id;}
  );
  assert(task != tasks.end());
  return (*task)->getLevelVector();
}

template <class Archive>
void Task::serialize(Archive& ar, const unsigned int version) {
  ar& faultCriterion_;
  ar& dim_;
  ar& id_;
  ar& l_;
  ar& boundary_;
  ar& isFinished_;
}

inline DimType Task::getDim() const { return dim_; }

inline const LevelVector& Task::getLevelVector() const { return l_; }

inline const std::vector<bool>& Task::getBoundary() const { return boundary_; }

inline size_t Task::getID() const { return id_; }

inline void Task::setID(size_t id) { id_ = id; }

inline bool Task::isFinished() const { return isFinished_; }

inline void Task::setFinished(bool finished) { isFinished_ = finished; }

inline bool Task::isInitialized() {
  std::cout << "Not implemented!!!";
  return false;
}

// inline real Task::estimateRuntime() const { return loadModel_->eval(l_); }
} /* namespace combigrid */

#endif /* TASK_HPP_ */<|MERGE_RESOLUTION|>--- conflicted
+++ resolved
@@ -55,10 +55,6 @@
 
   inline const std::vector<bool>& getBoundary() const;
 
-<<<<<<< HEAD
-  inline int getID() const;
-  virtual size_t getDOFs(){return 1;};
-=======
   inline size_t getID() const;
 
   /**
@@ -69,7 +65,8 @@
    * make sure ID is continuous and unique!
    */
   inline void setID(size_t ID);
->>>>>>> 228f7c06
+
+  virtual size_t getDOFs(){return 1;};
 
   virtual void run(CommunicatorType lcomm) = 0;
 
