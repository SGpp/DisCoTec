--- conflicted
+++ resolved
@@ -51,14 +51,12 @@
   dfg.gatherFullGrid(fg, 0);
 
   // only check on rank 0
-  if (TestHelper::getRank(comm) != 0) {
-    return;
-  }
-
-  for (size_t i = 0; i < static_cast<size_t>(fg.getNrElements()); ++i) {
-    std::vector<double> coords(dim);
-    fg.getCoords(i, coords);
-    BOOST_TEST(fg.getData()[i] == f(coords));
+  if (TestHelper::getRank(comm) == 0) {
+    for (size_t i = 0; i < static_cast<size_t>(fg.getNrElements()); ++i) {
+      std::vector<double> coords(dim);
+      fg.getCoords(i, coords);
+      BOOST_TEST(fg.getData()[i] == f(coords));
+    }
   }
 }
 
@@ -132,7 +130,6 @@
     dfg.getData()[li] = f(coords);
   }
 
-<<<<<<< HEAD
   // test addToUniformSG, extractFromUniformSG
   LevelVector lmin = levels;
   LevelVector lmax = levels;
@@ -147,7 +144,7 @@
 
   compareResults(dim, dfg, dfg2);
   testGatherFullGrid(levels, boundary, f, dfg, comm);
-=======
+
   if (TestHelper::getRank(comm) == 0) {
     std::cout << "test distributedfullgrid norm " << levels << procs << std::endl;
   }
@@ -200,19 +197,6 @@
         dfg.getCoordsGlobal(dfg.getGlobalLinearIndex(globAxisIndex), coords);
         BOOST_CHECK_EQUAL(ghostLayer[j], f(coords));
       }
-    }
-  }
-
-  // test gatherFullgrid
-  FullGrid<std::complex<double>> fg(dim, levels, boundary);
-  dfg.gatherFullGrid(fg, 0);
-
-  // only check on rank 0
-  if (TestHelper::getRank(comm) == 0) {
-    for (size_t i = 0; i < static_cast<size_t>(fg.getNrElements()); ++i) {
-      std::vector<double> coords(dim);
-      fg.getCoords(i, coords);
-      BOOST_TEST(fg.getData()[i] == f(coords));
     }
   }
 
@@ -264,7 +248,6 @@
     std::cout << "tested distributedfullgrid " << levels << procs << std::endl;
   }
   // std::cout << dfg << std::endl;
->>>>>>> 12c5e736
 }
 
 BOOST_AUTO_TEST_SUITE(distributedfullgrid)
