--- conflicted
+++ resolved
@@ -155,13 +155,9 @@
     std::cout << "wrote solution  " << ngroup << " " << nprocs << std::endl;
 
     // test Monte-Carlo interpolation
-<<<<<<< HEAD
-    auto interpolationCoords = montecarlo::getRandomCoordinates(1000, dim);
-=======
     BOOST_TEST_CHECKPOINT("MC interpolation coordinates");
     auto interpolationCoords = montecarlo::getRandomCoordinates(1000, dim);
     BOOST_TEST_CHECKPOINT("MC interpolation");
->>>>>>> 8b1f2f26
     Stats::startEvent("manager interpolate");
     auto values = manager.interpolateValues(interpolationCoords);
     Stats::stopEvent("manager interpolate");
@@ -172,13 +168,9 @@
       if (std::abs(initialFunction(interpolationCoords[i], ncombi) - values[i]) > TestHelper::tolerance) {
         std::cout << "err " << interpolationCoords.size() <<interpolationCoords[i] << " " << i << std::endl;
       }
-<<<<<<< HEAD
-      BOOST_CHECK_CLOSE(initialFunction(interpolationCoords[i], ncombi), values[i], TestHelper::tolerance);
-=======
       auto ref = initialFunction(interpolationCoords[i], ncombi);
       BOOST_CHECK_CLOSE(std::abs(ref), std::abs(values[i]), TestHelper::tolerance);
       BOOST_CHECK_CLOSE(std::real(ref), std::real(values[i]), TestHelper::tolerance);
->>>>>>> 8b1f2f26
     }
 
     manager.exit();
