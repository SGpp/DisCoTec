/*
 * TaskExample.hpp
 *
 *  Created on: Sep 25, 2015
 *      Author: heenemo
 */

#ifndef TASKEXAMPLE_HPP_
#define TASKEXAMPLE_HPP_

#include "fullgrid/DistributedFullGrid.hpp"
#include "task/Task.hpp"

namespace combigrid {

class TaskExample : public Task {
 public:
  /* if the constructor of the base task class is not sufficient we can provide an
   * own implementation. here, we add dt, nsteps, and p as a new parameters.
   */
  TaskExample(const LevelVector& l, const std::vector<BoundaryType>& boundary, real coeff,
              LoadModel* loadModel, real dt, size_t nsteps,
              std::vector<int> p = std::vector<int>(0),
              FaultCriterion* faultCrit = (new StaticFaults({0, IndexVector(0), IndexVector(0)})))
      : Task(l, boundary, coeff, loadModel, faultCrit),
        dt_(dt),
        nsteps_(nsteps),
        p_(p),
        initialized_(false),
        stepsTotal_(0),
        dfg_(NULL) {}

  void init(CommunicatorType lcomm,
            std::vector<IndexVector> decomposition = std::vector<IndexVector>()) {
    assert(!initialized_);
    assert(dfg_ == NULL);

    int lrank = theMPISystem()->getLocalRank();

    /* create distributed full grid. we try to find a balanced ratio between
     * the number of grid points and the number of processes per dimension
     * by this very simple algorithm. to keep things simple we require powers
     * of two for the number of processes here. */
    int np;
    MPI_Comm_size(lcomm, &np);

    // check if power of two
    if (!((np > 0) && ((np & (~np + 1)) == np)))
      assert(false && "number of processes not power of two");

    DimType dim = this->getDim();
    std::vector<int> p(dim, 1);
    const LevelVector& l = this->getLevelVector();

    if (p_.size() == 0) {
      // compute parallelization
      IndexType prod_p(1);

      while (prod_p != static_cast<IndexType>(np)) {
        DimType dimMaxRatio = 0;
        real maxRatio = 0.0;

        for (DimType k = 0; k < dim; ++k) {
          real ratio = std::pow(2.0, l[k]) / p[k];

          if (ratio > maxRatio) {
            maxRatio = ratio;
            dimMaxRatio = k;
          }
        }

        p[dimMaxRatio] *= 2;
        prod_p = 1;

        for (DimType k = 0; k < dim; ++k) prod_p *= p[k];
      }
    } else {
      p = p_;
    }

    if (lrank == 0) {
      std::cout << "init task " << this->getID() << " with l = " << this->getLevelVector()
                << " and p = " << p << std::endl;
    }

    // create local subgrid on each process
<<<<<<< HEAD
    dfg_ = new OwningDistributedFullGrid<CombiDataType>(dim, l, lcomm, this->getBoundary(), p);
=======
    dfg_ = new DistributedFullGrid<CombiDataType>(dim, l, lcomm, this->getBoundary(), p, false,
                                                  decomposition);
>>>>>>> b2fdf46a

    /* loop over local subgrid and set initial values */
    auto elements = dfg_->getData();

    for (size_t i = 0; i < dfg_->getNrLocalElements(); ++i) {
      IndexType globalLinearIndex = dfg_->getGlobalLinearIndex(i);
      std::vector<real> globalCoords(dim);
      dfg_->getCoordsGlobal(globalLinearIndex, globalCoords);
      elements[i] = TaskExample::myfunction(globalCoords, 0.0);
    }

    initialized_ = true;
  }

  /* this is were the application code kicks in and all the magic happens.
   * do whatever you have to do, but make sure that your application uses
   * only lcomm or a subset of it as communicator.
   * important: don't forget to set the isFinished flag at the end of the computation.
   */
  void run(CommunicatorType lcomm) {
    assert(initialized_);

    int lrank = theMPISystem()->getLocalRank();

    auto elements = dfg_->getData();
    // TODO if your Example uses another data structure, you need to copy
    // the data from elements to that data structure

    /* pseudo timestepping to demonstrate the behaviour of your typical
     * time-dependent simulation problem. */
    // TODO replace by your time time stepping algorithm

    for (size_t step = stepsTotal_; step < stepsTotal_ + nsteps_; ++step) {
      real time = step * dt_;

      for (size_t i = 0; i < dfg_->getNrLocalElements(); ++i) {
        IndexType globalLinearIndex = dfg_->getGlobalLinearIndex(i);
        std::vector<real> globalCoords(this->getDim());
        dfg_->getCoordsGlobal(globalLinearIndex, globalCoords);
        elements[i] = TaskExample::myfunction(globalCoords, time);
      }

      MPI_Barrier(lcomm);
    }

    stepsTotal_ += nsteps_;

    // TODO if your Example uses another data structure, you need to copy
    // the data from that data structure to elements/dfg_

    this->setFinished(true);
  }

  /* this function evaluates the combination solution on a given full grid.
   * here, a full grid representation of your task's solution has to be created
   * on the process of lcomm with the rank r.
   * typically this would require gathering your (in whatever way) distributed
   * solution on one process and then converting it to the full grid representation.
   * the DistributedFullGrid class offers a convenient function to do this.
   */
  void getFullGrid(FullGrid<CombiDataType>& fg, RankType r, CommunicatorType lcomm, int n = 0) {
    assert(fg.getLevels() == dfg_->getLevels());

    dfg_->gatherFullGrid(fg, r);
  }

  DistributedFullGrid<CombiDataType>& getDistributedFullGrid(int n = 0) { return *dfg_; }

  static real myfunction(std::vector<real>& coords, real t) {
    real u = std::cos(M_PI * t);

    for (size_t d = 0; d < coords.size(); ++d) u *= std::cos(2.0 * M_PI * coords[d]);

    return u;
  }

  void setZero() {}

  ~TaskExample() {
    if (dfg_ != NULL) delete dfg_;
  }

 protected:
  /* if there are local variables that have to be initialized at construction
   * you have to do it here. the worker processes will create the task using
   * this constructor before overwriting the variables that are set by the
   * manager. here we need to set the initialized variable to make sure it is
   * set to false. */
  TaskExample() : initialized_(false), stepsTotal_(1), dfg_(NULL) {}

 private:
  friend class boost::serialization::access;

  // new variables that are set by manager. need to be added to serialize
  real dt_;
  size_t nsteps_;
  std::vector<int> p_;

  // pure local variables that exist only on the worker processes
  bool initialized_;
  size_t stepsTotal_;
  OwningDistributedFullGrid<CombiDataType>* dfg_;

  /**
   * The serialize function has to be extended by the new member variables.
   * However this concerns only member variables that need to be exchanged
   * between manager and workers. We do not need to add "local" member variables
   * that are only needed on either manager or worker processes.
   * For serialization of the parent class members, the class must be
   * registered with the BOOST_CLASS_EXPORT macro.
   */
  template <class Archive>
  void serialize(Archive& ar, const unsigned int version) {
    // handles serialization of base class
    ar& boost::serialization::base_object<Task>(*this);

    // add our new variables
    ar& dt_;
    ar& nsteps_;
    ar& p_;
  }
};

}  // namespace combigrid

#endif /* TASKEXAMPLE_HPP_ */<|MERGE_RESOLUTION|>--- conflicted
+++ resolved
@@ -84,12 +84,8 @@
     }
 
     // create local subgrid on each process
-<<<<<<< HEAD
-    dfg_ = new OwningDistributedFullGrid<CombiDataType>(dim, l, lcomm, this->getBoundary(), p);
-=======
-    dfg_ = new DistributedFullGrid<CombiDataType>(dim, l, lcomm, this->getBoundary(), p, false,
+    dfg_ = new OwningDistributedFullGrid<CombiDataType>(dim, l, lcomm, this->getBoundary(), p, false,
                                                   decomposition);
->>>>>>> b2fdf46a
 
     /* loop over local subgrid and set initial values */
     auto elements = dfg_->getData();
