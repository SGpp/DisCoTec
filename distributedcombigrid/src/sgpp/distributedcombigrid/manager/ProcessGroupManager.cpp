--- conflicted
+++ resolved
@@ -435,8 +435,7 @@
   return norms;
 }
 
-<<<<<<< HEAD
-=======
+
 void ProcessGroupManager::getLpNorms(int p, std::map<int, double>& norms) {
   SignalType signal;
   if (p == 2) {
@@ -466,7 +465,6 @@
 }
 
 
->>>>>>> 8946f8bd
 std::vector<double> ProcessGroupManager::evalAnalyticalOnDFG(const LevelVector& leval){
   sendSignalToProcessGroup(EVAL_ANALYTICAL_NORM);
   sendLevelVector(leval, pgroupRootID_);
