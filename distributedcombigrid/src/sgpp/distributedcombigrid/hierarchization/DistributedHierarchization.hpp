#ifndef DISTRIBUTEDHIERARCHIZATION_HPP_
#define DISTRIBUTEDHIERARCHIZATION_HPP_

//#define DEBUG_OUTPUT

#include "boost/lexical_cast.hpp"
#include "sgpp/distributedcombigrid/fullgrid/DistributedFullGrid.hpp"
#include "sgpp/distributedcombigrid/fullgrid/DistributedFullGridEnsemble.hpp"
#include "sgpp/distributedcombigrid/legacy/combigrid_utils.hpp"
#include "sgpp/distributedcombigrid/sparsegrid/DistributedSparseGridUniform.hpp"
#include "sgpp/distributedcombigrid/utils/Stats.hpp"

using namespace combigrid;

/*
 * Instead of having private static functions, I put these functions in an
 * unnamed namespace. So, they are not accessible from outside the file, as well.
 * In the general case, this would have the advantage, that we can change
 * the declaration of these functions without changing the declaration of the
 * class. So we avoid recompilation of all files that use the class.
 */
namespace {

static int hierCount = 0;

/* The RemoteDataContainer is meant to store a (d-1)-dimensional block of a
 * d-dimensional DistributedFullGrid. The RemoteDataContainer is d-dimensional,
 * but has exactly one point in (at least) one dimension.
 */
template <typename FG_ELEMENT>
class RemoteDataContainer {
 public:
  /** Constructor
   *
   * \param[in] sizes d-dimensional vector specifying the extent in each dim
   * \param[in] dim1d reduced dimension in which the block has only one point
   * \param[in] keyIndex the index of the (d-1)-dimensional subgrid in the
   * d-dimensional grid
   * \param[in] lowerBounds lower bounds of the subdomain where the remote data
   *            comes from. this is required for address calculations
   */
  RemoteDataContainer(const IndexVector& sizes, DimType dim1d, IndexType keyIndex,
                      const IndexVector& lowerBounds) {
    assert(sizes.size() > 0);
    assert(lowerBounds.size() == sizes.size());

    for (DimType i = 0; i < sizes.size(); ++i) {
      assert(sizes[i] > 0);
    }

    assert(dim1d < sizes.size());
    assert(sizes[dim1d] == 1);

    assert(keyIndex > -1);

    dim_ = sizes.size();
    dim1d_ = dim1d;
    index1d_ = keyIndex;
    nrPoints_ = sizes;
    lowerBounds_ = lowerBounds;

    // compute num of elements and offsets
    nrElements_ = 1;
    offsets_.resize(dim_);

    for (DimType j = 0; j < dim_; j++) {
      offsets_[j] = nrElements_;
      nrElements_ = nrElements_ * nrPoints_[j];
    }

    data_.resize(nrElements_);

    /*
     std::cout << "created remote data container with "
     << "\n " << " size" << data_.size()
     << "data_ adress " << this->getData() << std::endl;
     */
  }

  inline FG_ELEMENT* getData(const IndexVector& globalIndexVector) {
    assert(globalIndexVector.size() == dim_);

    // we have to find the corresponding local IndexVector of the
    // subdomain where the remoteData comes from and reduce it by the
    // key dimension

    // compute local index in remote domain
    IndexVector localIndexVector = globalIndexVector - lowerBounds_;

    // reduce by key dimension
    localIndexVector[dim1d_] = 0;

    for (DimType i = 0; i < dim_; ++i) {
      assert(localIndexVector[i] < nrPoints_[i]);
    }

    IndexType idx = 0;

    for (DimType i = 0; i < dim_; ++i) {
      idx = idx + offsets_[i] * localIndexVector[i];
    }

    assert(idx < nrElements_);

    return &data_[idx];
  }

  inline IndexType get1dIndex(const IndexVector& globalIndexVector) const {
    assert(globalIndexVector.size() == dim_);

    // we have to find the corresponding local IndexVector of the
    // subdomain where the remoteData comes from and reduce it by the
    // key dimension

    // compute local index in remote domain
    IndexVector localIndexVector = globalIndexVector - lowerBounds_;

    // reduce by key dimension
    localIndexVector[dim1d_] = 0;

    for (DimType i = 0; i < dim_; ++i) {
      assert(localIndexVector[i] < nrPoints_[i]);
    }

    IndexType idx = 0;

    for (DimType i = 0; i < dim_; ++i) {
      idx = idx + offsets_[i] * localIndexVector[i];
    }

    assert(idx < nrElements_);

    return idx;
  }

  inline FG_ELEMENT* getData() { return &data_[0]; }

  /** the getters for the full grid vector */
  inline std::vector<FG_ELEMENT>& getElementVector() { return data_; }

  inline const std::vector<FG_ELEMENT>& getElementVector() const { return data_; }

  // return index of (d-1)-dimensional subgrid in the d-dimensional grid
  inline IndexType getKeyIndex() const { return index1d_; }

  inline IndexType getSize() { return data_.size(); }

  inline DimType getDimension() { return dim_; }

  inline DimType getKeyDimension() { return dim1d_; }

 private:
  // dimensionality of the container. although only one point in dim1d, we
  // always use the full dimensionality
  DimType dim_;

  // reduced dimension
  DimType dim1d_;

  // index of (d-1)-dimensional subgrid in the d-dimensional grid
  IndexType index1d_;

  // total number of points
  IndexType nrElements_;

  // nr of points in each dimension (d-dimensional)
  IndexVector nrPoints_;

  // offsets in each dimension. d-dimensional, but 0 in dim1d dimension
  IndexVector offsets_;

  // data vector
  std::vector<FG_ELEMENT> data_;

  // lower bounds of remote domain
  IndexVector lowerBounds_;
};

/**
 * Lookup table that hides the complexity of having both, local and remote data
 * via a common interface for the data access
 */
template <typename FG_ELEMENT>
class LookupTable {//! thread safe?
 public:
  /** Constructor
   *
   * \param[in] remoteData  list with remote data
   * \param[in] dfg         local view of distributed fullgrid
   * \param[in] keyDim      dimension to which the (d-1)-dimensional subgrids
   *                        stored in remoteData have been reduced
   */
  LookupTable(std::vector<RemoteDataContainer<FG_ELEMENT> >& remoteData,
              DistributedFullGrid<FG_ELEMENT>& dfg, DimType keyDim)
      : remoteData_(remoteData), dfg_(dfg), keyDim_(keyDim) {
    if (remoteData_.size() > 0) {
      for (size_t i = 0; i < remoteData.size(); ++i) {
        assert(remoteData_[i].getDimension() == dfg_.getDimension());
        assert(remoteData_[i].getKeyDimension() == keyDim_);
      }
    }
  }

  inline FG_ELEMENT* getData(IndexVector globalIndexVector) {
    assert(globalIndexVector.size() == dfg_.getDimension());

    // check if in local part of the distributed full grid
    if (globalIndexVector >= dfg_.getLowerBounds() && globalIndexVector < dfg_.getUpperBounds()) {
      // return point to value in dfg
      IndexVector localIndexVector(dfg_.getDimension());
      dfg_.getLocalVectorIndex(globalIndexVector, localIndexVector);

      IndexType localLinearIndex = dfg_.getLocalLinearIndex(localIndexVector);

      return &dfg_.getData()[localLinearIndex];
    } else {
      // find subarray remote data wich corresponds to key index
      bool found = false;

      for (size_t i = 0; i < remoteData_.size(); ++i) {
        DimType keyDim = remoteData_[i].getKeyDimension();

        if (remoteData_[i].getKeyIndex() == globalIndexVector[keyDim]) {
          // translate globalIndexVector to IndexVector for remote Data
          return remoteData_[i].getData(globalIndexVector);
        }
      }

      assert(found && "subarray not found in remote data");
    }
  }

  inline std::vector<RemoteDataContainer<FG_ELEMENT> >& getRDCVector() const { return remoteData_; }

 private:
  std::vector<RemoteDataContainer<FG_ELEMENT> >& remoteData_;

  DistributedFullGrid<FG_ELEMENT>& dfg_;

  DimType keyDim_;
};

template <typename FG_ELEMENT>
static void exchangeData1d(DistributedFullGrid<FG_ELEMENT>& dfg, DimType dim,
                           std::vector<RemoteDataContainer<FG_ELEMENT> >& remoteData);

template <typename FG_ELEMENT>
static void exchangeData1dDehierarchization(
    DistributedFullGrid<FG_ELEMENT>& dfg, DimType dim,
    std::vector<RemoteDataContainer<FG_ELEMENT> >& remoteData);

template <typename FG_ELEMENT>
static void checkLeftSuccesors(IndexType checkIdx, IndexType rootIdx, DimType dim,
                               DistributedFullGrid<FG_ELEMENT>& dfg,
                               std::vector<IndexVector>& send1dIndices);

template <typename FG_ELEMENT>
static void checkRightSuccesors(IndexType checkIdx, IndexType rootIdx, DimType dim,
                                DistributedFullGrid<FG_ELEMENT>& dfg,
                                std::vector<IndexVector>& send1dIndices);

template <typename FG_ELEMENT>
static IndexType checkPredecessors(IndexType idx, DimType dim, DistributedFullGrid<FG_ELEMENT>& dfg,
                                   std::vector<IndexVector>& recv1dIndices);

template <typename FG_ELEMENT>
static RankType getNeighbor1d(DistributedFullGrid<FG_ELEMENT>& dfg, DimType d, IndexType idx1d);

template <typename FG_ELEMENT>
static IndexType getNextIndex1d(DistributedFullGrid<FG_ELEMENT>& dfg, DimType d, IndexType idx1d);

template <typename FG_ELEMENT>
static IndexType getFirstIndexOfLevel1d(DistributedFullGrid<FG_ELEMENT>& dfg, DimType d,
                                        LevelType l);

template <typename FG_ELEMENT>
static void hierarchizeX_opt_boundary(DistributedFullGrid<FG_ELEMENT>& dfg,
                                      LookupTable<FG_ELEMENT>& lookupTable);

template <typename FG_ELEMENT>
static void dehierarchizeX_opt_boundary(DistributedFullGrid<FG_ELEMENT>& dfg,
                                        LookupTable<FG_ELEMENT>& lookupTable);

template <typename FG_ELEMENT>
static void hierarchizeX_opt_noboundary(DistributedFullGrid<FG_ELEMENT>& dfg,
                                        LookupTable<FG_ELEMENT>& lookupTable);

template <typename FG_ELEMENT>
inline void hierarchizeX_opt_boundary_kernel(FG_ELEMENT* data, LevelType lmax, int start,
                                             int stride);

template <typename FG_ELEMENT>
inline void dehierarchizeX_opt_boundary_kernel(FG_ELEMENT* data, LevelType lmax, int start,
                                               int stride);

// Ensemble variants
template <typename FG_ELEMENT>
static void hierarchizeX_opt_boundary(DFGEnsemble& dfg,
                                      std::vector<LookupTable<FG_ELEMENT>>& lookupTables);

template <typename FG_ELEMENT>
static void dehierarchizeX_opt_boundary(DFGEnsemble& dfg,
                                        std::vector<LookupTable<FG_ELEMENT>>& lookupTables);

template <typename FG_ELEMENT>
static void hierarchizeX_opt_noboundary(DFGEnsemble& dfg,
                                        std::vector<LookupTable<FG_ELEMENT>>& lookupTables);

template <typename FG_ELEMENT>
inline void hierarchizeX_opt_boundary_kernel(FG_ELEMENT* dataLeft, FG_ELEMENT* dataRight, LevelType lmax, int start,
                                             int stride);

template <typename FG_ELEMENT>
inline void dehierarchizeX_opt_boundary_kernel(FG_ELEMENT* dataLeft, FG_ELEMENT* dataRight, LevelType lmax, int start,
                                               int stride);

// template <typename FG_ELEMENT>
// inline void hierarchizeX_inner_boundary_kernel(FG_ELEMENT* data, LevelType lmax, IndexType start,
//                                                IndexType idxMax, LevelType level_idxmax);

// exchange data in dimension dim
template <typename FG_ELEMENT>
static void exchangeData1d(DistributedFullGrid<FG_ELEMENT>& dfg, DimType dim,
                           std::vector<RemoteDataContainer<FG_ELEMENT> >& remoteData) {
  CommunicatorType comm = dfg.getCommunicator();
  int rank, size;
  MPI_Comm_rank(comm, &rank);
  MPI_Comm_size(comm, &size);

  IndexVector coords(dfg.getDimension());
  dfg.getPartitionCoords(coords);

#ifdef DEBUG_OUTPUT
  {
    std::cout << "in debug output" << std::endl;

    IndexType fidx = dfg.getFirstGlobal1dIndex(dim);
    LevelType flvl = dfg.getLevel(dim, fidx);
    IndexType fleftpre = dfg.getLeftPredecessor(dim, fidx);
    IndexType frightpre = dfg.getRightPredecessor(dim, fidx);
    RankType leftPreRank = getNeighbor1d(dfg, dim, fleftpre);
    RankType rightPreRank = getNeighbor1d(dfg, dim, frightpre);

    if (rank == 0) std::cout << "first point for dim: " << dim << std::endl;

    for (int r = 0; r < size; ++r) {
      if (r == rank) {
        std::cout << "rank " << rank << " "
                  << "coords " << coords << " "
                  << "idx " << fidx << " "
                  << "lvl " << flvl << " "
                  << "leftpre " << fleftpre << " "
                  << "right pre " << frightpre << " "
                  << "rank of left pre " << leftPreRank << " "
                  << "rank of righ pre " << rightPreRank << " " << std::endl;
      }

      MPI_Barrier(comm);
    }
  }

  MPI_Barrier(comm);

  {
    if (rank == 0) std::cout << "\n last point:" << std::endl;

    IndexType lidx = dfg.getLastGlobal1dIndex(dim);
    LevelType llvl = dfg.getLevel(dim, lidx);
    IndexType lleftpre = dfg.getLeftPredecessor(dim, lidx);
    IndexType lrightpre = dfg.getRightPredecessor(dim, lidx);
    RankType leftPreRank = getNeighbor1d(dfg, dim, lleftpre);
    RankType rightPreRank = getNeighbor1d(dfg, dim, lrightpre);

    for (int r = 0; r < size; ++r) {
      if (r == rank) {
        std::cout << "rank " << rank << " "
                  << "coords " << coords << " "
                  << "idx " << lidx << " "
                  << "lvl " << llvl << " "
                  << "leftpre " << lleftpre << " "
                  << "rightpre " << lrightpre << " "
                  << "rank of left pre " << leftPreRank << " "
                  << "rank of righ pre " << rightPreRank << " " << std::endl;
      }

      MPI_Barrier(comm);
    }
  }
#endif

  // create buffers for every rank
  std::vector<IndexVector> recv1dIndices(dfg.getCommunicatorSize());
  std::vector<IndexVector> send1dIndices(dfg.getCommunicatorSize());

  // main loop
  IndexType idxMin = dfg.getFirstGlobal1dIndex(dim);
  IndexType idxMax = dfg.getLastGlobal1dIndex(dim);
  LevelType lmax = dfg.getLevels()[dim];

  IndexType idx = idxMin;

  while (idx <= idxMax) {
    // check if successors of idx outside local domain
    {
      LevelType lidx = dfg.getLevel(dim, idx);

      for (LevelType l = lidx + 1; l <= lmax; ++l) {
        LevelType ldiff = lmax - l;
        IndexType idiff = static_cast<IndexType>(std::pow(2, ldiff));

        // left successor
        IndexType lsIdx = idx - idiff;

        if (lsIdx >= 0 && lsIdx < idxMin) {
          // get rank which has lsIdx and add to send list
          int r = getNeighbor1d(dfg, dim, lsIdx);

          assert(r < dfg.getCommunicatorSize());

          if (r >= 0) send1dIndices[r].push_back(idx);
        }

        // right successor
        IndexType rsIdx = idx + idiff;

        if (rsIdx > idxMax) {
          // get rank which has rsIdx and add to send list
          int r = getNeighbor1d(dfg, dim, rsIdx);
          assert(r < dfg.getCommunicatorSize());

          if (r >= 0) send1dIndices[r].push_back(idx);
        }
      }
    }

    // check if left predecessor outside local domain
    // if returns negative value there's no left predecessor
    IndexType lpIdx = dfg.getLeftPredecessor(dim, idx);

    if (lpIdx >= 0 && lpIdx < idxMin) {
      // get rank which has left predecessor and add to list of indices to recv
      int r = getNeighbor1d(dfg, dim, lpIdx);
      recv1dIndices[r].push_back(lpIdx);
    }

    // check if right predecessor outside local domain
    // if returns negative value there's no right predecessor
    IndexType rpIdx = dfg.getRightPredecessor(dim, idx);

    if (rpIdx < 0) {
      idx = getNextIndex1d(dfg, dim, idx);
      continue;
    }

    if (rpIdx > idxMax) {
      // get rank which has left predecessor and add to list of indices to recv
      int r = getNeighbor1d(dfg, dim, rpIdx);
      recv1dIndices[r].push_back(rpIdx);
      idx = getNextIndex1d(dfg, dim, idx);
    } else {
      idx = rpIdx;
    }
  }

  // store only unique indices and sort ascending
  for (RankType k = 0; k < dfg.getCommunicatorSize(); ++k) {
    if (recv1dIndices[k].size() > 0) {
      IndexVector& tmp = recv1dIndices[k];
      std::sort(tmp.begin(), tmp.end());
      IndexVector::iterator it = std::unique(tmp.begin(), tmp.end());
      tmp.resize(std::distance(tmp.begin(), it));
    }

    if (send1dIndices[k].size() > 0) {
      IndexVector& tmp = send1dIndices[k];
      std::sort(tmp.begin(), tmp.end());
      IndexVector::iterator it = std::unique(tmp.begin(), tmp.end());
      tmp.resize(std::distance(tmp.begin(), it));
    }
  }

#ifdef DEBUG_OUTPUT
  // print recvindices
  {
    for (int r = 0; r < size; ++r) {
      if (r == rank) {
        std::cout << "rank " << rank << " recv: " << std::endl;

        for (RankType k = 0; k < dfg.getCommunicatorSize(); ++k) {
          if (recv1dIndices[k].size() > 0)
            std::cout << "\t" << k << ": " << recv1dIndices[k] << std::endl;
        }
      }

      MPI_Barrier(comm);
    }
  }

  if (rank == 0) std::cout << std::endl;

  // print sendindices
  {
    for (int r = 0; r < size; ++r) {
      if (r == rank) {
        std::cout << "rank " << rank << " send: " << std::endl;

        for (RankType k = 0; k < dfg.getCommunicatorSize(); ++k) {
          if (send1dIndices[k].size() > 0)
            std::cout << "\t" << k << ": " << send1dIndices[k] << std::endl;
        }
      }

      MPI_Barrier(comm);
    }
  }

  MPI_Barrier(comm);
#endif

  /*
   if( dim == 4 ){
   std::string filename = "debug" + boost::lexical_cast<std::string>(rank);
   std::ofstream ofs( filename.c_str() );

   ofs << "rank " << rank << " recv: " << std::endl;
   for( RankType k = 0; k < dfg.getCommunicatorSize(); ++k ){
   if( recv1dIndices[k].size() > 0 )
   ofs << "\t" << k << ": " << recv1dIndices[k] << std::endl;
   }

   // print sendindices
   ofs << "rank " << rank << " send: " << std::endl;
   for( RankType k = 0; k < dfg.getCommunicatorSize(); ++k ){
   if( send1dIndices[k].size() > 0 )
   ofs << "\t" << k << ": " << send1dIndices[k] << std::endl;
   }

   ofs.close();
   }*/

  std::vector<MPI_Request> sendRequests;
  std::vector<MPI_Request> recvRequests;
  size_t sendcount = 0;
  size_t recvcount = 0;
  for (size_t r = 0; r < send1dIndices.size(); ++r) {
    sendcount += send1dIndices[r].size();
  }
  for (size_t r = 0; r < recv1dIndices.size(); ++r) {
    recvcount += recv1dIndices[r].size();
  }

  sendRequests.resize(sendcount);
  recvRequests.resize(recvcount);

  IndexType totalSendSize(0);
  IndexType totalRecvSize(0);

  // for each rank r in send that has a nonempty index list
  sendcount = 0;
  for (size_t r = 0; r < send1dIndices.size(); ++r) {
    // for each index i in index list
    IndexVector& indices = send1dIndices[r];

    for (size_t k = 0; k < indices.size(); ++k) {
      // convert global 1d index i to local 1d index
      IndexVector lidxvec(dfg.getDimension(), 0);
      {
        IndexVector gidxvec = dfg.getLowerBounds();
        gidxvec[dim] = indices[k];
        bool tmp = dfg.getLocalVectorIndex(gidxvec, lidxvec);
        assert(tmp && "index to be send not in local domain");
      }

      // create subarray view on the block with the local index
      MPI_Datatype mysubarray;
      {
        // sizes of local grid
        IndexVector sizes(dfg.getLocalSizes().begin(), dfg.getLocalSizes().end());

        // sizes of subarray ( full size except dimension d )
        IndexVector subsizes = sizes;
        subsizes[dim] = 1;

        // compute size of subarray for stats
        {
          IndexType subarraySize = 1;

          for (DimType i = 0; i < subsizes.size(); ++i) subarraySize *= subsizes[i];

          totalSendSize += subarraySize;
        }

        // start
        IndexVector starts(dfg.getDimension(), 0);
        starts[dim] = lidxvec[dim];

        // note that if we want MPI to use c ordering, for less confusion as we
        // actually store our data in c format, we have to reverse all size and index
        // vectors
        std::vector<int> csizes(sizes.rbegin(), sizes.rend());
        std::vector<int> csubsizes(subsizes.rbegin(), subsizes.rend());
        std::vector<int> cstarts(starts.rbegin(), starts.rend());

        // create subarray view on data
        MPI_Type_create_subarray(static_cast<int>(dfg.getDimension()), &csizes[0], &csubsizes[0],
                                 &cstarts[0], MPI_ORDER_C, dfg.getMPIDatatype(), &mysubarray);
        MPI_Type_commit(&mysubarray);
      }

      // send to rank r, use global index as tag
      {
        int dest = static_cast<int>(r);
        int tag = static_cast<int>(indices[k]);
        MPI_Isend(dfg.getData(), 1, mysubarray, dest, tag, dfg.getCommunicator(),
                  &sendRequests[sendcount + k]);

#ifdef DEBUG_OUTPUT
        // print info: dest, size, index
        std::cout << "rank " << rank << ": send gindex " << indices[k] << " dest " << dest
                  << std::endl;
#endif
      }

      MPI_Type_free(&mysubarray);
    }
    sendcount += send1dIndices[r].size();
  }
  recvcount = 0;
  IndexVector recv1dIndicesUnique;
  {
    // for each index in recv index list
    for (size_t r = 0; r < recv1dIndices.size(); ++r) {
      const IndexVector& indices = recv1dIndices[r];
      const IndexVector& lowerBoundsNeighbor = dfg.getLowerBounds(static_cast<int>(r));

      for (size_t k = 0; k < indices.size(); ++k) {
        // create RemoteDataContainer to store the subarray
        IndexVector sizes = dfg.getLocalSizes();
        sizes[dim] = 1;
        remoteData.emplace_back(sizes, dim, indices[k], lowerBoundsNeighbor);
        recv1dIndicesUnique.push_back(indices[k]);

        // start recv operation, use global index as tag
        {
          int src = static_cast<int>(r);
          int tag = static_cast<int>(indices[k]);

          FG_ELEMENT* buf = remoteData.back().getData();
          int bsize = static_cast<int>(remoteData.back().getSize());

          MPI_Irecv(buf, bsize, dfg.getMPIDatatype(), src, tag, dfg.getCommunicator(),
                    &recvRequests[recvcount + k]);

          { totalRecvSize += bsize; }

#ifdef DEBUG_OUTPUT
          // print info: dest, size, index
          std::cout << "rank " << rank << ": recv gindex " << indices[k] << " src " << src
                    << " size: " << bsize << std::endl;
#endif
        }
      }
      recvcount += recv1dIndices[r].size();
    }
  }
  // wait for finish of communication
  MPI_Waitall(static_cast<int>(sendRequests.size()), &sendRequests.front(), MPI_STATUSES_IGNORE);
  MPI_Waitall(static_cast<int>(recvRequests.size()), &recvRequests.front(), MPI_STATUSES_IGNORE);

  /*
  #ifdef DEBUG_OUTPUT
    MPI_Barrier( comm );

    // print array after data exchange
    {
      int size = dfg.getCommunicatorSize();

      for ( int r = 0; r < size; ++r ) {
        if ( r == rank ) {
          std::cout << "rank " << r << ":" << std::endl;
          if(dfg.getDimension() <= 3)
            std::cout << dfg;
        }

        MPI_Barrier(comm);
      }
    }

    // print buffers
    {
      int size = dfg.getCommunicatorSize();

      for ( int r = 0; r < size; ++r ) {
        if ( r == rank ) {
          std::cout << "rank " << r << ":" << std::endl;

          for ( size_t i = 0; i < remoteData.size(); ++i ) {
            assert( remoteData[i].getKeyIndex() == recv1dIndicesUnique[i] );
            std::cout << "\t" << recv1dIndicesUnique[i] << ": ";

            for ( IndexType k = 0; k < remoteData[i].getElementVector().size(); ++k)
              std::cout << "\t " << remoteData[i].getElementVector()[k];

            std::cout << std::endl;
          }
        }

        MPI_Barrier(comm);
      }
    }
  #endif */
}

// exchange data in dimension dim
template <typename FG_ELEMENT>
static void exchangeData1dDehierarchization(
    DistributedFullGrid<FG_ELEMENT>& dfg, DimType dim,
    std::vector<RemoteDataContainer<FG_ELEMENT> >& remoteData) {
  CommunicatorType comm = dfg.getCommunicator();
  int rank, size;
  MPI_Comm_rank(comm, &rank);
  MPI_Comm_size(comm, &size);

  IndexVector coords(dfg.getDimension());
  dfg.getPartitionCoords(coords);

#ifdef DEBUG_OUTPUT
  {
    IndexType fidx = dfg.getFirstGlobal1dIndex(dim);
    LevelType flvl = dfg.getLevel(dim, fidx);
    IndexType fleftpre = dfg.getLeftPredecessor(dim, fidx);
    IndexType frightpre = dfg.getRightPredecessor(dim, fidx);
    RankType leftPreRank = getNeighbor1d(dfg, dim, fleftpre);
    RankType rightPreRank = getNeighbor1d(dfg, dim, frightpre);

    if (rank == 0) std::cout << "first point:" << std::endl;

    for (int r = 0; r < size; ++r) {
      if (r == rank) {
        std::cout << "rank " << rank << " "
                  << "coords " << coords << " "
                  << "idx " << fidx << " "
                  << "lvl " << flvl << " "
                  << "leftpre " << fleftpre << " "
                  << "right pre " << frightpre << " "
                  << "rank of left pre " << leftPreRank << " "
                  << "rank of righ pre " << rightPreRank << " " << std::endl;
      }

      MPI_Barrier(comm);
    }
  }

  MPI_Barrier(comm);

  {
    if (rank == 0) std::cout << "\n last point:" << std::endl;

    IndexType lidx = dfg.getLastGlobal1dIndex(dim);
    LevelType llvl = dfg.getLevel(dim, lidx);
    IndexType lleftpre = dfg.getLeftPredecessor(dim, lidx);
    IndexType lrightpre = dfg.getRightPredecessor(dim, lidx);
    RankType leftPreRank = getNeighbor1d(dfg, dim, lleftpre);
    RankType rightPreRank = getNeighbor1d(dfg, dim, lrightpre);

    for (int r = 0; r < size; ++r) {
      if (r == rank) {
        std::cout << "rank " << rank << " "
                  << "coords " << coords << " "
                  << "idx " << lidx << " "
                  << "lvl " << llvl << " "
                  << "leftpre " << lleftpre << " "
                  << "rightpre " << lrightpre << " "
                  << "rank of left pre " << leftPreRank << " "
                  << "rank of righ pre " << rightPreRank << " " << std::endl;
      }

      MPI_Barrier(comm);
    }
  }
#endif

  // create buffers for every rank
  std::vector<IndexVector> recv1dIndices(dfg.getCommunicatorSize());
  std::vector<IndexVector> send1dIndices(dfg.getCommunicatorSize());

  // main loop
  IndexType idxMin = dfg.getFirstGlobal1dIndex(dim);
  IndexType idxMax = dfg.getLastGlobal1dIndex(dim);
  // LevelType lmax = dfg.getLevels()[dim];

  IndexType idx = idxMin;

  while (idx <= idxMax) {
    checkLeftSuccesors(idx, idx, dim, dfg, send1dIndices);

    checkRightSuccesors(idx, idx, dim, dfg, send1dIndices);

    idx = checkPredecessors(idx, dim, dfg, recv1dIndices);
  }

  // store only unique indices and sort ascending
  for (RankType k = 0; k < dfg.getCommunicatorSize(); ++k) {
    if (recv1dIndices[k].size() > 0) {
      IndexVector& tmp = recv1dIndices[k];
      std::sort(tmp.begin(), tmp.end());
      IndexVector::iterator it = std::unique(tmp.begin(), tmp.end());
      tmp.resize(std::distance(tmp.begin(), it));
    }

    if (send1dIndices[k].size() > 0) {
      IndexVector& tmp = send1dIndices[k];
      std::sort(tmp.begin(), tmp.end());
      IndexVector::iterator it = std::unique(tmp.begin(), tmp.end());
      tmp.resize(std::distance(tmp.begin(), it));
    }
  }

#ifdef DEBUG_OUTPUT
  MPI_Barrier(comm);

  // print recvindices
  {
    for (int r = 0; r < size; ++r) {
      if (r == rank) {
        std::cout << "rank " << rank << " recv: " << std::endl;

        for (RankType k = 0; k < dfg.getCommunicatorSize(); ++k) {
          if (recv1dIndices[k].size() > 0)
            std::cout << "\t" << k << ": " << recv1dIndices[k] << std::endl;
        }
      }

      MPI_Barrier(comm);
    }
  }

  if (rank == 0) std::cout << std::endl;

  // print sendindices
  {
    for (int r = 0; r < size; ++r) {
      if (r == rank) {
        std::cout << "rank " << rank << " send: " << std::endl;

        for (RankType k = 0; k < dfg.getCommunicatorSize(); ++k) {
          if (send1dIndices[k].size() > 0)
            std::cout << "\t" << k << ": " << send1dIndices[k] << std::endl;
        }
      }

      MPI_Barrier(comm);
    }
  }

  MPI_Barrier(comm);
#endif

  /*
   if( dim == 4 ){
   std::string filename = "debug" + boost::lexical_cast<std::string>(rank);
   std::ofstream ofs( filename.c_str() );

   ofs << "rank " << rank << " recv: " << std::endl;
   for( RankType k = 0; k < dfg.getCommunicatorSize(); ++k ){
   if( recv1dIndices[k].size() > 0 )
   ofs << "\t" << k << ": " << recv1dIndices[k] << std::endl;
   }

   // print sendindices
   ofs << "rank " << rank << " send: " << std::endl;
   for( RankType k = 0; k < dfg.getCommunicatorSize(); ++k ){
   if( send1dIndices[k].size() > 0 )
   ofs << "\t" << k << ": " << send1dIndices[k] << std::endl;
   }

   ofs.close();
   }*/

  std::vector<MPI_Request> sendRequests;
  std::vector<MPI_Request> recvRequests;
  size_t sendcount = 0;
  size_t recvcount = 0;
  for (size_t r = 0; r < send1dIndices.size(); ++r) {
    sendcount += send1dIndices[r].size();
  }
  for (size_t r = 0; r < recv1dIndices.size(); ++r) {
    recvcount += recv1dIndices[r].size();
  }

  sendRequests.resize(sendcount);
  recvRequests.resize(recvcount);

  IndexType totalSendSize(0);
  IndexType totalRecvSize(0);

  // for each rank r in send that has a nonempty index list
  sendcount = 0;
  for (size_t r = 0; r < send1dIndices.size(); ++r) {
    // for each index i in index list
    IndexVector& indices = send1dIndices[r];

    for (size_t k = 0; k < indices.size(); ++k) {
      // convert global 1d index i to local 1d index
      IndexVector lidxvec(dfg.getDimension(), 0);
      {
        IndexVector gidxvec = dfg.getLowerBounds();
        gidxvec[dim] = indices[k];
        bool tmp = dfg.getLocalVectorIndex(gidxvec, lidxvec);
        assert(tmp && "index to be send not in local domain");
      }

      // create subarray view on the block with the local index
      MPI_Datatype mysubarray;
      {
        // sizes of local grid
        IndexVector sizes(dfg.getLocalSizes().begin(), dfg.getLocalSizes().end());

        // sizes of subarray ( full size except dimension d )
        IndexVector subsizes = sizes;
        subsizes[dim] = 1;

        // compute size of subarray for stats
        {
          IndexType subarraySize = 1;

          for (DimType i = 0; i < subsizes.size(); ++i) subarraySize *= subsizes[i];

          totalSendSize += subarraySize;
        }

        // start
        IndexVector starts(dfg.getDimension(), 0);
        starts[dim] = lidxvec[dim];

        // note that if we want MPI to use c ordering, for less confusion as we
        // actually store our data in c format, we have to reverse all size and index
        // vectors
        std::vector<int> csizes(sizes.rbegin(), sizes.rend());
        std::vector<int> csubsizes(subsizes.rbegin(), subsizes.rend());
        std::vector<int> cstarts(starts.rbegin(), starts.rend());

        // create subarray view on data
        MPI_Type_create_subarray(static_cast<int>(dfg.getDimension()), &csizes[0], &csubsizes[0],
                                 &cstarts[0], MPI_ORDER_C, dfg.getMPIDatatype(), &mysubarray);
        MPI_Type_commit(&mysubarray);
      }

      // send to rank r, use global index as tag
      {
        int dest = static_cast<int>(r);
        int tag = static_cast<int>(indices[k]);
        MPI_Isend(dfg.getData(), 1, mysubarray, dest, tag, dfg.getCommunicator(),
                  &sendRequests[sendcount + k]);

#ifdef DEBUG_OUTPUT
        // print info: dest, size, index
        std::cout << "rank " << rank << ": send gindex " << indices[k] << " dest " << dest
                  << std::endl;
#endif
      }

      MPI_Type_free(&mysubarray);
    }
    sendcount += send1dIndices[r].size();
  }

  IndexVector recv1dIndicesUnique;
  {
    // for each index in recv index list
    recvcount = 0;
    for (size_t r = 0; r < recv1dIndices.size(); ++r) {
      const IndexVector& indices = recv1dIndices[r];
      const IndexVector& lowerBoundsNeighbor = dfg.getLowerBounds(static_cast<int>(r));

      for (size_t k = 0; k < indices.size(); ++k) {
        // create RemoteDataContainer to store the subarray
        IndexVector sizes = dfg.getLocalSizes();
        sizes[dim] = 1;
        remoteData.emplace_back(sizes, dim, indices[k], lowerBoundsNeighbor);
        recv1dIndicesUnique.push_back(indices[k]);

        // start recv operation, use global index as tag
        {
          int src = static_cast<int>(r);
          int tag = static_cast<int>(indices[k]);

          FG_ELEMENT* buf = remoteData.back().getData();
          int bsize = static_cast<int>(remoteData.back().getSize());
          MPI_Irecv(buf, bsize, dfg.getMPIDatatype(), src, tag, dfg.getCommunicator(),
                    &recvRequests[recvcount + k]);

          { totalRecvSize += bsize; }

          // print info: dest, size, index
          //          std::cout << "rank " << rank << ": recv gindex " << indices[k]
          //                    << " src " << src << " size: " << bsize << std::endl;
        }
      }
      recvcount += recv1dIndices[r].size();
    }
  }

  // wait for finish of communication
  MPI_Waitall(static_cast<int>(sendRequests.size()), &sendRequests[0], MPI_STATUSES_IGNORE);
  MPI_Waitall(static_cast<int>(recvRequests.size()), &recvRequests[0], MPI_STATUSES_IGNORE);

  /*
  #ifdef DEBUG_OUTPUT
    MPI_Barrier( comm );

    // print array after data exchange
    {
      int size = dfg.getCommunicatorSize();

      for ( int r = 0; r < size; ++r ) {
        if ( r == rank ) {
          std::cout << "rank " << r << ":" << std::endl;
          std::cout << dfg;
        }

        MPI_Barrier(comm);
      }
    }

    // print buffers
    {
      int size = dfg.getCommunicatorSize();

      for ( int r = 0; r < size; ++r ) {
        if ( r == rank ) {
          std::cout << "rank " << r << ":" << std::endl;

          for ( size_t i = 0; i < remoteData.size(); ++i ) {
            assert( remoteData[i].getKeyIndex() == recv1dIndicesUnique[i] );
            std::cout << "\t" << recv1dIndicesUnique[i] << ": ";

            for ( IndexType k = 0; k < remoteData[i].getElementVector().size(); ++k)
              std::cout << "\t " << remoteData[i].getElementVector()[k];

            std::cout << std::endl;
          }
        }

        MPI_Barrier(comm);
      }
    }
  #endif */
}

template <typename FG_ELEMENT>
void checkLeftSuccesors(IndexType checkIdx, IndexType rootIdx, DimType dim,
                        DistributedFullGrid<FG_ELEMENT>& dfg,
                        std::vector<IndexVector>& send1dIndices) {
  LevelType lidx = dfg.getLevel(dim, checkIdx);
  IndexType idxMin = dfg.getFirstGlobal1dIndex(dim);
  // IndexType idxMax = dfg.getLastGlobal1dIndex(dim);
  LevelType lmax = dfg.getLevels()[dim];

  // check left successors of checkIdx
  for (LevelType l = lidx + 1; l <= lmax; ++l) {
    LevelType ldiff = lmax - l;
    IndexType idiff = static_cast<IndexType>(std::pow(2, ldiff));

    IndexType lsIdx = checkIdx - idiff;

    if (lsIdx >= 0 && lsIdx < idxMin) {
      // get rank which has lsIdx and add to send list
      int r = getNeighbor1d(dfg, dim, lsIdx);

      assert(r < dfg.getCommunicatorSize());

      if (r >= 0) send1dIndices[r].push_back(rootIdx);
    }

    if (lsIdx >= 0) checkLeftSuccesors(lsIdx, rootIdx, dim, dfg, send1dIndices);
  }
}

template <typename FG_ELEMENT>
void checkRightSuccesors(IndexType checkIdx, IndexType rootIdx, DimType dim,
                         DistributedFullGrid<FG_ELEMENT>& dfg,
                         std::vector<IndexVector>& send1dIndices) {
  LevelType lidx = dfg.getLevel(dim, checkIdx);

  IndexType idxMax = dfg.getLastGlobal1dIndex(dim);
  LevelType lmax = dfg.getLevels()[dim];

  // check right successors of checkIdx
  for (LevelType l = lidx + 1; l <= lmax; ++l) {
    LevelType ldiff = lmax - l;
    IndexType idiff = static_cast<IndexType>(std::pow(2, ldiff));

    IndexType rsIdx = checkIdx + idiff;

    if (rsIdx < dfg.getGlobalSizes()[dim] && rsIdx > idxMax) {
      // get rank which has rsIdx and add to send list
      int r = getNeighbor1d(dfg, dim, rsIdx);
      assert(r < dfg.getCommunicatorSize());

      if (r >= 0) send1dIndices[r].push_back(rootIdx);
    }

    if (rsIdx < dfg.getGlobalSizes()[dim])
      checkRightSuccesors(rsIdx, rootIdx, dim, dfg, send1dIndices);
  }
}

template <typename FG_ELEMENT>
IndexType checkPredecessors(IndexType idx, DimType dim, DistributedFullGrid<FG_ELEMENT>& dfg,
                            std::vector<IndexVector>& recv1dIndices) {
  IndexType idxMin = dfg.getFirstGlobal1dIndex(dim);
  IndexType idxMax = dfg.getLastGlobal1dIndex(dim);

  // check if left predecessor outside local domain
  // if returns negative value there's no left predecessor
  IndexType lpIdx = dfg.getLeftPredecessor(dim, idx);

  if (lpIdx >= 0 && lpIdx < idxMin) {
    // get rank which has left predecessor and add to list of indices to recv
    int r = getNeighbor1d(dfg, dim, lpIdx);
    recv1dIndices[r].push_back(lpIdx);
  }

  if (lpIdx >= 0) checkPredecessors(lpIdx, dim, dfg, recv1dIndices);

  // check if right predecessor outside local domain
  // if returns negative value there's no right predecessor
  IndexType rpIdx = dfg.getRightPredecessor(dim, idx);

  if (rpIdx < 0) {
    idx = getNextIndex1d(dfg, dim, idx);
    return idx;
  }

  if (rpIdx > idxMax) {
    // get rank which has left predecessor and add to list of indices to recv
    int r = getNeighbor1d(dfg, dim, rpIdx);
    recv1dIndices[r].push_back(rpIdx);
    idx = getNextIndex1d(dfg, dim, idx);
  } else {
    idx = rpIdx;
  }

  checkPredecessors(rpIdx, dim, dfg, recv1dIndices);

  return idx;
}

/* returns the neighboring process (in the sense that the neighbor has the same
 * partion coordinates in all other dimensions than d) in dimension d which
 * contains the point with the one-dimensional index idx1d
 */
template <typename FG_ELEMENT>
RankType getNeighbor1d(DistributedFullGrid<FG_ELEMENT>& dfg, DimType dim, IndexType idx1d) {
  // if global index is outside of domain return negative value
  {
    if (idx1d < 0) return -1;

    IndexType numElementsD = dfg.getGlobalSizes()[dim];

    if (idx1d > numElementsD - 1) return -1;
  }

  IndexVector globalAxisIndex = dfg.getLowerBounds();
  globalAxisIndex[dim] = idx1d;

  IndexVector partitionCoords(dfg.getDimension());
  dfg.getPartitionCoords(globalAxisIndex, partitionCoords);
  RankType r = dfg.getRank(partitionCoords);

  // check if global index vector is actually contained in the domain of rank r
  assert(globalAxisIndex >= dfg.getLowerBounds(r));
  assert(globalAxisIndex < dfg.getUpperBounds(r));

  return r;
}

// returns the next one-dimensional global index which fulfills
// min( lmax, l(idx1d) + 1 )
template <typename FG_ELEMENT>
IndexType getNextIndex1d(DistributedFullGrid<FG_ELEMENT>& dfg, DimType dim, IndexType idx1d) {
  IndexType idxMax = dfg.getLastGlobal1dIndex(dim);
  LevelType lmax = dfg.getLevels()[dim];

  LevelType lold = dfg.getLevel(dim, idx1d);

  for (IndexType i = idx1d + 1; i <= idxMax; ++i) {
    LevelType l = dfg.getLevel(dim, i);

    if (l == lmax || l == lold + 1) {
      return i;
    }
  }

  // no valid index found -> return right neighbor
  return idx1d + 1;
}

template <typename FG_ELEMENT>
static IndexType getFirstIndexOfLevel1d(DistributedFullGrid<FG_ELEMENT>& dfg, DimType dim,
                                        LevelType l) {
  IndexType idxMax = dfg.getLastGlobal1dIndex(dim);
  IndexType idxMin = dfg.getFirstGlobal1dIndex(dim);

  for (IndexType i = idxMin; i <= idxMax; ++i) {
    if (dfg.getLevel(dim, i) == l) return i;
  }

  // no index on level l found, return value which is out of local index range
  return idxMax + 1;
}

/**
 * Used
 */
template <typename FG_ELEMENT>
static void hierarchizeX_opt_noboundary(DistributedFullGrid<FG_ELEMENT>& dfg,
                                        LookupTable<FG_ELEMENT>& lookupTable) {
  const DimType dim = 0;
  assert(dfg.returnBoundaryFlags()[dim] == false);

  const LevelType lmax = dfg.getLevels()[dim];
  const IndexType idxMax = dfg.getLastGlobal1dIndex(dim);
  const IndexType ndim = dfg.getLocalSizes()[dim];

  // size of xBlcok
  const IndexType xSize = dfg.getLocalSizes()[0];

  // FG_ELEMENT zeroVal(0);

  std::vector<FG_ELEMENT>& localData = dfg.getElementVector();

  // loop over all xBlocks of local domain -> linearIndex with stride localndim[0]
  const IndexType nbrxBlocks = dfg.getNrLocalElements() / ndim;

  #pragma omp parallel 
  {
    IndexVector localIndexVector(dfg.getDimension());
    IndexVector baseGlobalIndexVector(dfg.getDimension());
    // create tmp array to store xblock
    std::vector<FG_ELEMENT> tmp(dfg.getGlobalSizes()[dim]);
    #pragma omp for
    for (IndexType xBlock = 0; xBlock < nbrxBlocks; ++xBlock) {
      // get globalIndexVector of block start
      // this is the base IndexVector of this block
      // only dim component is varied
      IndexType linIdxBlockStart = xBlock * ndim;

      dfg.getLocalVectorIndex(linIdxBlockStart, localIndexVector);
      dfg.getGlobalVectorIndex(localIndexVector, baseGlobalIndexVector);
      assert(localIndexVector[dim] == 0);

      // copy local data to tmp
      for (IndexType i = 0; i < xSize; ++i)
        tmp[baseGlobalIndexVector[dim] + i] = localData[linIdxBlockStart + i];

      // copy remote data to tmp
      std::vector<RemoteDataContainer<FG_ELEMENT> >& rdcs = lookupTable.getRDCVector();
      IndexVector tmpGlobalIndexVector = baseGlobalIndexVector;

      if (rdcs.size() > 0) {
        // go through remote containers
        for (size_t i = 0; i < rdcs.size(); ++i) {
          IndexType global1didx = rdcs[i].getKeyIndex();
          tmpGlobalIndexVector[dim] = global1didx;
          tmp[global1didx] = *rdcs[i].getData(tmpGlobalIndexVector);
        }
      }

      for (LevelType l = lmax; l > 0; --l) {
        // get first local point of level and corresponding stride
        IndexType firstOfLevel = getFirstIndexOfLevel1d(dfg, dim, l);
        IndexType parentOffset = static_cast<IndexType>(std::pow(2, lmax - l));
        IndexType levelStride = parentOffset * 2;

        // loop over points of this level with level specific stride
        // as long as inside domain
        for (IndexType idx = firstOfLevel; idx <= idxMax; idx += levelStride) {
          // when no boundary in this dimension we have to check if
          // 1d indices outside domain
          FG_ELEMENT left(0.0);
          FG_ELEMENT right(0.0);

          if (idx - parentOffset > 0) {
            left = tmp[idx - parentOffset];
          }

          if (idx + parentOffset < dfg.getGlobalSizes()[dim]) {
            right = tmp[idx + parentOffset];
          }

          // do calculation
          FG_ELEMENT buf = -0.5 * left;
          tmp[idx] -= 0.5 * right;
          tmp[idx] += buf;
        }
      }

      // copy local data back
      for (IndexType i = 0; i < xSize; ++i)
        localData[linIdxBlockStart + i] = tmp[baseGlobalIndexVector[dim] + i];
    }
  }
}

/**
 * Used
 */
template <typename FG_ELEMENT>
static void dehierarchizeX_opt_noboundary(DistributedFullGrid<FG_ELEMENT>& dfg,
                                          LookupTable<FG_ELEMENT>& lookupTable) {
  const DimType dim = 0;
  assert(dfg.returnBoundaryFlags()[dim] == false);

  const LevelType lmax = dfg.getLevels()[dim];
  const IndexType ndim = dfg.getLocalSizes()[dim];

  // size of xBlcok
  const IndexType xSize = dfg.getLocalSizes()[0];

  std::vector<FG_ELEMENT>& localData = dfg.getElementVector();

  // loop over all xBlocks of local domain -> linearIndex with stride localndim[0]
  const IndexType nbrxBlocks = dfg.getNrLocalElements() / ndim;

  #pragma omp parallel 
  {
    IndexVector localIndexVector(dfg.getDimension());
    IndexVector baseGlobalIndexVector(dfg.getDimension());
    // IndexVector tmpGlobalIndexVector(dfg.getDimension());// replaced by lastindex
    IndexType copyBackOffset;
    // create tmp array to store xblock
    std::vector<FG_ELEMENT> tmp(dfg.getGlobalSizes()[dim]);
    #pragma omp for
    for (IndexType xBlock = 0; xBlock < nbrxBlocks; ++xBlock) {
      // get globalIndexVector of block start
      // this is the base IndexVector of this block
      // only dim component is varied
      IndexType linIdxBlockStart = xBlock * ndim;

      dfg.getLocalVectorIndex(linIdxBlockStart, localIndexVector);
      dfg.getGlobalVectorIndex(localIndexVector, baseGlobalIndexVector);
      assert(localIndexVector[dim] == 0);

      // copy local data to tmp
      for (IndexType i = 0; i < xSize; ++i)
        tmp[baseGlobalIndexVector[dim] + i] = localData[linIdxBlockStart + i];

      // copy remote data to tmp
      std::vector<RemoteDataContainer<FG_ELEMENT> >& rdcs = lookupTable.getRDCVector();
      copyBackOffset = baseGlobalIndexVector[dim];

        // go through remote containers
      for (size_t i = 0; i < rdcs.size(); ++i) {
        IndexType global1didx = rdcs[i].getKeyIndex();
        baseGlobalIndexVector[dim] = global1didx;
        tmp[global1didx] = *rdcs[i].getData(baseGlobalIndexVector);
      }

      for (LevelType l = 2; l <= lmax; ++l) {
        // get first local point of level and corresponding stride
        IndexType parentOffset = static_cast<IndexType>(std::pow(2, lmax - l));
        IndexType first = parentOffset - 1;
        IndexType levelStride = parentOffset * 2;

        // loop over points of this level with level specific stride
        // as long as inside domain
        for (IndexType idx = first; idx < dfg.getGlobalSizes()[dim]; idx += levelStride) {
          // when no boundary in this dimension we have to check if
          // 1d indices outside domain
          FG_ELEMENT left(0.0);
          FG_ELEMENT right(0.0);

          if (idx - parentOffset > 0) {
            left = tmp[idx - parentOffset];
          }

          if (idx + parentOffset < dfg.getGlobalSizes()[dim]) {
            right = tmp[idx + parentOffset];
          }

          // do calculation
          FG_ELEMENT buf = 0.5 * left;
          tmp[idx] += 0.5 * right;
          tmp[idx] += buf;
        }
      }
      // copy local data back
      for (IndexType i = 0; i < xSize; ++i)
        localData[linIdxBlockStart + i] = tmp[copyBackOffset + i];
    }//#end omp for
  }//#end omp parallel
}

/**
 * Used
 */
template <typename FG_ELEMENT>
static void hierarchizeX_opt_boundary(DistributedFullGrid<FG_ELEMENT>& dfg,
                                      LookupTable<FG_ELEMENT>& lookupTable) {
  const DimType dim = 0;
  assert(dfg.returnBoundaryFlags()[dim] == true);

  const LevelType lmax = dfg.getLevels()[dim];
  const IndexType ndim = dfg.getLocalSizes()[dim];

  // size of xBlcok
  const IndexType xSize = ndim;

  std::vector<FG_ELEMENT>& localData = dfg.getElementVector();

  const IndexType gstart = dfg.getLowerBounds()[dim];

  // last global index inside subdomain.
  // IndexType idxend = dfg.getUpperBounds()[dim] - 1;

  // level of gend
  // LevelType level_idxend = dfg.getLevel(dim, idxend);

  // loop over all xBlocks of local domain -> linearIndex with stride localndim[0]
  const IndexType nbrxBlocks = dfg.getNrLocalElements() / ndim;
  #pragma omp parallel 
  {
    IndexVector localIndexVector(dfg.getDimension());
    IndexVector tmpGlobalIndexVector(dfg.getDimension());

    // create tmp array to store xblock
    std::vector<FG_ELEMENT> tmp(dfg.getGlobalSizes()[dim]);
    #pragma omp for
    for (IndexType xBlock = 0; xBlock < nbrxBlocks; ++xBlock) {
      // get globalIndexVector of block start
      // this is the base IndexVector of this block
      // only dim component is varied
      IndexType linIdxBlockStart = xBlock * ndim;

      dfg.getLocalVectorIndex(linIdxBlockStart, localIndexVector);
      dfg.getGlobalVectorIndex(localIndexVector, tmpGlobalIndexVector);
      assert(localIndexVector[dim] == 0);

      // copy local data to tmp
      for (IndexType i = 0; i < xSize; ++i) tmp[gstart + i] = localData[linIdxBlockStart + i];

      // copy remote data to tmp
      std::vector<RemoteDataContainer<FG_ELEMENT> >& rdcs = lookupTable.getRDCVector();

      if (rdcs.size() > 0) {
        // go through remote containers
        for (size_t i = 0; i < rdcs.size(); ++i) {
          IndexType global1didx = rdcs[i].getKeyIndex();
          tmpGlobalIndexVector[dim] = global1didx;
          tmp[global1didx] = *rdcs[i].getData(tmpGlobalIndexVector);
        }
      }

      // hierarchizeX_inner_boundary_kernel(&tmp[0], lmax, idxstart, idxend,
      //                                   level_idxend);
      hierarchizeX_opt_boundary_kernel(&tmp[0], lmax, 0, 1);

      // copy local data back
      for (IndexType i = 0; i < xSize; ++i) localData[linIdxBlockStart + i] = tmp[gstart + i];
    }
  }
}

/**
 * Used
 */
template <typename FG_ELEMENT>
static void dehierarchizeX_opt_boundary(DistributedFullGrid<FG_ELEMENT>& dfg,
                                        LookupTable<FG_ELEMENT>& lookupTable) {
  const DimType dim = 0;
  assert(dfg.returnBoundaryFlags()[dim] == true);

  const LevelType lmax = dfg.getLevels()[dim];
  const IndexType ndim = dfg.getLocalSizes()[dim];

  // size of xBlcok
  const IndexType xSize = ndim;

  std::vector<FG_ELEMENT>& localData = dfg.getElementVector();

  const IndexType gstart = dfg.getLowerBounds()[dim];

  // loop over all xBlocks of local domain -> linearIndex with stride localndim[0]
  const IndexType nbrxBlocks = dfg.getNrLocalElements() / ndim;
  #pragma omp parallel
  {
    IndexVector localIndexVector(dfg.getDimension());
    IndexVector tmpGlobalIndexVector(dfg.getDimension());

    // create tmp array to store xblock
    std::vector<FG_ELEMENT> tmp(dfg.getGlobalSizes()[dim]);
    #pragma omp for
    for (IndexType xBlock = 0; xBlock < nbrxBlocks; ++xBlock) {
      // get globalIndexVector of block start
      // this is the base IndexVector of this block
      // only dim component is varied
      IndexType linIdxBlockStart = xBlock * ndim;

      dfg.getLocalVectorIndex(linIdxBlockStart, localIndexVector);
      dfg.getGlobalVectorIndex(localIndexVector, tmpGlobalIndexVector);
      assert(localIndexVector[dim] == 0);

      // copy local data to tmp
      for (IndexType i = 0; i < xSize; ++i) tmp[gstart + i] = localData[linIdxBlockStart + i];

      // copy remote data to tmp
      std::vector<RemoteDataContainer<FG_ELEMENT> >& rdcs = lookupTable.getRDCVector();

      // go through remote containers
      for (size_t i = 0; i < rdcs.size(); ++i) {
        IndexType global1didx = rdcs[i].getKeyIndex();
        tmpGlobalIndexVector[dim] = global1didx;
        tmp[global1didx] = *rdcs[i].getData(tmpGlobalIndexVector);
      }
      
      // hierarchizeX_inner_boundary_kernel( &tmp[0], lmax,
      //            idxstart, idxend,level_idxend );
      dehierarchizeX_opt_boundary_kernel(&tmp[0], lmax, 0, 1);

      // copy local data back
      for (IndexType i = 0; i < xSize; ++i) localData[linIdxBlockStart + i] = tmp[gstart + i];
    }//#end omp for
  }//#end omp parallel
}

template <typename FG_ELEMENT>
inline void hierarchizeX_opt_boundary_kernel(FG_ELEMENT* data, LevelType lmax, int start,
                                             int stride) {
  int steps;
  int ctr;
  int offset, parentOffset;
  int stepsize;
  int parOffsetStrided;

  // ssa variables: helper variables 1 to 3 and values at right and left parents, respectively
  FG_ELEMENT val1 = -100, val2 = -100, val3 = -100, parL = -100, parR = -100;

  int lmaxi = static_cast<int>(lmax);
  int ll = lmaxi;
  steps = (1 << (ll - 1));
  offset = 1;  // 1 da boundary
  stepsize = 2;
  parentOffset = 1;

  FG_ELEMENT* val = data;

  for (ll--; ll > -1;
       ll--) {  // hier is index um 1 geschiftet da vorher level 2 manuell behandelt wurde
    parOffsetStrided = parentOffset * stride;
    parL = 0.5 * val[start + offset * stride - parOffsetStrided];

    for (ctr = 0; ctr < steps; ++ctr) {
      parR = 0.5 * val[start + offset * stride + parOffsetStrided];

      val1 = val[start + offset * stride];
      val2 = val1 - parL;
      val3 = val2 - parR;
      val[start + offset * stride] = val3;

      parL = parR;  // can reuse the data if we only have one grid
      offset += stepsize;
    }

    steps = steps >> 1;
    offset = (1 << (lmaxi - ll));  // boundary case
    parentOffset = stepsize;
    stepsize = stepsize << 1;
  }
  return;
}

template <typename FG_ELEMENT>
inline void dehierarchizeX_opt_boundary_kernel(FG_ELEMENT* data, LevelType lmax, int start,
                                               int stride) {
  int steps;
  int ctr;
  int offset, parentOffset;
  int stepsize;
  int parOffsetStrided;

  FG_ELEMENT* val = data;

  // ssa variables
  FG_ELEMENT val1 = -100, val2 = -100, val3 = -100, parL = -100, parR = -100;

  //        int maxL = l[dim];
  //      start = start +stride; // nun mit offset = 1;start war vorher der erste gitterpunkt
  //      (welcher randpunkt ist) und ist nun der erste zu hierarchisierende Gitterpunkt.
  int maxL = int(lmax);

  steps = 1;
  offset = (1 << (maxL - 1));  // offset =1 da boundary.
  stepsize = (1 << maxL);
  parentOffset = (1 << (maxL - 1));

  for (LevelType ll = 1; ll <= maxL;
       ll++) {  // couting with offset of one as level 2 was hierarchized manually before
    // just convers setting of strides and co.
    parOffsetStrided = parentOffset * stride;
    parL = 0.5 * val[start + offset * stride - parOffsetStrided];
    ;

    for (ctr = 0; ctr < steps; ctr++) {
      val1 = val[start + offset * stride];
      parR = 0.5 * val[start + offset * stride + parOffsetStrided];
      val2 = val1 + parL;
      val3 = val2 + parR;
      val[start + offset * stride] = val3;
      parL = parR;
      offset += stepsize;
    }

    //        val[start+offset*stride] -= parR;
    steps = steps << 1;
    offset = (1 << (maxL - (ll + 1)));  // boundary case
    parentOffset = parentOffset >> 1;
    stepsize = stepsize >> 1;
  }

  return;
}

// /*
//  * this algorithm can only work if the domain decompostion is powers of two
//  *
//  * data: has to point to the start of the temporary array which has the global
//  * size of the current dimension
//  *
//  * start: has to be set to the first inner point of the domain, i.e. the first
//  * point of the highest level. for subdomains that have no left boundary this
//  * should be the first point otherwise there is something wrong
//  *
//  * at the moment the algorithm can only work if the dimension has boundary points,
//  * otherwise for the last rank (i.e. the righmost subdomain in a 1d representation)
//  * idxmax is not on the lowest level.
//  * idxmax has to be the last point inner in the subdomain and it should have the
//  * lowest level (besides a the boundary point) of the subdomain,
//  * otherwise something is wrong
//  *
//  *
//  */

// template <typename FG_ELEMENT>
// inline void hierarchizeX_inner_boundary_kernel(FG_ELEMENT* data, LevelType lmax, IndexType start,
//                                                IndexType idxMax, LevelType level_idxmax) {
//   FG_ELEMENT* val = data;

//   // ssa variables
//   FG_ELEMENT val1 = -100, val2 = -100, val3 = -100, parL = -100, parR = -100;

//   IndexType lmaxi = static_cast<IndexType>(lmax);
//   IndexType ll = lmaxi;

//   IndexType stepsize = 2;
//   IndexType parentOffset = 1;
//   IndexType offset = 0;

//   for (ll--; ll > -1;
//        ll--) {  // hier is index um 1 geschiftet da vorher level 2 manuell behandelt wurde
//     IndexType idx = start + offset;
//     parL = 0.5 * val[idx - parentOffset];

//     while (idx < idxMax) {
//       val1 = val[idx];
//       parR = 0.5 * val[idx + parentOffset];
//       val2 = val1 - parL;
//       val3 = val2 - parR;
//       val[idx] = val3;
//       parL = parR;
//       idx += stepsize;
//     }

//     offset = (1 << (lmaxi - ll)) - 1;  // no boundary case
//     parentOffset = stepsize;
//     stepsize = stepsize << 1;
//   }

//   // special treatment for idxmax because due to the domain decomposition
//   // it can occur that there are levels missing. the above algorithm
//   // cannot cope with missing levels, however.
//   if (level_idxmax > 0) {
//     parentOffset = (1 << (lmaxi - static_cast<IndexType>(level_idxmax)));
//     parL = 0.5 * val[idxMax - parentOffset];
//     val[idxMax] -= 0.5 * val[idxMax + parentOffset];
//     val[idxMax] -= parL;
//   }

//   return;
// }

/**
 *   function hierarchizeN
 *  Unused
 *  deprecated??
 * 
template <typename FG_ELEMENT>
void hierarchizeN_boundary(DistributedFullGrid<FG_ELEMENT>& dfg,
                           LookupTable<FG_ELEMENT>& lookupTable, DimType dim) {
  assert(dfg.returnBoundaryFlags()[dim] == true);
  LevelType lmax = dfg.getLevels()[dim];
  IndexType idxMax = dfg.getLastGlobal1dIndex(dim);
  IndexType ndim = dfg.getLocalSizes()[dim];

  // number of xblocks for the hierarchization of one point of dim
  IndexType nbrxBlocks = dfg.getNrLocalElements() / (dfg.getLocalSizes()[0] * ndim);
  // size of xBlcok
  IndexType xSize = dfg.getLocalSizes()[0];

  IndexVector localIndexVector(dfg.getDimension());
  IndexVector baseGlobalIndexVector(dfg.getDimension());
  IndexVector globalIndexVectorCenter(dfg.getDimension());
  IndexVector globalIndexVectorLeft(dfg.getDimension());
  IndexVector globalIndexVectorRight(dfg.getDimension());

  // loop over levels
  for (LevelType l = lmax; l > 0; --l) {
    // loop over all 1d-points of the level

    // get first local point of level and corresponding stride
    IndexType firstOfLevel = getFirstIndexOfLevel1d(dfg, dim, l);
    IndexType parentOffset = static_cast<IndexType>(std::pow(2, lmax - l));
    IndexType levelStride = parentOffset * 2;

    for (IndexType idx = firstOfLevel; idx <= idxMax; idx += levelStride) {
      // get local 1d idx
      IndexType lidx = idx - dfg.getLowerBounds()[dim];

      // loop over all possible xBlocks
      for (IndexType localLinIdxBlockStart = 0; localLinIdxBlockStart < dfg.getNrLocalElements();
           localLinIdxBlockStart += xSize) {
        // get localIndexVector of block start
        dfg.getLocalVectorIndex(localLinIdxBlockStart, localIndexVector);

        if (localIndexVector[dim] == lidx) {
          // hierarchize this block

          assert(localIndexVector[0] == 0);

          dfg.getGlobalVectorIndex(localIndexVector, baseGlobalIndexVector);

          globalIndexVectorCenter = baseGlobalIndexVector;
          globalIndexVectorLeft = baseGlobalIndexVector;
          globalIndexVectorRight = baseGlobalIndexVector;
          globalIndexVectorCenter[dim] = idx;
          globalIndexVectorLeft[dim] = idx - parentOffset;
          globalIndexVectorRight[dim] = idx + parentOffset;

          // translate global indices vector to pointers
          FG_ELEMENT* center = lookupTable.getData(globalIndexVectorCenter);
          FG_ELEMENT* left = lookupTable.getData(globalIndexVectorLeft);
          FG_ELEMENT* right = lookupTable.getData(globalIndexVectorRight);

          // hierarchization kernel
          for (IndexType i = 0; i < xSize; ++i) {
            center[i] -= 0.5 * left[i];
            center[i] -= 0.5 * right[i];
          }
        }
      }
    }
  }
}*/

/**
 * Used 
 */
template <typename FG_ELEMENT, bool boundary>
void hierarchizeN_opt(DistributedFullGrid<FG_ELEMENT>& dfg, LookupTable<FG_ELEMENT>& lookupTable,
                      const DimType dim) {
  assert(dfg.returnBoundaryFlags()[dim] == boundary);

  const LevelType lmax = dfg.getLevels()[dim];
  const IndexType size = dfg.getNrLocalElements();
  const IndexType stride = dfg.getLocalOffsets()[dim];
  const IndexType ndim = dfg.getLocalSizes()[dim];
  const IndexType jump = stride * ndim;
  const IndexType nbrOfPoles = size / ndim;

  std::vector<FG_ELEMENT>& ldata = dfg.getElementVector();

  const IndexType gstart = dfg.getLowerBounds()[dim];

  #pragma omp parallel 
  {
    IndexVector localIndexVector(dfg.getDimension());
    IndexVector tmpGlobalIndexVector(dfg.getDimension());

    std::vector<FG_ELEMENT> tmp(dfg.getGlobalSizes()[dim]);
    // loop over poles
    #pragma omp for
    for (IndexType nn = 0; nn < nbrOfPoles;
       ++nn) {  // integer operations form bottleneck here -- nested loops are twice as slow
      lldiv_t divresult = std::lldiv(nn, stride);
      IndexType start = divresult.quot * jump + divresult.rem;  // localer lin index start of pole

      // compute global vector index of start
      dfg.getLocalVectorIndex(start, localIndexVector);
      dfg.getGlobalVectorIndex(localIndexVector, tmpGlobalIndexVector);
      assert(localIndexVector[dim] == 0);

      // copy remote data to tmp
      std::vector<RemoteDataContainer<FG_ELEMENT> >& rdcs = lookupTable.getRDCVector();

      if (rdcs.size() > 0) {
        // go through remote containers
        for (size_t i = 0; i < rdcs.size(); ++i) {
          IndexType global1didx = rdcs[i].getKeyIndex();
          tmpGlobalIndexVector[dim] = global1didx;
          tmp[global1didx] = *rdcs[i].getData(tmpGlobalIndexVector);
        }
      }

      // copy local data
      for (IndexType i = 0; i < ndim; ++i) tmp[gstart + i] = ldata[start + stride * i];

      if (boundary) {
        // hierarchize tmp array with hupp function
        hierarchizeX_opt_boundary_kernel(&tmp[0], lmax, 0, 1);
      } else {
        // hierarchization kernel
        IndexType idxMax = dfg.getLastGlobal1dIndex(dim);

        for (LevelType l = lmax; l > 0; --l) {
          // get first local point of level and corresponding stride
          IndexType firstOfLevel = getFirstIndexOfLevel1d(dfg, dim, l);
          IndexType parentOffset = static_cast<IndexType>(std::pow(2, lmax - l));
          IndexType levelStride = parentOffset * 2;

          // loop over points of this level with level specific stride
          // as long as inside domain
          for (IndexType idx = firstOfLevel; idx <= idxMax; idx += levelStride) {
            // when no boundary in this dimension we have to check if
            // 1d indices outside domain
            FG_ELEMENT left(0.0);
            FG_ELEMENT right(0.0);

            if (idx - parentOffset > 0) {
              left = tmp[idx - parentOffset];
            }

            if (idx + parentOffset < dfg.getGlobalSizes()[dim]) {
              right = tmp[idx + parentOffset];
            }

            // do calculation
            FG_ELEMENT buf = -0.5 * left;
            tmp[idx] -= 0.5 * right;
            tmp[idx] += buf;
          }
        }
      }

      // copy pole back
      for (IndexType i = 0; i < ndim; ++i) ldata[start + stride * i] = tmp[gstart + i];
    }
  }
}

/**
 * Used
 */
template <typename FG_ELEMENT, bool boundary>
void dehierarchizeN_opt(DistributedFullGrid<FG_ELEMENT>& dfg, LookupTable<FG_ELEMENT>& lookupTable,
                        const DimType dim) {
  assert(dfg.returnBoundaryFlags()[dim] == boundary);

  const LevelType lmax = dfg.getLevels()[dim];
  const IndexType size = dfg.getNrLocalElements();
  const IndexType stride = dfg.getLocalOffsets()[dim];
  const IndexType ndim = dfg.getLocalSizes()[dim];
  const IndexType jump = stride * ndim;
  const IndexType nbrOfPoles = size / ndim;

  // loop over poles
  std::vector<FG_ELEMENT>& ldata = dfg.getElementVector();
  const IndexType gstart = dfg.getLowerBounds()[dim];

  #pragma omp parallel
  {
    IndexVector localIndexVector(dfg.getDimension());
    IndexVector tmpGlobalIndexVector(dfg.getDimension());

    std::vector<FG_ELEMENT> tmp(dfg.getGlobalSizes()[dim]);

#pragma omp for  // default(none)// firstprivate(lo)
    for (IndexType nn = 0; nn < nbrOfPoles;
        ++nn) {  // integer operations form bottleneck here -- nested loops are twice as slow
      lldiv_t divresult = std::lldiv(nn, stride);
      IndexType start = divresult.quot * jump + divresult.rem;  // localer lin index start of pole

      // compute global vector index of start
      dfg.getLocalVectorIndex(start, localIndexVector);                  //*
      dfg.getGlobalVectorIndex(localIndexVector, tmpGlobalIndexVector);  //*
      assert(localIndexVector[dim] == 0);

      // copy remote data to tmp
      std::vector<RemoteDataContainer<FG_ELEMENT> >& rdcs =
          lookupTable.getRDCVector();  //! rdcs why here

      if (rdcs.size() > 0) {
        // go through remote containers
        for (size_t i = 0; i < rdcs.size(); ++i) {
          IndexType global1didx = rdcs[i].getKeyIndex();
          tmpGlobalIndexVector[dim] = global1didx;
          tmp[global1didx] = *rdcs[i].getData(tmpGlobalIndexVector);  //! rdcs
        }
      }

      // copy local data
      for (IndexType i = 0; i < ndim; ++i) tmp[gstart + i] = ldata[start + stride * i];  //§ ldata

      // dehierarchization kernel
      if (boundary) {
        // hierarchize tmp array with hupp function
      dehierarchizeX_opt_boundary_kernel(&tmp[0], lmax, 0, 1);
      } else {
        for (LevelType l = 2; l <= lmax; ++l) {
          // get first local point of level and corresponding stride
          IndexType parentOffset = static_cast<IndexType>(std::pow(2, lmax - l));
          IndexType first = parentOffset - 1;
          IndexType levelStride = parentOffset * 2;

          // loop over points of this level with level specific stride
          // as long as inside domain
          for (IndexType idx = first; idx < dfg.getGlobalSizes()[dim]; idx += levelStride) { 
            // when no boundary in this dimension we have to check if
            // 1d indices outside domain
            FG_ELEMENT left(0.0);
            FG_ELEMENT right(0.0);

            if (idx - parentOffset > 0) {
              left = tmp[idx - parentOffset];
            }

            if (idx + parentOffset < dfg.getGlobalSizes()[dim]) {
              right = tmp[idx + parentOffset];
            }

            // do calculation
            FG_ELEMENT buf = 0.5 * left;
            tmp[idx] += 0.5 * right;
            tmp[idx] += buf;
          }
        }
      }

      // copy pole back
      for (IndexType i = 0; i < ndim; ++i) ldata[start + stride * i] = tmp[gstart + i];
    }//# End pragma omp  for
  }//# end pragma parallel
}

// Ensemble variants


template <typename FG_ELEMENT>
static void hierarchizeX_opt_noboundary(DFGEnsemble& dfgEnsemble,
                                        std::vector<LookupTable<FG_ELEMENT>>& lookupTables) {
  assert(false && "Not implemented for no boundary");
}

template <typename FG_ELEMENT>
static void dehierarchizeX_opt_noboundary(DFGEnsemble& dfgEnsemble,
                                          std::vector<LookupTable<FG_ELEMENT>>& lookupTables) {
  assert(false && "Not implemented for no boundary");
}

template <typename FG_ELEMENT>
static void hierarchizeX_opt_boundary(DFGEnsemble& dfgEnsemble,
                                      std::vector<LookupTable<FG_ELEMENT>>& lookupTables) {
  const DimType dim = 0;
  assert(dfgEnsemble.getDFG(0).returnBoundaryFlags()[dim] == true);

  const LevelType lmax = dfgEnsemble.getDFG(0).getLevels()[dim];
  const IndexType ndim = dfgEnsemble.getDFG(0).getLocalSizes()[dim];

  // size of xBlcok
  const IndexType xSize = ndim;
  const IndexType gstart = dfgEnsemble.getDFG(0).getLowerBounds()[dim];

  // last global index inside subdomain.
  // IndexType idxend = dfg.getUpperBounds()[dim] - 1;

  // level of gend
  // LevelType level_idxend = dfg.getLevel(dim, idxend);

  // loop over all xBlocks of local domain -> linearIndex with stride localndim[0]
  const IndexType nbrxBlocks = dfgEnsemble.getDFG(0).getNrLocalElements() / ndim;
  #pragma omp parallel 
  {
    IndexVector localIndexVector(dfgEnsemble.getDFG(0).getDimension());
    IndexVector tmpGlobalIndexVector(dfgEnsemble.getDFG(0).getDimension());

    // create tmp arrays to store xblocks
    std::vector<std::vector<FG_ELEMENT>> tmp(dfgEnsemble.getNumFullGrids(),
                std::vector<FG_ELEMENT>(dfgEnsemble.getDFG(0).getGlobalSizes()[dim]));
    #pragma omp for
    for (IndexType xBlock = 0; xBlock < nbrxBlocks; ++xBlock) {
      // get globalIndexVector of block start
      // this is the base IndexVector of this block
      // only dim component is varied
      IndexType linIdxBlockStart = xBlock * ndim;

      dfgEnsemble.getDFG(0).getLocalVectorIndex(linIdxBlockStart, localIndexVector);
      assert(localIndexVector[dim] == 0);

      for (size_t j = 0; j < dfgEnsemble.getNumFullGrids(); ++j) {
        auto dfg = dfgEnsemble.getDFG(j);
        dfg.getGlobalVectorIndex(localIndexVector, tmpGlobalIndexVector);

        // copy local data to tmp
        for (IndexType i = 0; i < xSize; ++i) tmp[j][gstart + i] = dfg.getElementVector()[linIdxBlockStart + i];

        // copy remote data to tmp
        std::vector<RemoteDataContainer<FG_ELEMENT> >& rdcs = lookupTables[j].getRDCVector();
        if (rdcs.size() > 0) {
          // go through remote containers
          for (size_t i = 0; i < rdcs.size(); ++i) {
            IndexType global1didx = rdcs[i].getKeyIndex();
            tmpGlobalIndexVector[dim] = global1didx;
            tmp[j][global1didx] = *rdcs[i].getData(tmpGlobalIndexVector);
          }
        }
      }

      // need to hierarchize for every pair of ensemble grids that are neighbors in x
      auto lowerIndices = dfgEnsemble.getIndicesOfLowerGridsInDimension(dim);
      for (auto& index : lowerIndices) {
        hierarchizeX_opt_boundary_kernel(&tmp[index][0],
                      &tmp[GridEnumeration::getUpperNeighborInDimension(static_cast<char>(dim), index)][0],
                      lmax, 0, 1);
      }

      for (size_t j = 0; j < dfgEnsemble.getNumFullGrids(); ++j) {
        auto dfg = dfgEnsemble.getDFG(j);
        // copy local data back
        for (IndexType i = 0; i < xSize; ++i) dfg.getElementVector()[linIdxBlockStart + i] = tmp[j][gstart + i];
      }
    }
  }
}

// /**
//  * Used
//  */
// template <typename FG_ELEMENT>
// static void dehierarchizeX_opt_boundary(DFGEnsemble<FG_ELEMENT>& dfgEnsemble,
//                                         LookupTable<FG_ELEMENT>& lookupTable) {
//   const DimType dim = 0;
//   assert(dfg.returnBoundaryFlags()[dim] == true);

//   const LevelType lmax = dfg.getLevels()[dim];
//   const IndexType ndim = dfg.getLocalSizes()[dim];

//   // size of xBlcok
//   const IndexType xSize = ndim;

//   std::vector<FG_ELEMENT>& localData = dfg.getElementVector();

//   const IndexType gstart = dfg.getLowerBounds()[dim];

//   // loop over all xBlocks of local domain -> linearIndex with stride localndim[0]
//   const IndexType nbrxBlocks = dfg.getNrLocalElements() / ndim;
//   #pragma omp parallel
//   {
//     IndexVector localIndexVector(dfg.getDimension());
//     IndexVector tmpGlobalIndexVector(dfg.getDimension());

//     // create tmp array to store xblock
//     std::vector<FG_ELEMENT> tmp(dfg.getGlobalSizes()[dim]);
//     #pragma omp for
//     for (IndexType xBlock = 0; xBlock < nbrxBlocks; ++xBlock) {
//       // get globalIndexVector of block start
//       // this is the base IndexVector of this block
//       // only dim component is varied
//       IndexType linIdxBlockStart = xBlock * ndim;

//       dfg.getLocalVectorIndex(linIdxBlockStart, localIndexVector);
//       dfg.getGlobalVectorIndex(localIndexVector, tmpGlobalIndexVector);
//       assert(localIndexVector[dim] == 0);

//       // copy local data to tmp
//       for (IndexType i = 0; i < xSize; ++i) tmp[gstart + i] = localData[linIdxBlockStart + i];

//       // copy remote data to tmp
//       std::vector<RemoteDataContainer<FG_ELEMENT> >& rdcs = lookupTable.getRDCVector();

//       // go through remote containers
//       for (size_t i = 0; i < rdcs.size(); ++i) {
//         IndexType global1didx = rdcs[i].getKeyIndex();
//         tmpGlobalIndexVector[dim] = global1didx;
//         tmp[global1didx] = *rdcs[i].getData(tmpGlobalIndexVector);
//       }
      
//       // hierarchizeX_inner_boundary_kernel( &tmp[0], lmax,
//       //            idxstart, idxend,level_idxend );
//       dehierarchizeX_opt_boundary_kernel(&tmp[0], lmax, 0, 1);

//       // copy local data back
//       for (IndexType i = 0; i < xSize; ++i) localData[linIdxBlockStart + i] = tmp[gstart + i];
//     }//#end omp for
//   }//#end omp parallel
// }

template <typename FG_ELEMENT>
inline void hierarchizeX_opt_boundary_kernel(FG_ELEMENT* dataLeft, FG_ELEMENT* dataRight, LevelType lmax, int start,
                                             int stride) {
  int steps;
  int ctr;
  int offset, parentOffset;
  int stepsize;
  int parOffsetStrided;

  // ssa variables: helper variables 1 to 3 and values at right and left parents, respectively
  FG_ELEMENT val1 = -100, val2 = -100, val3 = -100, parL = -100, parR = -100;

  int lmaxi = static_cast<int>(lmax);
  int ll = lmaxi;
  steps = (1 << (ll - 1));
  offset = 1;  // 1 da boundary
  stepsize = 2;
  parentOffset = 1;

  FG_ELEMENT* valLeft = dataLeft;
  FG_ELEMENT* valRight = dataRight;

  for (ll--; ll > -1;
       ll--) {  // hier is index um 1 geschiftet da vorher level 2 manuell behandelt wurde
    parOffsetStrided = parentOffset * stride;
    // hierarchize w.r.t. right-hand limit of left parent, and left-hand limit of right parent

    for (ctr = 0; ctr < steps; ++ctr) {
      parL = 0.5 * valRight[start + offset * stride - parOffsetStrided];
      parR = 0.5 * valLeft[start + offset * stride + parOffsetStrided];

      val1 = valLeft[start + offset * stride];
      val2 = val1 - parL;
      val3 = val2 - parR;
      valLeft[start + offset * stride] = val3;
      val1 = valRight[start + offset * stride];
      val2 = val1 - parL;
      val3 = val2 - parR;
      valRight[start + offset * stride] = val3;

      offset += stepsize;
    }

    steps = steps >> 1;
    offset = (1 << (lmaxi - ll));  // boundary case
    parentOffset = stepsize;
    stepsize = stepsize << 1;
  }
  return;
}

// template <typename FG_ELEMENT>
// inline void dehierarchizeX_opt_boundary_kernel(FG_ELEMENT* data, LevelType lmax, int start,
//                                                int stride) {
//   int steps;
//   int ctr;
//   int offset, parentOffset;
//   int stepsize;
//   int parOffsetStrided;

//   FG_ELEMENT* val = data;

//   // ssa variables
//   FG_ELEMENT val1 = -100, val2 = -100, val3 = -100, parL = -100, parR = -100;

//   //        int maxL = l[dim];
//   //      start = start +stride; // nun mit offset = 1;start war vorher der erste gitterpunkt
//   //      (welcher randpunkt ist) und ist nun der erste zu hierarchisierende Gitterpunkt.
//   int maxL = int(lmax);

//   steps = 1;
//   offset = (1 << (maxL - 1));  // offset =1 da boundary.
//   stepsize = (1 << maxL);
//   parentOffset = (1 << (maxL - 1));

//   for (LevelType ll = 1; ll <= maxL;
//        ll++) {  // couting with offset of one as level 2 was hierarchized manually before
//     // just convers setting of strides and co.
//     parOffsetStrided = parentOffset * stride;
//     parL = 0.5 * val[start + offset * stride - parOffsetStrided];
//     ;

//     for (ctr = 0; ctr < steps; ctr++) {
//       val1 = val[start + offset * stride];
//       parR = 0.5 * val[start + offset * stride + parOffsetStrided];
//       val2 = val1 + parL;
//       val3 = val2 + parR;
//       val[start + offset * stride] = val3;
//       parL = parR;
//       offset += stepsize;
//     }

//     //        val[start+offset*stride] -= parR;
//     steps = steps << 1;
//     offset = (1 << (maxL - (ll + 1)));  // boundary case
//     parentOffset = parentOffset >> 1;
//     stepsize = stepsize >> 1;
//   }

//   return;
// }

template <typename FG_ELEMENT, bool boundary>
void hierarchizeN_opt(DFGEnsemble& dfgEnsemble, std::vector<LookupTable<FG_ELEMENT>>& lookupTables,
                      const DimType dim) {
  assert(dfgEnsemble.getDFG(0).returnBoundaryFlags()[dim] == boundary);

  const LevelType lmax = dfgEnsemble.getDFG(0).getLevels()[dim];
  const IndexType size = dfgEnsemble.getDFG(0).getNrLocalElements();
  const IndexType stride = dfgEnsemble.getDFG(0).getLocalOffsets()[dim];
  const IndexType ndim = dfgEnsemble.getDFG(0).getLocalSizes()[dim];
  const IndexType jump = stride * ndim;
  const IndexType nbrOfPoles = size / ndim;

  const IndexType gstart = dfgEnsemble.getDFG(0).getLowerBounds()[dim];

  #pragma omp parallel
  {
    IndexVector localIndexVector(dfgEnsemble.getDFG(0).getDimension());
    IndexVector tmpGlobalIndexVector(dfgEnsemble.getDFG(0).getDimension());

    std::vector<std::vector<FG_ELEMENT>> tmp(dfgEnsemble.getNumFullGrids(),
                std::vector<FG_ELEMENT>(dfgEnsemble.getDFG(0).getGlobalSizes()[dim]));
    // loop over poles
    #pragma omp for
    for (IndexType nn = 0; nn < nbrOfPoles; ++nn) {
         // integer operations form bottleneck here -- nested loops are twice as slow
      lldiv_t divresult = std::lldiv(nn, stride);
      IndexType start = divresult.quot * jump + divresult.rem;  // localer lin index start of pole

      // compute global vector index of start
      dfgEnsemble.getDFG(0).getLocalVectorIndex(start, localIndexVector);
      assert(localIndexVector[dim] == 0);
      for (size_t j = 0; j < dfgEnsemble.getNumFullGrids(); ++j) {
        auto dfg = dfgEnsemble.getDFG(j);
        dfgEnsemble.getDFG(0).getGlobalVectorIndex(localIndexVector, tmpGlobalIndexVector);

        // copy local data to tmp
        for (IndexType i = 0; i < ndim; ++i) tmp[j][gstart + i] = dfg.getElementVector()[start + stride * i];

        // copy remote data to tmp
        std::vector<RemoteDataContainer<FG_ELEMENT> >& rdcs = lookupTables[j].getRDCVector();

        if (rdcs.size() > 0) {
          // go through remote containers
          for (size_t i = 0; i < rdcs.size(); ++i) {
            IndexType global1didx = rdcs[i].getKeyIndex();
            tmpGlobalIndexVector[dim] = global1didx;
            tmp[j][global1didx] = *rdcs[i].getData(tmpGlobalIndexVector);
          }
        }
      }

      if (boundary) {
        // hierarchize tmp array with hupp function      
        // need to hierarchize for every pair of ensemble grids that are neighbors in x
        auto lowerIndices = dfgEnsemble.getIndicesOfLowerGridsInDimension(dim);
        for (auto& index : lowerIndices) {
          hierarchizeX_opt_boundary_kernel(&tmp[index][0],
                        &tmp[GridEnumeration::getUpperNeighborInDimension(static_cast<char>(dim), index)][0],
                        lmax, 0, 1);
        }
      } else {
        assert(false && "Not implemented for no boundary");
      }

      // copy pole back      
      for (size_t j = 0; j < dfgEnsemble.getNumFullGrids(); ++j) {
        auto dfg = dfgEnsemble.getDFG(j);
        for (IndexType i = 0; i < ndim; ++i) dfg.getElementVector()[start + stride * i] = tmp[j][gstart + i];
      }
    }
  }
}

// /**
//  * Used
//  */
// template <typename FG_ELEMENT, bool boundary>
// void dehierarchizeN_opt(DFGEnsemble<FG_ELEMENT>& dfgEnsemble, LookupTable<FG_ELEMENT>& lookupTable,
//                         const DimType dim) {
//   assert(dfg.returnBoundaryFlags()[dim] == boundary);

//   const LevelType lmax = dfg.getLevels()[dim];
//   const IndexType size = dfg.getNrLocalElements();
//   const IndexType stride = dfg.getLocalOffsets()[dim];
//   const IndexType ndim = dfg.getLocalSizes()[dim];
//   const IndexType jump = stride * ndim;
//   const IndexType nbrOfPoles = size / ndim;

//   // loop over poles
//   std::vector<FG_ELEMENT>& ldata = dfg.getElementVector();
//   const IndexType gstart = dfg.getLowerBounds()[dim];

//   #pragma omp parallel
//   {
//     IndexVector localIndexVector(dfg.getDimension());
//     IndexVector tmpGlobalIndexVector(dfg.getDimension());

//     std::vector<FG_ELEMENT> tmp(dfg.getGlobalSizes()[dim]);

// #pragma omp for  // default(none)// firstprivate(lo)
//     for (IndexType nn = 0; nn < nbrOfPoles;
//         ++nn) {  // integer operations form bottleneck here -- nested loops are twice as slow
//       lldiv_t divresult = std::lldiv(nn, stride);
//       IndexType start = divresult.quot * jump + divresult.rem;  // localer lin index start of pole

//       // compute global vector index of start
//       dfg.getLocalVectorIndex(start, localIndexVector);                  //*
//       dfg.getGlobalVectorIndex(localIndexVector, tmpGlobalIndexVector);  //*
//       assert(localIndexVector[dim] == 0);

//       // copy remote data to tmp
//       std::vector<RemoteDataContainer<FG_ELEMENT> >& rdcs =
//           lookupTable.getRDCVector();  //! rdcs why here

//       if (rdcs.size() > 0) {
//         // go through remote containers
//         for (size_t i = 0; i < rdcs.size(); ++i) {
//           IndexType global1didx = rdcs[i].getKeyIndex();
//           tmpGlobalIndexVector[dim] = global1didx;
//           tmp[global1didx] = *rdcs[i].getData(tmpGlobalIndexVector);  //! rdcs
//         }
//       }

//       // copy local data
//       for (IndexType i = 0; i < ndim; ++i) tmp[gstart + i] = ldata[start + stride * i];  //§ ldata

//       // dehierarchization kernel
//       if (boundary) {
//         // hierarchize tmp array with hupp function
//       dehierarchizeX_opt_boundary_kernel(&tmp[0], lmax, 0, 1);
//       } else {
//         for (LevelType l = 2; l <= lmax; ++l) {
//           // get first local point of level and corresponding stride
//           IndexType parentOffset = static_cast<IndexType>(std::pow(2, lmax - l));
//           IndexType first = parentOffset - 1;
//           IndexType levelStride = parentOffset * 2;

//           // loop over points of this level with level specific stride
//           // as long as inside domain
//           for (IndexType idx = first; idx < dfg.getGlobalSizes()[dim]; idx += levelStride) { 
//             // when no boundary in this dimension we have to check if
//             // 1d indices outside domain
//             FG_ELEMENT left(0.0);
//             FG_ELEMENT right(0.0);

//             if (idx - parentOffset > 0) {
//               left = tmp[idx - parentOffset];
//             }

//             if (idx + parentOffset < dfg.getGlobalSizes()[dim]) {
//               right = tmp[idx + parentOffset];
//             }

//             // do calculation
//             FG_ELEMENT buf = 0.5 * left;
//             tmp[idx] += 0.5 * right;
//             tmp[idx] += buf;
//           }
//         }
//       }

//       // copy pole back
//       for (IndexType i = 0; i < ndim; ++i) ldata[start + stride * i] = tmp[gstart + i];
//     }//# End pragma omp  for
//   }//# end pragma parallel
// }
}  // unnamed namespace

namespace combigrid {

// template<typename FG_ELEMENT>
class DistributedHierarchization {
 public:
  // inplace hierarchization
  template <typename FG_ELEMENT>
  static void hierarchize(DistributedFullGrid<FG_ELEMENT>& dfg, const std::vector<bool>& dims) {
    assert(dfg.getDimension() > 0);
    assert(dfg.getDimension() == dims.size());

    // hierarchize first dimension
    if (dims[0]) {
      DimType dim = 0;

      // exchange data first dimension
      std::vector<RemoteDataContainer<FG_ELEMENT> > remoteData;
      exchangeData1d(dfg, dim, remoteData);

      LookupTable<FG_ELEMENT> lookupTable(remoteData, dfg, dim);
  
      if (dfg.returnBoundaryFlags()[dim] == true) {
        hierarchizeX_opt_boundary(dfg, lookupTable);
      } else {
        hierarchizeX_opt_noboundary(dfg, lookupTable);
      }
    }

    // hierarchize other dimensions
    for (DimType dim = 1; dim < dfg.getDimension(); ++dim) {
      if (!dims[dim]) continue;

      // exchange data
      std::vector<RemoteDataContainer<FG_ELEMENT> > remoteData;
      exchangeData1d(dfg, dim, remoteData);
      LookupTable<FG_ELEMENT> lookupTable(remoteData, dfg, dim);

      if (dfg.returnBoundaryFlags()[dim] == true) {
        // hierarchizeN_boundary( dfg, lookupTable, dim );
        hierarchizeN_opt<FG_ELEMENT, true>(dfg, lookupTable, dim);
      } else {
        hierarchizeN_opt<FG_ELEMENT, false>(dfg, lookupTable, dim);
      }

      ++hierCount;
    }
  }

  template <typename FG_ELEMENT>
  static void hierarchize(DistributedFullGrid<FG_ELEMENT>& dfg) {
    std::vector<bool> dims(dfg.getDimension(), true);
    hierarchize<FG_ELEMENT>(dfg, dims);
  }

  // inplace dehierarchization
  template <typename FG_ELEMENT>
  static void dehierarchize(DistributedFullGrid<FG_ELEMENT>& dfg, const std::vector<bool>& dims) {
    assert(dfg.getDimension() > 0);
    assert(dfg.getDimension() == dims.size());

    // dehierarchize first dimension
    if (dims[0]) {
      DimType dim = 0;

      // exchange data first dimension
      std::vector<RemoteDataContainer<FG_ELEMENT> > remoteData;
      exchangeData1dDehierarchization(dfg, dim, remoteData);
      LookupTable<FG_ELEMENT> lookupTable(remoteData, dfg, dim);

      // Stats::startEvent("only dehierarchize");
      if (dfg.returnBoundaryFlags()[dim] == true) {  // TODO
        dehierarchizeX_opt_boundary(dfg, lookupTable);
      } else {
        dehierarchizeX_opt_noboundary(dfg, lookupTable);
      }
      // Stats::stopEvent("only dehierarchize");
    }
    //
    // dehierarchize other dimensions
    for (DimType dim = 1; dim < dfg.getDimension(); ++dim) {
      if (!dims[dim]) continue;

      // exchange data
      std::vector<RemoteDataContainer<FG_ELEMENT> > remoteData;
      exchangeData1dDehierarchization(dfg, dim, remoteData);
      LookupTable<FG_ELEMENT> lookupTable(remoteData, dfg, dim);

      // Stats::startEvent("only dehierarchize");
      if (dfg.returnBoundaryFlags()[dim] == true) {
        dehierarchizeN_opt<FG_ELEMENT, true>(dfg, lookupTable, dim);
      } else {
        dehierarchizeN_opt<FG_ELEMENT, false>(dfg, lookupTable, dim);
      }
      // Stats::stopEvent("only dehierarchize");
    }
  }

  template <typename FG_ELEMENT>
  static void dehierarchize(DistributedFullGrid<FG_ELEMENT>& dfg) {
    std::vector<bool> dims(dfg.getDimension(), true);
    dehierarchize<FG_ELEMENT>(dfg, dims);
  }

<<<<<<< HEAD
  // Ensemble variants

  // inplace hierarchization
  static void hierarchize(DFGEnsemble& dfgEnsemble, const std::vector<bool>& dims) {
    // auto dfg = dfgEnsemble.getDFG(0);
    assert(dfgEnsemble.getDFG(0).getDimension() > 0);
    assert(dfgEnsemble.getDFG(0).getDimension() == dims.size());

    // hierarchize first dimension
    if (dims[0]) {
      DimType dim = 0;

      // exchange data first dimension
      std::vector<std::vector<RemoteDataContainer<CombiDataType> >> remoteData (dfgEnsemble.getNumFullGrids());
      std::vector<LookupTable<CombiDataType>> lookupTables;
      for (size_t i = 0; i < dfgEnsemble.getNumFullGrids(); ++i) {
        exchangeData1d(dfgEnsemble.getDFG(i), dim, remoteData[i]);
        lookupTables.emplace_back(remoteData[i], dfgEnsemble.getDFG(i), dim);
      }
      if (dfgEnsemble.getDFG(0).returnBoundaryFlags()[dim] == true) {
        hierarchizeX_opt_boundary(dfgEnsemble, lookupTables);
      } else {
        hierarchizeX_opt_noboundary(dfgEnsemble, lookupTables);
      }
    }

    // hierarchize other dimensions
    for (DimType dim = 1; dim < dfgEnsemble.getDFG(0).getDimension(); ++dim) {
      if (!dims[dim]) continue;

      // exchange data
      std::vector<std::vector<RemoteDataContainer<CombiDataType> >> remoteData (dfgEnsemble.getNumFullGrids());
      std::vector<LookupTable<CombiDataType>> lookupTables;
      for (size_t i = 0; i < dfgEnsemble.getNumFullGrids(); ++i) {
        exchangeData1d(dfgEnsemble.getDFG(i), dim, remoteData[i]);
        lookupTables.emplace_back(remoteData[i], dfgEnsemble.getDFG(i), dim);
      }

      if (dfgEnsemble.getDFG(0).returnBoundaryFlags()[dim] == true) {
        // hierarchizeN_boundary( dfg, lookupTable, dim );
        hierarchizeN_opt<CombiDataType, true>(dfgEnsemble, lookupTables, dim);
      } else {
        hierarchizeN_opt<CombiDataType, false>(dfgEnsemble, lookupTables, dim);
      }

      ++hierCount;
    }
  }

  static void hierarchize(DFGEnsemble& dfgEnsemble) {
    auto dfg = dfgEnsemble.getDFG(0);
    std::vector<bool> dims(dfg.getDimension(), true);
    hierarchize(dfgEnsemble, dims);
  }

    // inplace dehierarchization
  static void dehierarchize(DFGEnsemble& dfgEnsemble, const std::vector<bool>& dims) {
    auto dfg = dfgEnsemble.getDFG(0);
    assert(dfg.getDimension() > 0);
    assert(dfg.getDimension() == dims.size());
    assert(false && "not yet implemented");

    // dehierarchize first dimension
    if (dims[0]) {
      DimType dim = 0;

      // exchange data first dimension
      std::vector<std::vector<RemoteDataContainer<CombiDataType> >> remoteData (dfgEnsemble.getNumFullGrids());
      std::vector<LookupTable<CombiDataType>> lookupTables;
      for (size_t i = 0; i < dfgEnsemble.getNumFullGrids(); ++i) {
        exchangeData1d(dfgEnsemble.getDFG(i), dim, remoteData[i]);
        lookupTables.emplace_back(remoteData[i], dfgEnsemble.getDFG(i), dim);
      }

      // // Stats::startEvent("only dehierarchize");
      // if (dfg.returnBoundaryFlags()[dim] == true) {  // TODO
      //   dehierarchizeX_opt_boundary(dfg, lookupTable);
      // } else {
      //   dehierarchizeX_opt_noboundary(dfg, lookupTable);
      // }
      // // Stats::stopEvent("only dehierarchize");
    }
    //
    // dehierarchize other dimensions
    for (DimType dim = 1; dim < dfg.getDimension(); ++dim) {
      if (!dims[dim]) continue;

      // exchange data
      std::vector<std::vector<RemoteDataContainer<CombiDataType> >> remoteData (dfgEnsemble.getNumFullGrids());
      std::vector<LookupTable<CombiDataType>> lookupTables;
      for (size_t i = 0; i < dfgEnsemble.getNumFullGrids(); ++i) {
        exchangeData1d(dfgEnsemble.getDFG(i), dim, remoteData[i]);
        lookupTables.emplace_back(remoteData[i], dfgEnsemble.getDFG(i), dim);
      }

      // // Stats::startEvent("only dehierarchize");
      // if (dfg.returnBoundaryFlags()[dim] == true) {
      //   dehierarchizeN_opt<CombiDataType, true>(dfg, lookupTable, dim);
      // } else {
      //   dehierarchizeN_opt<CombiDataType, false>(dfg, lookupTable, dim);
      // }
      // // Stats::stopEvent("only dehierarchize");
    }
  }

  static void dehierarchize(DFGEnsemble& dfgEnsemble) {
    std::vector<bool> dims(dfgEnsemble.getDFG(0).getDimension(), true);
    dehierarchize(dfgEnsemble, dims);
=======
  template <typename FG_ELEMENT>
  static void fillDFGFromDSGU(DistributedFullGrid<FG_ELEMENT>& dfg,
      DistributedSparseGridUniform<FG_ELEMENT>& dsg, const std::vector<bool>& hierarchizationDims){
    // fill dfg with hierarchical coefficients from distributed sparse grid
    dfg.extractFromUniformSG(dsg);

    // dehierarchize dfg
    DistributedHierarchization::dehierarchize<FG_ELEMENT>(
        dfg, hierarchizationDims);
>>>>>>> 12c5e736
  }
};
// class DistributedHierarchization

}  // namespace combigrid

#endif /* DistributedHierarchization_HPP_ */<|MERGE_RESOLUTION|>--- conflicted
+++ resolved
@@ -2007,7 +2007,7 @@
       assert(localIndexVector[dim] == 0);
 
       for (size_t j = 0; j < dfgEnsemble.getNumFullGrids(); ++j) {
-        auto dfg = dfgEnsemble.getDFG(j);
+        auto& dfg = dfgEnsemble.getDFG(j);
         dfg.getGlobalVectorIndex(localIndexVector, tmpGlobalIndexVector);
 
         // copy local data to tmp
@@ -2034,7 +2034,7 @@
       }
 
       for (size_t j = 0; j < dfgEnsemble.getNumFullGrids(); ++j) {
-        auto dfg = dfgEnsemble.getDFG(j);
+        auto& dfg = dfgEnsemble.getDFG(j);
         // copy local data back
         for (IndexType i = 0; i < xSize; ++i) dfg.getElementVector()[linIdxBlockStart + i] = tmp[j][gstart + i];
       }
@@ -2238,7 +2238,7 @@
       dfgEnsemble.getDFG(0).getLocalVectorIndex(start, localIndexVector);
       assert(localIndexVector[dim] == 0);
       for (size_t j = 0; j < dfgEnsemble.getNumFullGrids(); ++j) {
-        auto dfg = dfgEnsemble.getDFG(j);
+        auto& dfg = dfgEnsemble.getDFG(j);
         dfgEnsemble.getDFG(0).getGlobalVectorIndex(localIndexVector, tmpGlobalIndexVector);
 
         // copy local data to tmp
@@ -2272,7 +2272,7 @@
 
       // copy pole back      
       for (size_t j = 0; j < dfgEnsemble.getNumFullGrids(); ++j) {
-        auto dfg = dfgEnsemble.getDFG(j);
+        auto& dfg = dfgEnsemble.getDFG(j);
         for (IndexType i = 0; i < ndim; ++i) dfg.getElementVector()[start + stride * i] = tmp[j][gstart + i];
       }
     }
@@ -2477,7 +2477,18 @@
     dehierarchize<FG_ELEMENT>(dfg, dims);
   }
 
-<<<<<<< HEAD
+  template <typename FG_ELEMENT>
+  static void fillDFGFromDSGU(DistributedFullGrid<FG_ELEMENT>& dfg,
+      DistributedSparseGridUniform<FG_ELEMENT>& dsg, const std::vector<bool>& hierarchizationDims){
+    // fill dfg with hierarchical coefficients from distributed sparse grid
+    dfg.extractFromUniformSG(dsg);
+
+    // dehierarchize dfg
+    DistributedHierarchization::dehierarchize<FG_ELEMENT>(
+        dfg, hierarchizationDims);
+  }
+
+
   // Ensemble variants
 
   // inplace hierarchization
@@ -2528,14 +2539,14 @@
   }
 
   static void hierarchize(DFGEnsemble& dfgEnsemble) {
-    auto dfg = dfgEnsemble.getDFG(0);
+    auto& dfg = dfgEnsemble.getDFG(0);
     std::vector<bool> dims(dfg.getDimension(), true);
     hierarchize(dfgEnsemble, dims);
   }
 
     // inplace dehierarchization
   static void dehierarchize(DFGEnsemble& dfgEnsemble, const std::vector<bool>& dims) {
-    auto dfg = dfgEnsemble.getDFG(0);
+    auto& dfg = dfgEnsemble.getDFG(0);
     assert(dfg.getDimension() > 0);
     assert(dfg.getDimension() == dims.size());
     assert(false && "not yet implemented");
@@ -2586,18 +2597,8 @@
   static void dehierarchize(DFGEnsemble& dfgEnsemble) {
     std::vector<bool> dims(dfgEnsemble.getDFG(0).getDimension(), true);
     dehierarchize(dfgEnsemble, dims);
-=======
-  template <typename FG_ELEMENT>
-  static void fillDFGFromDSGU(DistributedFullGrid<FG_ELEMENT>& dfg,
-      DistributedSparseGridUniform<FG_ELEMENT>& dsg, const std::vector<bool>& hierarchizationDims){
-    // fill dfg with hierarchical coefficients from distributed sparse grid
-    dfg.extractFromUniformSG(dsg);
-
-    // dehierarchize dfg
-    DistributedHierarchization::dehierarchize<FG_ELEMENT>(
-        dfg, hierarchizationDims);
->>>>>>> 12c5e736
-  }
+  }
+
 };
 // class DistributedHierarchization
 
