--- conflicted
+++ resolved
@@ -24,12 +24,9 @@
 #include "sgpp/distributedcombigrid/utils/Config.hpp"
 #include "sgpp/distributedcombigrid/utils/Types.hpp"
 #include "test_helper.hpp"
-#include "TaskConst.hpp"
 
 using namespace combigrid;
 
-<<<<<<< HEAD
-=======
 /* simple task class to set all values on the grid to $levelVector_1 / levelVector_2$
  */
 class TaskConst : public combigrid::Task {
@@ -111,7 +108,6 @@
   }
 };
 
->>>>>>> 3d81edeb
 BOOST_CLASS_EXPORT(TaskConst)
 
 void checkCombine(size_t ngroup = 1, size_t nprocs = 1) {
