--- conflicted
+++ resolved
@@ -28,13 +28,9 @@
   assert(l_.size() == dim_);
 }
 
-<<<<<<< HEAD
-Task::~Task() {}
-=======
 Task::~Task() {
   delete faultCriterion_;
 }
->>>>>>> 6317e97b
 
 int Task::count = 0;
 
