What is this project about?
---------------------------
This project contains the third level implementation of the
__distributed combigrid module__. 

Important:
----------
Please do use feature branches in development.

Guidelines
---------
* Please develop new features in a new branch and then create a merge request to
  notify other users about the changes. So everyone can check whether there are
  side-effects to other branches.
* Of course, you are still very welcome to directly fix obvious bugs in the
  master branch.
* Before merging new features to the master branch, please make sure that they
  are sufficiently commented. 
* Although the distributed combigrid module is independent of the other modules
  in SG++, it will remain a part of this project. To ensure compability please
  make sure that you only change files in the distributedcombigrid folder. 
* In the future the automated testing and code style checking on commits that is
  done in SG++ will also be done for this project.

<<<<<<< HEAD
Installation instructions:
--------------------------
Use the provided compile.sh for compilation. The script also contains
compilation commands for the most common scenarios. Or run
=======
Requirements
--------------
scons (Python2, >= 2.4.1-1)
libboost-all-dev (>= 1.60)
libmpich-dev (>= 3.2-6)


Installation instructions: 
--------------------------
Compile by running
>>>>>>> 014bee18
```
./compile.sh
``` 
and for debugging, add
```
CPPFLAGS=-g
``` 
to the scons command. To clean the compiled files use

```
scons -c
```

<<<<<<< HEAD
There are gene versions as submodules: a linear one in the gene_mgr folder, and
a nonlinear one in gene-non-linear. To get them, you need access to their
=======

Gene submodules:
----------------
There are gene versions as submodules: a linear one in the gene_mgr folder, and 
a nonlinear one in gene-non-linear. To get them, you need access to their 
>>>>>>> 014bee18
respective repos. Then go into the folder and

```
git submodule init
git submodule update
```
<<<<<<< HEAD
and then you just hope you can `make` it by adapting the local library flags ;)

Third-Level-Manager
-------------------
The third-level-manager handles the synchronization and data transfer between
the systems. The following steps will guide you from compilation to execution:

1. To compile first navigate to combi/distributedcombigrid/third_level_manager.
   The folder contains a Makefile.template which you can adjust to make it
   compatible with your maschine.

2. The manager takes a .ini file as an input parameter. The same folder as in 1.
   holds the example file `example.ini` where the number of systems and the port
   on which the manager listens can be adjusted. Currently, only 2 systems are
   supported.

3. Use the run script to execute the manager. You can pass your own parameter
   file to the script whereas by default it reads the example.ini.

On Hazel Hen
------------

### Prerequisites

* load modules: PrgEnv-gnu, scons, python 2.7

* Check loaded modules with:
  `module list`

* E.g. to change the default cray compiler to gnu:
  `module switch PrgEnv-cray PrgEnv-gnu`

* Allow dynamic linking:
  `export CRAYPE_LINK_TYPE=dynamic`

### Compilation

Unfortunately, the boost module on Hazel Hen does not work with our code any
more. Hence, you have to install boost yourself, e.g. use version >= 1.58
(always compile boost with the intel compiler `PrgEnv-intel`, otherwise there
will be linkage errors when compiling the examples) Do not forget to set boost
paths in SConfigure, i.e. BOOST_INCLUDE_PATH, BOOST_LIBRARY_PATH.

Compile by first adapting the compile.sh script to use the HLRS specific
command.

(the linking of the boost tests might fail. However this is not a problem, the
sg++ libraries should be there)

### Execution

Let's assume we want to run the example under
combi/distributedcombigrid/examples/distributed_third_level/ and distribute our
combischeme to **HLRS** and **helium**, while the third-level-manager is running
on helium at port 9999. The following steps are necessary:

1. Since data connections to the HLRS are not possible without using ssh
   tunnels, we set them up in advance. Run `ssh -R  9998:localhost:9999
   username@eslogin002.hww.de` from helium to log in to HLRS while creating an
   ssh tunnel.

2. Adjust the parameter files on HLRS and helium to fit the simulation. Use
   hostname=eslogin002 on HLRS and hostname=localhost on helium. Set
   dataport=9999 on both systems.

3. Run the third-level-manger on helium.

4. Connect to eslogin002 in a different terminal and run the forwarding
   script `forward.sh 9999 9998 pipe1`. This will forward the port 9998 to 9999
   on eslogin002. (We only need the local forwarding because the configuration
   of the ssh server on the HLRS does not allow us to access the ssh tunnel
   from a different host than eslogin002. Since our application runs on the
   compute nodes (for now) this detour is necessary.)

5. Start the simulation. The example directory holds a separate run file
   `run.sh` which needs to be modified to fit HLRS and helium. Also set the
   corresponding boost library location.
=======
and then you just hope you can `make` it by adapting the local library flags ;)
>>>>>>> 014bee18
<|MERGE_RESOLUTION|>--- conflicted
+++ resolved
@@ -22,12 +22,6 @@
 * In the future the automated testing and code style checking on commits that is
   done in SG++ will also be done for this project.
 
-<<<<<<< HEAD
-Installation instructions:
---------------------------
-Use the provided compile.sh for compilation. The script also contains
-compilation commands for the most common scenarios. Or run
-=======
 Requirements
 --------------
 scons (Python2, >= 2.4.1-1)
@@ -37,8 +31,8 @@
 
 Installation instructions: 
 --------------------------
-Compile by running
->>>>>>> 014bee18
+Use the provided compile.sh for compilation. The script also contains
+compilation commands for the most common scenarios. Or run
 ```
 ./compile.sh
 ``` 
@@ -52,23 +46,16 @@
 scons -c
 ```
 
-<<<<<<< HEAD
-There are gene versions as submodules: a linear one in the gene_mgr folder, and
-a nonlinear one in gene-non-linear. To get them, you need access to their
-=======
-
 Gene submodules:
 ----------------
 There are gene versions as submodules: a linear one in the gene_mgr folder, and 
 a nonlinear one in gene-non-linear. To get them, you need access to their 
->>>>>>> 014bee18
 respective repos. Then go into the folder and
 
 ```
 git submodule init
 git submodule update
 ```
-<<<<<<< HEAD
 and then you just hope you can `make` it by adapting the local library flags ;)
 
 Third-Level-Manager
@@ -145,7 +132,4 @@
 
 5. Start the simulation. The example directory holds a separate run file
    `run.sh` which needs to be modified to fit HLRS and helium. Also set the
-   corresponding boost library location.
-=======
-and then you just hope you can `make` it by adapting the local library flags ;)
->>>>>>> 014bee18
+   corresponding boost library location.