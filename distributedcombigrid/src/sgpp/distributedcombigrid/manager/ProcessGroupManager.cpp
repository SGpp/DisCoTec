#include "sgpp/distributedcombigrid/manager/ProcessGroupManager.hpp"
#include "sgpp/distributedcombigrid/manager/CombiParameters.hpp"
#include "sgpp/distributedcombigrid/mpi/MPIUtils.hpp"
#include "sgpp/distributedcombigrid/mpi_fault_simulator/MPI-FT.h"

namespace combigrid {
ProcessGroupManager::ProcessGroupManager(RankType pgroupRootID)
    : pgroupRootID_(pgroupRootID),
      status_(PROCESS_GROUP_WAIT),
      statusRequest_(MPI_Request()),
      statusRequestFT_(nullptr) {}

bool ProcessGroupManager::runfirst(Task* t) {
  return storeTaskReferenceAndSendTaskToProcessGroup(t, RUN_FIRST);
}

bool ProcessGroupManager::storeTaskReferenceAndSendTaskToProcessGroup(Task* t, SignalType signal) {
  // first check status
  // tying to add a task to a busy group is an invalid operation
  // and should be avoided
  if (status_ != PROCESS_GROUP_WAIT) return false;

  storeTaskReference(t);
  return sendTaskToProcessGroup(t, signal);
}

void ProcessGroupManager::storeTaskReference(Task* t) {
  // add task to list of tasks managed by this pgroup
  tasks_.push_back(t);
}

bool ProcessGroupManager::sendTaskToProcessGroup(Task* t, SignalType signal) {
  // send signal to pgroup
  sendSignalToProcessGroup(signal);

  // send task
  Task::send(&t, pgroupRootID_, theMPISystem()->getGlobalComm());

  setProcessGroupBusyAndReceive();

  // only return true if task successfully sent to pgroup
  return true;
}

void ProcessGroupManager::sendSignalAndReceive(SignalType signal) {
  sendSignalToProcessGroup(signal);
  setProcessGroupBusyAndReceive();
}

void ProcessGroupManager::sendSignalToProcessGroup(SignalType signal) {
  MPI_Send(&signal, 1, MPI_INT, pgroupRootID_, TRANSFER_SIGNAL_TAG, theMPISystem()->getGlobalComm());
}

void ProcessGroupManager::sendSignalToProcess(SignalType signal, RankType rank) { //TODO send only to process in this pgroup
  MPI_Send(&signal, 1, MPI_INT, rank, TRANSFER_SIGNAL_TAG, theMPISystem()->getGlobalComm());
}

inline void ProcessGroupManager::setProcessGroupBusyAndReceive() {
  // set status
  status_ = PROCESS_GROUP_BUSY;

  // start non-blocking MPI_IRecv to receive status
  recvStatus();
}

bool ProcessGroupManager::runnext() {
  // first check status
  // trying to send a command to a busy group is an invalid operation
  // and should be avoided
  assert(status_ == PROCESS_GROUP_WAIT);

  if (tasks_.size() == 0) return false;

  sendSignalAndReceive(RUN_NEXT);

  return true;
}

bool ProcessGroupManager::exit() {
  // can only send exit signal when in wait state
  if (status_ != PROCESS_GROUP_WAIT) return false;

  sendSignalAndReceive(EXIT);
  return true;
}

bool ProcessGroupManager::combine() {
  // can only send sync signal when in wait state
  assert(status_ == PROCESS_GROUP_WAIT);

  sendSignalAndReceive(COMBINE);

  return true;
}

bool ProcessGroupManager::initDsgus() {
  // can only send sync signal when in wait state
  assert(status_ == PROCESS_GROUP_WAIT);

  sendSignalAndReceive(INIT_DSGUS);

  return true;
}

bool ProcessGroupManager::combineThirdLevel(const ThirdLevelUtils& thirdLevel,
                                            CombiParameters& params,
                                            bool isSendingFirst) {
  // can only send sync signal when in wait state
  assert(status_ == PROCESS_GROUP_WAIT);

  sendSignalAndReceive(COMBINE_THIRD_LEVEL);

  if (isSendingFirst)
    exchangeDsgus(thirdLevel, params, true);
  else
    exchangeDsgus(thirdLevel, params, false);

  return true;
}


/*
 * Differs from third level reduce since we have enough memory space to collect
 * the subspace sizes from all dsgs of all procs in the third level pg in a single
 * MPI_Gather call.
 */
bool ProcessGroupManager::reduceLocalAndRemoteSubspaceSizes(const ThirdLevelUtils& thirdLevel,
                                       CombiParameters& params,
                                       bool isSendingFirst)
{
  // tell workers to perform reduce
  sendSignalAndReceive(REDUCE_SUBSPACE_SIZES_TL);

  // prepare buffers
  std::unique_ptr<uint64_t[]> sendBuff;
  std::unique_ptr<uint64_t[]> recvBuff;
  size_t buffSize;
  std::vector<int> numSubspacesPerWorker;

  // gather subspace sizes from workers
  collectSubspaceSizes(thirdLevel, params, sendBuff, buffSize, numSubspacesPerWorker);
  recvBuff.reset(new uint64_t[buffSize]);

  /* TODO can be easily parallelized by removing the condition and call send and
     receive in a separate thread*/
  if (isSendingFirst) {
    // send subspace sizes to remote
    thirdLevel.sendData(sendBuff.get(), buffSize);
    // receive remote subspace sizes
    thirdLevel.recvData(recvBuff.get(), buffSize);
  } else {
    // receive remote subspace sizes
    thirdLevel.recvData(recvBuff.get(), buffSize);
    // send subspace sizes to remote
    thirdLevel.sendData(sendBuff.get(), buffSize);
  }

  // perform max reduce
  for (size_t i = 0; i < buffSize; ++i)
    sendBuff[i] = std::max(sendBuff[i], recvBuff[i]);

  // set accumulated dsgu sizes per worker
  dsguDataSizePerWorker_.resize(numSubspacesPerWorker.size());
  uint64_t* sizePtr = sendBuff.get();
  for (size_t w = 0; w < numSubspacesPerWorker.size(); ++w) {
    int sum = 0;
    for (int ss = 0; ss < numSubspacesPerWorker[w]; ++ss) {
      sum += (int) *(sizePtr++);
    }
    dsguDataSizePerWorker_[w] = sum;
  }

  // scatter data back to workers
  distributeSubspaceSizes(thirdLevel, params, sendBuff, buffSize, numSubspacesPerWorker);
  return true;
}


void ProcessGroupManager::exchangeDsgus(const ThirdLevelUtils& thirdLevel,
                                             CombiParameters& params,
                                             bool isSendingFirst) {
  const std::vector<CommunicatorType>& thirdLevelComms = theMPISystem()->getThirdLevelComms();
  assert(theMPISystem()->getNumGroups() == thirdLevelComms.size() &&
      "initialisation of third level communicator failed");
  const CommunicatorType& comm = thirdLevelComms[params.getThirdLevelPG()];

  // exchange dsgus
  MPI_Datatype dataType = getMPIDatatype(abstraction::getabstractionDataType<CombiDataType>());
  IndexType numGrids = params.getNumGrids();
  std::unique_ptr<CombiDataType[]> dsguData;
  for (IndexType g = 0; g < numGrids; g++) {
    for (RankType p = 0; p < (RankType) theMPISystem()->getNumProcs(); p++) {
      // we assume here that all dsgus have the same size otherwise size collection must change
      size_t dsguSize = (size_t) (dsguDataSizePerWorker_[(size_t)p]/numGrids);
      assert(dsguSize < INT_MAX && "dsgu is larger than what we can send in a "
                                   "single mpi call");
      // recv dsgu from worker
      dsguData.reset(new CombiDataType[dsguSize]);
      MPI_Recv(dsguData.get(), (int) dsguSize, dataType, p, TRANSFER_DSGU_DATA_TAG, comm, MPI_STATUS_IGNORE);

      if (isSendingFirst) {
        // send dsgu to remote
        thirdLevel.sendData(dsguData.get(), dsguSize);
        // recv combined dsgu from remote
        thirdLevel.recvData(dsguData.get(), dsguSize);
      } else {
        // recv and combine dsgu from remote
        thirdLevel.recvAndAddToData(dsguData.get(), dsguSize);
        // send combined solution to remote
        thirdLevel.sendData(dsguData.get(), dsguSize);
      }
      // send to worker
      MPI_Send(dsguData.get(), (int) dsguSize, dataType, p, TRANSFER_DSGU_DATA_TAG, comm);
    }
  }
}


bool ProcessGroupManager::collectSubspaceSizes(const ThirdLevelUtils& thirdLevel,
                                               CombiParameters& params,
                                               std::unique_ptr<uint64_t[]>& buff,
                                               size_t& buffSize,
                                               std::vector<int>& numSubspacesPerWorker) {

  // prepare args of MPI_Gather
  const CommunicatorType& comm =
    theMPISystem()->getThirdLevelComms()[(size_t)pgroupRootID_];
  size_t nprocs = theMPISystem()->getNumProcs();
  std::vector<int> recvCounts(nprocs + 1); // includes master
  RankType thirdLevelManagerRank = theMPISystem()->getThirdLevelManagerRank();
  int dummy = 0;

  // gather number of subspaces in all dsgus per worker for upcoming MPI_Gatherv
  // for now all workers should have the same number of subspaces
  MPI_Gather(&dummy, 1, MPI_INT, recvCounts.data(), (int) 1,
             MPI_INT, thirdLevelManagerRank, comm);

  buffSize = std::accumulate(recvCounts.begin(),
                             recvCounts.end(), 0U);

  std::unique_ptr<size_t[]> mdBuff(new size_t[buffSize]); // size_t is machine dependent
  assert(buffSize < INT_MAX && "bufSize is larger than what we can send in a "
                               "single mpi call");

  // prepare displacements for MPI_Gatherv
  std::vector<int> displacements(nprocs + 1); // includes master
  int disp = 0;
  for (size_t i = 0; i < displacements.size(); ++i) {
    displacements[i] = disp;
    disp += recvCounts[i];
  }
  // perform gather of subspace sizes
  MPI_Datatype dataType = getMPIDatatype(
                        abstraction::getabstractionDataType<size_t>());
  MPI_Gatherv(&dummy, 0, dataType, mdBuff.get(), recvCounts.data(),
      displacements.data(), dataType, thirdLevelManagerRank, comm);

  // remove master
  numSubspacesPerWorker = recvCounts;
  numSubspacesPerWorker.pop_back();

  // create machine independent buffer
  buff.reset(new size_t[buffSize]);
  for (size_t i = 0; i < buffSize; ++i)
    buff[i] = static_cast<uint64_t>(mdBuff[i]);

  return true;
}


bool ProcessGroupManager::distributeSubspaceSizes(const ThirdLevelUtils& thirdLevel,
                                                  CombiParameters& params,
                                                  const std::unique_ptr<uint64_t[]>& buff,
                                                  size_t buffSize,
                                                  const std::vector<int>& numSubspacesPerWorker) {
  // prepare args of MPI_Scatterv
  const CommunicatorType& comm =
    theMPISystem()->getThirdLevelComms()[(size_t)pgroupRootID_];
  RankType thirdLevelManagerRank = theMPISystem()->getThirdLevelManagerRank();
  std::vector<int> sendCounts(numSubspacesPerWorker);
  sendCounts.push_back(0); // append manager
  std::vector<int> displacements(sendCounts.size());
  int disp = 0;
  for (size_t i = 0; i < displacements.size(); ++i) {
    displacements[i] = disp;
    disp += sendCounts[i];
  }

  // create machine dependent buffer
  std::unique_ptr<size_t[]> mdBuff(new size_t[buffSize]);
  for (size_t i = 0; i < buffSize; ++i)
    mdBuff[i] = static_cast<size_t>(buff[i]);

  // perform scatter of subspace sizes
  MPI_Datatype dataType = getMPIDatatype(
                        abstraction::getabstractionDataType<size_t>());
  MPI_Scatterv(mdBuff.get(), sendCounts.data(), displacements.data(), dataType,
               nullptr, 0, dataType, thirdLevelManagerRank, comm);

  return true;
}

bool ProcessGroupManager::combineLocalAndGlobal() {
  // can only send sync signal when in wait state
  assert(status_ == PROCESS_GROUP_WAIT);

  sendSignalAndReceive(COMBINE_LOCAL_AND_GLOBAL);
  return true;
}

bool ProcessGroupManager::waitForThirdLevelCombiResult() {
  // can only send sync signal when in wait state
  assert(status_ == PROCESS_GROUP_WAIT);

  sendSignalAndReceive(WAIT_FOR_TL_COMBI_RESULT);
  return true;
}

bool ProcessGroupManager::waitForThirdLevelSizeUpdate() {
  // can only send sync signal when in wait state
  assert(status_ == PROCESS_GROUP_WAIT);

  sendSignalAndReceive(WAIT_FOR_TL_SIZE_UPDATE);
  return true;
}

bool ProcessGroupManager::updateCombiParameters(CombiParameters& params) {
  // can only send sync signal when in wait state
  assert(status_ == PROCESS_GROUP_WAIT);

  sendSignalToProcessGroup(UPDATE_COMBI_PARAMETERS);

  // send combiparameters
  // std::cout << "sending class \n";
  MPIUtils::sendClass(&params, pgroupRootID_, theMPISystem()->getGlobalComm());

  setProcessGroupBusyAndReceive();

  return true;
}


bool ProcessGroupManager::addTask(Task* t) {
  return storeTaskReferenceAndSendTaskToProcessGroup(t, ADD_TASK);
}

bool ProcessGroupManager::refreshTask(Task* t) {
  // first check status
  // tying to add a task to a busy group is an invalid operation
  // and should be avoided
  if (status_ != PROCESS_GROUP_WAIT) {
    std::cout << "refreshing failed! \n";
    return false;
  }

  sendSignalToProcessGroup(ADD_TASK);

  // send task
  Task::send(&t, pgroupRootID_, theMPISystem()->getGlobalComm());

  setProcessGroupBusyAndReceive();

  // only return true if task successfully send to pgroup
  return true;
}

bool ProcessGroupManager::resetTasksWorker() {
  // first check status
  // tying to reset tasks of a busy group is an invalid operation
  // and should be avoided
  if (status_ != PROCESS_GROUP_WAIT) {
    assert(false);
    // return false;
  }

  // add task to list of tasks managed by this pgroup
  // tasks_.clear(); we do not clear group manager tasks

  sendSignalAndReceive(RESET_TASKS);

  return true;
}

bool ProcessGroupManager::recompute(Task* t) {
  storeTaskReferenceAndSendTaskToProcessGroup(t, RECOMPUTE);

  // only return true if task successfully send to pgroup
  return true;
}

void sendLevelVector(const LevelVector& leval, RankType pgroupRootID){
  std::vector<int> tmp(leval.begin(), leval.end());
  MPI_Send(&tmp[0], static_cast<int>(tmp.size()), MPI_INT, pgroupRootID, TRANSFER_LEVAL_TAG,
           theMPISystem()->getGlobalComm());
}

bool ProcessGroupManager::parallelEval(const LevelVector& leval, std::string& filename) {
  // can only send sync signal when in wait state, so check first
  assert(status_ == PROCESS_GROUP_WAIT);

  sendSignalToProcessGroup(PARALLEL_EVAL);

  sendLevelVector(leval, pgroupRootID_);

  // send filename
  MPIUtils::sendClass(&filename, pgroupRootID_, theMPISystem()->getGlobalComm());

  setProcessGroupBusyAndReceive();

  return true;
}


std::vector<double> receiveThreeNorms(RankType pgroupRootID){
  std::vector<double> norms;
  for (int i = 0; i < 3; ++i) {
    double recvbuf;

    MPI_Recv(&recvbuf, 1, MPI_DOUBLE, pgroupRootID, TRANSFER_NORM_TAG,
             theMPISystem()->getGlobalComm(), MPI_STATUS_IGNORE);

    norms.push_back(recvbuf);
  }
  return norms;
}

std::vector<double> ProcessGroupManager::parallelEvalNorm(const LevelVector& leval){
  sendSignalToProcessGroup(PARALLEL_EVAL_NORM);
  sendLevelVector(leval, pgroupRootID_);

  auto norms = receiveThreeNorms(pgroupRootID_);
  setProcessGroupBusyAndReceive();
  return norms;
}

<<<<<<< HEAD

void ProcessGroupManager::getLpNorms(int p, std::map<int, double>& norms) {
=======
void ProcessGroupManager::getLpNorms(int p, std::map<size_t, double>& norms) {
>>>>>>> 06142878
  SignalType signal;
  if (p == 2) {
    signal = GET_L2_NORM;
  } else if (p == 1) {
    signal = GET_L1_NORM;
  } else if (p == 0) {
    signal = GET_MAX_NORM;
  } else {
    assert(false && "please implement signal for this norm");
  }

  this->sendSignalToProcessGroup(signal);

  std::vector<double> recvbuf;
  auto numTasks = this->getTaskContainer().size();
  recvbuf.resize(numTasks);

  MPI_Recv(recvbuf.data(), static_cast<int>(numTasks), MPI_DOUBLE, pgroupRootID_, TRANSFER_NORM_TAG,
            theMPISystem()->getGlobalComm(), MPI_STATUS_IGNORE);

  for (size_t j = 0; j < numTasks; ++j) {
    norms[this->getTaskContainer()[j]->getID()] = recvbuf[j];
  }

  this->setProcessGroupBusyAndReceive();
}


std::vector<double> ProcessGroupManager::evalAnalyticalOnDFG(const LevelVector& leval){
  sendSignalToProcessGroup(EVAL_ANALYTICAL_NORM);
  sendLevelVector(leval, pgroupRootID_);

  auto norms = receiveThreeNorms(pgroupRootID_);
  setProcessGroupBusyAndReceive();
  return norms;
}

std::vector<double> ProcessGroupManager::evalErrorOnDFG(const LevelVector& leval){
  sendSignalToProcessGroup(EVAL_ERROR_NORM);
  sendLevelVector(leval, pgroupRootID_);

  auto norms = receiveThreeNorms(pgroupRootID_);
  setProcessGroupBusyAndReceive();
  return norms;
}

void ProcessGroupManager::interpolateValues(const std::vector<real>& interpolationCoordsSerial,
                                              std::vector<CombiDataType>& values,
                                              MPI_Request& request) {
  sendSignalToProcessGroup(INTERPOLATE_VALUES);
  MPI_Request dummyRequest;
  assert(interpolationCoordsSerial.size() < static_cast<size_t>(std::numeric_limits<int>::max()) && "needs chunking!");
  MPI_Isend(interpolationCoordsSerial.data(), static_cast<int>(interpolationCoordsSerial.size()), abstraction::getMPIDatatype(
    abstraction::getabstractionDataType<real>()), pgroupRootID_,
    TRANSFER_INTERPOLATION_TAG, theMPISystem()->getGlobalComm(), &dummyRequest);
  MPI_Request_free(&dummyRequest);
  MPI_Irecv(values.data(), static_cast<int>(values.size()), abstraction::getMPIDatatype(
    abstraction::getabstractionDataType<CombiDataType>()), pgroupRootID_,
    TRANSFER_INTERPOLATION_TAG, theMPISystem()->getGlobalComm(), &request);

  setProcessGroupBusyAndReceive();
}

void ProcessGroupManager::recvStatus() {
  // start non-blocking call to receive status
  if (ENABLE_FT) {
    simft::Sim_FT_MPI_Irecv(&status_, 1, MPI_INT, pgroupRootID_, TRANSFER_STATUS_TAG,
                            theMPISystem()->getGlobalCommFT(), &statusRequestFT_);
  } else {
    MPI_Irecv(&status_, 1, MPI_INT, pgroupRootID_, TRANSFER_STATUS_TAG, theMPISystem()->getGlobalComm(),
              &statusRequest_);
  }
}

bool ProcessGroupManager::recoverCommunicators() {
  assert(status_ == PROCESS_GROUP_WAIT);

  sendSignalToProcessGroup(RECOVER_COMM);

  return true;
}

bool ProcessGroupManager::rescheduleAddTask(Task *task) {
  return storeTaskReferenceAndSendTaskToProcessGroup(task, RESCHEDULE_ADD_TASK);
}

Task *ProcessGroupManager::rescheduleRemoveTask(const LevelVector &lvlVec) {
  for (std::vector<Task *>::size_type i = 0; i < this->tasks_.size(); ++i) {
    Task *currentTask = this->tasks_[i];
    if (currentTask->getLevelVector() == lvlVec) { 
      // if the task has been found send remove signal and return the task
      Task *removedTask;
      auto taskID = currentTask->getID();
      sendSignalToProcessGroup(RESCHEDULE_REMOVE_TASK);
      MPI_Send(&taskID, 1, MPI_INT, this->pgroupRootID_, 0, theMPISystem()->getGlobalComm());
      Task::receive(&removedTask, this->pgroupRootID_, theMPISystem()->getGlobalComm());
      setProcessGroupBusyAndReceive();

      tasks_.erase(tasks_.begin() + i);
      delete currentTask;


      return removedTask;
    }
  }
  return nullptr;
}

bool ProcessGroupManager::writeCombigridsToVTKPlotFile() {
  // can only send sync signal when in wait state
  assert(status_ == PROCESS_GROUP_WAIT);

  sendSignalAndReceive(WRITE_DFGS_TO_VTK);
  return true;
}

} /* namespace combigrid */<|MERGE_RESOLUTION|>--- conflicted
+++ resolved
@@ -433,12 +433,7 @@
   return norms;
 }
 
-<<<<<<< HEAD
-
-void ProcessGroupManager::getLpNorms(int p, std::map<int, double>& norms) {
-=======
 void ProcessGroupManager::getLpNorms(int p, std::map<size_t, double>& norms) {
->>>>>>> 06142878
   SignalType signal;
   if (p == 2) {
     signal = GET_L2_NORM;
