--- conflicted
+++ resolved
@@ -22,16 +22,10 @@
 namespace {
 template <typename FG_ELEMENT>
 struct SubspaceSGU {
-<<<<<<< HEAD
-  LevelVector level_;
-
-  IndexVector sizes_;
-=======
   // commented most members, since they were virtually unused
   // if needed in the future, they may be used again
 
   // combigrid::LevelVector level_; // level of the subspace
->>>>>>> 228f7c06
 
   // combigrid::IndexVector sizes_; // contains the number of points per dim of the whole ss
 
@@ -150,15 +144,10 @@
 
   inline int getCommunicatorSize() const;
 
-<<<<<<< HEAD
   void zeroOutSubspaces();
 
- private:
-  void createLevels(DimType dim, const LevelVector& nmax, const LevelVector& lmin);
-=======
   // allows linear access to the data sizes of all subspaces
   const std::vector<size_t>& getSubspaceDataSizes() const;
->>>>>>> 228f7c06
 
   // returns true if data for the subspaces has been created
   bool isSubspaceDataCreated() const;
