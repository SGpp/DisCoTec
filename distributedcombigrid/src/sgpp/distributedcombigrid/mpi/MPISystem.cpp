#include "sgpp/distributedcombigrid/mpi/MPISystem.hpp"
#include "sgpp/distributedcombigrid/manager/ProcessGroupManager.hpp"
#include "sgpp/distributedcombigrid/utils/Stats.hpp"

#include <iostream>

namespace combigrid {

/*!\brief Constructor for the MPISystem class.
 //
 // \exception std::runtime_error MPI was not initialized
 //
 // Constructor for the MPI System. The default global communicator and local communicator is
 MPI_COMM_WORLD.
 // The total number of MPI processes and the rank of the MPI process in is determined from
 // the communicator. 
 */
MPISystem::MPISystem()
    : initialized_(false),
      worldComm_(MPI_COMM_NULL),
      globalComm_(MPI_COMM_NULL),
      localComm_(MPI_COMM_NULL),
      globalReduceComm_(MPI_COMM_NULL),
      worldCommFT_(nullptr),
      globalCommFT_(nullptr),
      spareCommFT_(nullptr),
      localCommFT_(nullptr),
      globalReduceCommFT_(nullptr),
      thirdLevelComms_(),
      worldRank_(MPI_UNDEFINED),
      globalRank_(MPI_UNDEFINED),
      localRank_(MPI_UNDEFINED),
      thirdLevelRank_(MPI_UNDEFINED),
      globalReduceRank_(MPI_UNDEFINED),
      managerRank_(MPI_UNDEFINED),
      managerRankWorld_(MPI_UNDEFINED),
      masterRank_(MPI_UNDEFINED),
      thirdLevelManagerRank_(MPI_UNDEFINED),
      reusableRanks_(std::vector<RankType>(0)) {
  // check if MPI was initialized (e.g. by MPI_Init or similar)
  int mpiInitialized(0);
  MPI_Initialized(&mpiInitialized);
  assert(mpiInitialized && "MPI is not initialized! Call MPI_Init first.");
}

/*!\brief Destructor for the MPISystem class.
 */
MPISystem::~MPISystem() {
  // todo: the fault tolerant communicator are initialized with new -> delete
}

void MPISystem::initSystemConstants(size_t ngroup, size_t nprocs, CommunicatorType worldComm = MPI_COMM_WORLD, bool reusable = false) {
<<<<<<< HEAD
  assert( (reusable || !initialized_) && "MPISystem already initialized!");

=======
  assert((reusable || !initialized_) && "MPISystem already initialized!");
  
>>>>>>> 014bee18
  ngroup_ = ngroup;
  nprocs_ = nprocs;

  /* init worldComm
   * the manager has highest rank here
   */
  worldComm_ = worldComm;
  int worldSize = getCommSize(worldComm_);
  assert(worldSize == int(ngroup_ * nprocs_ + 1));

  worldRank_ = getCommRank(worldComm_);
  managerRankWorld_ = worldSize - 1;
  managerRankFT_ = managerRankWorld_;
  
  if (ENABLE_FT) {
    worldCommFT_ = simft::Sim_FT_MPI_COMM_WORLD;
    MPI_Comm worldCommdup;
    MPI_Comm_dup(worldComm_, &worldCommdup);
    createCommFT(&spareCommFT_, worldCommdup);
    // spareCommFT_ = simft::Sim_FT_MPI_COMM_WORLD;
  }
  // std::cout << "Global rank of root is" << worldCommFT_->Root_Rank << "\n";
  // worldCommFT_->Root_Rank = worldSize - 1;
}

void MPISystem::init(size_t ngroup, size_t nprocs) {
  initSystemConstants(ngroup, nprocs);

  /* init localComm
   * lcomm is the local communicator of its own process group for each worker process.
   * for manager, lcomm is a group which contains only manager process and can be ignored
   */
  initLocalComm();

  /* create global communicator which contains only the manager and the master
   * process of each process group
   * the master processes of the process groups are the processes which have
   * rank 0 in lcomm
   * this communicator is used for communication between master processes of the
   * process groups and the manager and the master processes to each other
   */
  initGlobalComm();

  initGlobalReduceCommm();

  /*
   * Creates multiple communicators where each contains the process manager and
   * all workers of a group. The caller receives a list
   * of those communicators where he participates in. Thus, the process manager
   * receives a comm for each process group whereas the list has only one entry
   * for workers of a process group. For all the other procs the list is empty.
   * In each communicator the manager has rank _nprocs.
   * The communicators are used so far for communication between the process
   * manager and the workers during third level combine.
   */
  initThirdLevelComms();

  initialized_ = true;
}

/*  here the local communicator has already been created by the application */
void MPISystem::init(size_t ngroup, size_t nprocs, CommunicatorType lcomm) {
  initSystemConstants(ngroup, nprocs);

  storeLocalComm(lcomm);

  /* create global communicator which contains only the manager and the master
   * process of each process group
   * the master processes of the process groups are the processes which have
   * rank 0 in lcomm
   * this communicator is used for communication between master processes of the
   * process groups and the manager and the master processes to each other
   */
  initGlobalComm();

  initGlobalReduceCommm();

  initThirdLevelComms();

  initialized_ = true;
}

/* overload for initialization with given wold communicator
 * this method can be called multiple times (needed for tests)
 */
void MPISystem::initWorldReusable(CommunicatorType wcomm, size_t ngroup, size_t nprocs) {
  
  initSystemConstants(ngroup, nprocs, wcomm, true);

  /* init localComm
   * lcomm is the local communicator of its own process group for each worker process.
   * for manager, lcomm is a group which contains only manager process and can be ignored
   */
  initLocalComm();

  /* create global communicator which contains only the manager and the master
   * process of each process group
   * the master processes of the process groups are the processes which have
   * rank 0 in lcomm
   * this communicator is used for communication between master processes of the
   * process groups and the manager and the master processes to each other
   */
  initGlobalComm();

  initGlobalReduceCommm();

  initThirdLevelComms();

  initialized_ = true;
}

void MPISystem::initLocalComm() {
  int color = worldRank_ / int(nprocs_);
  int key = worldRank_ - color * int(nprocs_);
  MPI_Comm_split(worldComm_, color, key, &localComm_);

  /* set group number in Stats. this is necessary for postprocessing */
  Stats::setAttribute("group", std::to_string(color));

  storeLocalComm();
}

void MPISystem::storeLocalComm(CommunicatorType lcomm_optional /*= MPI_COMM_NULL*/){
  /* store localComm
   * lcomm is the local communicator of its own process group for each worker process.
   * for manager, lcomm is a group which contains only manager process and can be ignored
   */
  // manager is not supposed to have a localComm
  if (worldRank_ == managerRankWorld_)
    localComm_ = MPI_COMM_NULL;
  else {
    // duplicate to localComm_ only if lcomm_optional was given, otherwise assume already initialized
    if(lcomm_optional != MPI_COMM_NULL)  MPI_Comm_dup(lcomm_optional, &localComm_);
    // todo: think through which side effects changing the master rank would have
    // in principle this does not have to be 0
    masterRank_ = 0;

    int localSize = getCommSize(localComm_);
    assert(masterRank_ < localSize);
    localRank_ = getCommRank(localComm_);
  }

  if (ENABLE_FT) {
    if (localComm_ != MPI_COMM_NULL) {
      createCommFT(&localCommFT_, localComm_);
    }
  }
}

/**
* create global communicator which contains only the manager and the master
* process of each process group
* the master processes of the process groups are the processes which have
* rank 0 in lcomm
* this communicator is used for communication between master processes of the
* process groups and the manager and the master processes to each other
*/
void MPISystem::initGlobalComm() {
  MPI_Group worldGroup;
  MPI_Comm_group(worldComm_, &worldGroup);

  std::vector<int> ranks(ngroup_ + 1);
  for (size_t i = 0; i < ngroup_; i++) {
    ranks[i] = int(i * nprocs_);
  }
  ranks.back() = managerRankWorld_;

  MPI_Group globalGroup;
  MPI_Group_incl(worldGroup, int(ranks.size()), &ranks[0], &globalGroup);

  MPI_Comm_create(worldComm_, globalGroup, &globalComm_);

  if (globalComm_ != MPI_COMM_NULL) {
    int globalSize = getCommSize( globalComm_);

    managerRank_ = globalSize - 1;
    // std::cout << "new manager rank: " << managerRank_ << " \n";
    globalRank_ = getCommRank(globalComm_);
  }

  if (ENABLE_FT) {
    if (globalComm_ != MPI_COMM_NULL) {
      createCommFT(&globalCommFT_, globalComm_);
    }
  }
  /* mark master processes and manager process in Stats. this is necessary for postprocessing */
  Stats::setAttribute("group_manager", std::to_string(globalComm_ != MPI_COMM_NULL));
}

/** Communicators for exchanging dsgu between master and worker
 *
 * Creates multiple communicators where each contains the process manager and
 * all workers of a group. The caller receives a list
 * of those communicators where he participates in. Thus, the process manager
 * receives a comm for each process group whereas the list has only one entry
 * for workers of a process group.
 * In each communicator the manager has rank _nprocs.
 * The communicators are used so far for communication between the process
 * manager and the workers during third level combine.
 */
void MPISystem::initThirdLevelComms(){
  thirdLevelComms_.clear(); // for reusable initialization

  MPI_Group worldGroup;
  MPI_Comm_group( worldComm_, &worldGroup);

  for (size_t g = 0; g < ngroup_; g++) {
    std::vector<int> ranks;
    for (size_t p = 0; p < nprocs_; p++)
      ranks.push_back(static_cast<int>(g*nprocs_ + p)); // ranks of workers in pg
    ranks.push_back(static_cast<int>(managerRankWorld_)); // rank of process manager

    MPI_Group newGroup;
    MPI_Group_incl( worldGroup, int(ranks.size()), ranks.data(), &newGroup );
    CommunicatorType newComm;
    MPI_Comm_create( worldComm_, newGroup, &newComm );

    if (newComm != MPI_COMM_NULL) {
      thirdLevelComms_.push_back(newComm);
      MPI_Comm_rank(newComm, &thirdLevelRank_);
    }
  }
  thirdLevelManagerRank_ = int(nprocs_);
}

void MPISystem::initGlobalReduceCommm() {

  if (worldRank_ != managerRankWorld_) {
    int workerID = getCommRank(worldComm_);

    //      MPI_Comm globalReduceComm;
    int color = workerID % int(nprocs_);
    int key = workerID / int(nprocs_);
    MPI_Comm_split(worldComm_, color, key, &globalReduceComm_);

    if (ENABLE_FT) {
      createCommFT(&globalReduceCommFT_, globalReduceComm_);
    }
<<<<<<< HEAD
    MPI_Comm_rank(globalReduceComm_, &globalReduceRank_);
=======
    //int size = getCommSize(globalReduceComm_);
    //std::cout << "size if global reduce comm " << size << "\n";
>>>>>>> 014bee18
    MPI_Barrier(globalReduceComm_);
  } else {
    MPI_Comm_split(worldComm_, MPI_UNDEFINED, -1, &globalReduceComm_);
  }
}

void MPISystem::createCommFT(simft::Sim_FT_MPI_Comm* commFT, CommunicatorType comm) {
  *commFT = new simft::Sim_FT_MPI_Comm_struct;

  (*commFT)->c_comm = comm;
  simft::Sim_FT_Initialize_new_comm(commFT, true);
}

std::vector<RankType> MPISystem::getFailedRanks(
    int numFailedProcs) {  // world comm still contains failed ranks at this point!
  std::vector<RankType> failedProcs(numFailedProcs);
  for (int i = 0; i < numFailedProcs; i++) {
    int failedRank;
    MPI_Recv(&failedRank, 1, MPI_INT, MPI_ANY_SOURCE, FT_FAILED_RANK_TAG,
             theMPISystem()->getWorldComm(), MPI_STATUS_IGNORE);
    failedProcs[i] = failedRank;
  }
  return failedProcs;
}

std::vector<RankType> MPISystem::getReusableRanks(int remainingProcs) {  // toDo matching send
  std::vector<RankType> reusableProcs(remainingProcs);
  for (int i = 0; i < remainingProcs; i++) {
    int reusableRank;
    MPI_Recv(&reusableRank, 1, MPI_INT, MPI_ANY_SOURCE, FT_REUSABLE_RANK_TAG,
             theMPISystem()->getWorldComm(), MPI_STATUS_IGNORE);
    reusableProcs[i] = reusableRank;
    std::cout << "reusable rank id " << reusableRank << "\n";
  }
  return reusableProcs;
}

void MPISystem::getReusableRanksSpare(
    std::vector<RankType>& reusableRanks) {  // update ranks after shrink
  for (size_t i = 0; i < reusableRanks.size(); i++) {
    std::cout << "getting new ranks \n";
    int reusableRank;
    MPI_Recv(&reusableRank, 1, MPI_INT, MPI_ANY_SOURCE, FT_REUSABLE_RANK_TAG,
             theMPISystem()->getSpareCommFT()->c_comm, MPI_STATUS_IGNORE);
    reusableRanks[i] = reusableRank;
    std::cout << "new rank id " << reusableRank << "\n";
  }
}

bool MPISystem::sendRankIds(std::vector<RankType>& failedRanks,
                            std::vector<RankType>& reusableRanks) {  // toDo matching send
  std::vector<MPI_Request> requests(failedRanks.size());
  for (size_t i = 0; i < failedRanks.size(); i++) {
    std::cout << "sending rank: " << failedRanks[i] << " to rank: " << reusableRanks[i] << "\n";
    MPI_Isend(&failedRanks[i], 1, MPI_INT, reusableRanks[i], FT_NEW_RANK_TAG,
              theMPISystem()->getSpareCommFT()->c_comm, &requests[i]);
  }
  bool success = true;  // so far no time out failing possible
  
  for (size_t i = 0; i < failedRanks.size(); i++) {
    MPI_Wait(&requests[i],
             MPI_STATUS_IGNORE);  // toDo implement timeout and remove time-outed ranks immedeately
  }
  auto lastIndex = failedRanks.size();  // needs to be increased in case of ranks with time-out
  bool recoveryFailed;
  if (success) {  // send recovery status
    recoveryFailed = false;
    std::vector<MPI_Request> requests2(failedRanks.size());
    for (size_t i = 0; i < failedRanks.size(); i++) {
      MPI_Isend(&recoveryFailed, 1, MPI_C_BOOL, reusableRanks[i], FT_RECOVERY_STATUS_TAG,
                theMPISystem()->getSpareCommFT()->c_comm, &requests2[i]);
    }
    for (size_t i = 0; i < failedRanks.size(); i++) {
      MPI_Wait(&requests2[i], MPI_STATUS_IGNORE);
    }
    reusableRanks.erase(reusableRanks.begin(), reusableRanks.begin() + lastIndex);
  }
  return recoveryFailed;  // so far failing not implemented
}

void MPISystem::sendRecoveryStatus(bool failedRecovery,
                                   std::vector<RankType>& newReusableRanks) {  // toDo matching send
  std::vector<MPI_Request> requests(newReusableRanks.size());
  for (size_t i = 0; i < newReusableRanks.size(); i++) {
    MPI_Isend(&failedRecovery, 1, MPI_C_BOOL, newReusableRanks[i], FT_RECOVERY_STATUS_TAG,
              theMPISystem()->getWorldComm(), &requests[i]);
  }
  for (size_t i = 0; i < newReusableRanks.size(); i++) {
    MPI_Wait(&requests[i], MPI_STATUS_IGNORE);  // toDo implement timeout
  }
}

void MPISystem::sendExcludeSignal(std::vector<RankType>& reusableRanks) {
  std::vector<MPI_Request> requests(reusableRanks.size());

  for (size_t i = 0; i < reusableRanks.size(); i++) {
    int excludeData;  // not used so far
    MPI_Isend(&excludeData, 0, MPI_INT, reusableRanks[i], FT_EXCLUDE_TAG,
              theMPISystem()->getSpareCommFT()->c_comm, &requests[i]);
  }

  for (size_t i = 0; i < reusableRanks.size(); i++) {
    MPI_Wait(&requests[i], MPI_STATUS_IGNORE);  // toDo implement timeout
  }
}

void MPISystem::sendShrinkSignal(std::vector<RankType>& reusableRanks) {
  std::vector<MPI_Request> requests(reusableRanks.size());

  for (size_t i = 0; i < reusableRanks.size(); i++) {
    int shrinkData;  // not used so far
    MPI_Isend(&shrinkData, 0, MPI_INT, reusableRanks[i], FT_SHRINK_TAG,
              theMPISystem()->getSpareCommFT()->c_comm, &requests[i]);
    std::cout << "sending shrink signal to " << reusableRanks[i] << "\n";
  }

  for (size_t i = 0; i < reusableRanks.size(); i++) {
    MPI_Wait(&requests[i], MPI_STATUS_IGNORE);  // toDo implement timeout
  }
}

void MPISystem::sendReusableSignal() {
  std::cout << "sending reusable signal \n";
  MPI_Send(&worldRank_, 1, MPI_INT, managerRankWorld_, FT_REUSABLE_RANK_TAG,
           theMPISystem()->getWorldComm());
}

void MPISystem::sendReusableSignalSpare() {
  MPI_Send(&worldRank_, 1, MPI_INT, managerRankFT_, FT_REUSABLE_RANK_TAG,
           theMPISystem()->getSpareCommFT()->c_comm);
}

void MPISystem::sendFailedSignal() {  // worldComm still includes failed ranks at this point!
  MPI_Request sendReq;
  MPI_Isend(&worldRank_, 1, MPI_INT, managerRankWorld_, FT_FAILED_RANK_TAG,
            theMPISystem()->getWorldComm(), &sendReq);
}

bool MPISystem::receiveRecoverStatus() {
  bool recoveryState;

  // receive recovery state
  MPI_Recv(&recoveryState, 1, MPI_C_BOOL, managerRankWorld_, FT_RECOVERY_STATUS_TAG,
           theMPISystem()->getWorldComm(), MPI_STATUS_IGNORE);
  return recoveryState;
}
/**
 * Routine that handles waiting for idle procs that can be reused.
 * Processors stay in this routine until the can be reused + they contribute in all shrink and split
 * operations.
 */
void MPISystem::waitForReuse() {
  int excludeFlag = 0;
  int newRankFlag = 0;
  int shrinkFlag = 0;
  MPI_Status shrinkStatus;
  MPI_Status excludeStatus;
  MPI_Status newRankStatus;
  while (true) {
    MPI_Iprobe(managerRankFT_, FT_NEW_RANK_TAG, theMPISystem()->getSpareCommFT()->c_comm,
               &newRankFlag, &newRankStatus);
    if (newRankFlag) {
      int rankID;
      // receive rank ID
      MPI_Recv(&rankID, 1, MPI_INT, managerRankFT_, FT_NEW_RANK_TAG,
               theMPISystem()->getSpareCommFT()->c_comm, MPI_STATUS_IGNORE);
      std::cout << "spare rank " << worldRank_ << " receives new rank: " << rankID << "\n";

      newRankFlag = 0;
      // receive recovery state to check if recovery really succeeded
      bool recoveryFailed;
      MPI_Recv(&recoveryFailed, 1, MPI_C_BOOL, managerRankFT_, FT_RECOVERY_STATUS_TAG,
               theMPISystem()->getSpareCommFT()->c_comm, MPI_STATUS_IGNORE);
      if (!recoveryFailed) {
        worldRank_ = rankID;
        return;
      }
      // otherwise wait for recovery again
    }
    MPI_Iprobe(managerRankFT_, FT_EXCLUDE_TAG, theMPISystem()->getSpareCommFT()->c_comm,
               &excludeFlag, &excludeStatus);
    if (excludeFlag) {
      int excludeData;
      excludeFlag = 0;
      // receive exclude data ; so far nothing there
      std::cout << "spare rank " << worldRank_ << " gets excluded \n";

      MPI_Recv(&excludeData, 0, MPI_INT, managerRankFT_, FT_EXCLUDE_TAG,
               theMPISystem()->getSpareCommFT()->c_comm, MPI_STATUS_IGNORE);
      // perform split with color undefined
      int color = MPI_UNDEFINED;
      int key = getCommSize(spareCommFT_->c_comm);
      MPI_Comm_split(spareCommFT_->c_comm, color, key, &worldComm_);
    }
    MPI_Iprobe(managerRankFT_, FT_SHRINK_TAG, theMPISystem()->getSpareCommFT()->c_comm, &shrinkFlag,
               &shrinkStatus);
    if (shrinkFlag) {
      shrinkFlag = 0;
      int shrinkData;  // not used so far
      // receive exclude data ; so far nothing there
      std::cout << "spare rank " << worldRank_ << " performs shrink \n";
      MPI_Recv(&shrinkData, 0, MPI_INT, managerRankFT_, FT_SHRINK_TAG,
               theMPISystem()->getSpareCommFT()->c_comm, MPI_STATUS_IGNORE);
      // perform shrink
      simft::Sim_FT_MPI_Comm newSpareCommFT;
      MPI_Comm_shrink(
          theMPISystem()->getSpareCommFT(),
          &newSpareCommFT);  // remove dead processors from spareComm(worldComm + reusable ranks)
      deleteCommFTAndCcomm(&spareCommFT_);
      createCommFT(&spareCommFT_, newSpareCommFT->c_comm);  // removes dead processors from
                                                            // worldComm
      // delete temporary communicator
      deleteCommFT(&newSpareCommFT);
      // adjust manger rank in spareComm as it has changed during shrink
      int ftCommSize = getCommSize(spareCommFT_->c_comm);
      managerRankFT_ = ftCommSize - 1;
      worldRank_ = getCommRank(spareCommFT_->c_comm);
      sendReusableSignalSpare();
    }
  }
}

void MPISystem::deleteCommFT(simft::Sim_FT_MPI_Comm* commFT) {  // does not delete c_comm ->
                                                                // important if c_comm is used in
                                                                // other FT comm (e.g. through
                                                                // creatCommFT)
  if (commFT != NULL && *commFT != NULL) {  // delete old communicator of exists
    if ((*commFT)->c_comm != MPI_COMM_WORLD && (*commFT)->c_comm != MPI_COMM_NULL) {
      simft::Sim_FT_MPI_Comm_free2(commFT);  // do not delete c_comm
    }
  }
}
void MPISystem::deleteCommFTAndCcomm(simft::Sim_FT_MPI_Comm* commFT, CommunicatorType* ccommCopy) {
  deleteCommFTAndCcomm(commFT);
  if (*ccommCopy != MPI_COMM_NULL) {
    *ccommCopy = MPI_COMM_NULL;
  }
}

void MPISystem::deleteCommFTAndCcomm(simft::Sim_FT_MPI_Comm* commFT) {
  if (commFT != NULL && *commFT != NULL) {  // delete old communicator of exists
    if ((*commFT)->c_comm != MPI_COMM_WORLD && (*commFT)->c_comm != MPI_COMM_NULL) {
      simft::Sim_FT_MPI_Comm_free(commFT);  // do not delete c_comm
    }
  }
}

bool MPISystem::recoverCommunicators(bool groupAlive,
                                     std::vector<std::shared_ptr<ProcessGroupManager>>
                                         failedGroups) {  // toDo fix multiple failed groups
  assert(ENABLE_FT && "this funtion is only availabe if FT enabled!");
  // std::cout << "start recovery \n";
  // revoke commmworld
  // theStatsContainer()->setTimerStart("recoverComm-revoke");
  // WORLD_MANAGER_EXCLUSIVE_SECTION{
  // MPI_Comm_revoke( theMPISystem()->getWorldCommFT() );
  //}
  // theStatsContainer()->setTimerStop("recoverComm-revoke");
  // std::cout << "revoked MPI comm \n";
  // shrink world
  // theStatsContainer()->setTimerStart("recoverComm-shrink");
  simft::Sim_FT_MPI_Comm newSpareCommFT;
  simft::Sim_FT_MPI_Comm newWorldCommFT;
  WORLD_MANAGER_EXCLUSIVE_SECTION {
    // indicate shrink to reusable ranks
    sendShrinkSignal(reusableRanks_);
  }
  // shrink of all processors including reusable ones
  MPI_Comm_shrink(
      theMPISystem()->getSpareCommFT(),
      &newSpareCommFT);  // remove dead processors from spareComm(worldComm + reusable ranks)
  deleteCommFTAndCcomm(&spareCommFT_);

  createCommFT(&spareCommFT_, newSpareCommFT->c_comm);  // removes dead processors from worldComm
  deleteCommFT(&newSpareCommFT);

  // adjust manger rank in spareComm as it has changed durin shrink
  int ftCommSize = getCommSize( spareCommFT_->c_comm);
  managerRankFT_ = ftCommSize - 1;
  std::vector<RankType> newReusableRanks;

  MPI_Comm_shrink(theMPISystem()->getWorldCommFT(),
                  &newWorldCommFT);  // remove dead processors from current worldComm

  bool failedRecovery = true;
  int sizeNew = getCommSize( newWorldCommFT->c_comm);
  // deleteing tompary world comm
  deleteCommFTAndCcomm(&newWorldCommFT);
  WORLD_MANAGER_EXCLUSIVE_SECTION {  // get failed ranks
    int sizeOld = getWorldSize();
    int sizeSpare = getCommSize( spareCommFT_->c_comm);
    std::cout << "size old = " << sizeOld << "\n";
    std::cout << "size new = " << sizeNew << "\n";
    std::cout << "size spare = " << sizeSpare << "\n";

    int numFailedRanks = sizeOld - sizeNew;
    std::vector<RankType> failedRanks =
        getFailedRanks(numFailedRanks);  // has to be solved differently with ULFM
    std::cout << "nprocs - numFailed " << failedGroups.size() * nprocs_ - numFailedRanks << "\n";
    newReusableRanks = getReusableRanks(static_cast<int>(failedGroups.size() * nprocs_ - numFailedRanks));
    getReusableRanksSpare(reusableRanks_);  // update ranks of reusable ranks
    // toDO reusableRanks might be outdated due to new failures there
    bool enoughSpareProcs = sizeSpare - sizeNew >= numFailedRanks;
    std::cout << "enoughSpareProcs: " << enoughSpareProcs << "\n";
    // std::cout << "failedRanks: " << failedRanks[0] << failedRanks.size() << " ;reusable Ranks: "
    // << newReusableRanks[0] << newReusableRanks.size() << "\n";
    bool failedSendingRankIds = false;
    if (enoughSpareProcs) {  // send failed ranks to reusable procs so they can set their worldRank
                             // accordingly
      failedSendingRankIds =
          sendRankIds(failedRanks,
                      reusableRanks_);  // check with timeout if reusable ranks are still available;
      std::cout << "finished assigning ranks \n";
      // otherwise fail recovery of broken processgroup
      // remove failed spare procs from reusableRanks_
      if (!failedSendingRankIds) {
        failedRecovery = false;
      }
    }
    if (!enoughSpareProcs or failedSendingRankIds) {
      failedRecovery = true;
    }
    std::cout << "failed recovery: " << failedRecovery << "\n";
    std::cout << "sending recovery status \n";
    sendRecoveryStatus(failedRecovery, newReusableRanks);
    // order shrink with color 0 to reusable ranks as they need to be excluded for this recovery
    // process
    std::cout << "sending exclude signal \n";
    sendExcludeSignal(reusableRanks_);
    if (failedRecovery) {  // add in case of failure newreusable ranks to vector
      getReusableRanksSpare(newReusableRanks);  // update ranks to value in spareft communicator

      reusableRanks_.insert(reusableRanks_.end(), newReusableRanks.begin(), newReusableRanks.end());
    }
  }

  int color;
  if (!groupAlive) {  // check if group was recovered and mark as reusable
    sendReusableSignal();
    bool recoveryFailed = receiveRecoverStatus();  // check if exclude signal
    std::cout << "recovery failed: " << recoveryFailed << "\n";
    deleteCommFTAndCcomm(&localCommFT_, &localComm_);

    if (recoveryFailed) {
      color = MPI_UNDEFINED;
      int key = worldRank_;
      // update worldRank_ to spare communicator
      worldRank_ = getCommRank(spareCommFT_->c_comm);
      sendReusableSignalSpare();  // send rank in ft communicator to master
      deleteCommFTAndCcomm(&worldCommFT_, &worldComm_);
      MPI_Comm_split(spareCommFT_->c_comm, color, key, &worldComm_);
      // delete communicators
      deleteCommFTAndCcomm(&globalCommFT_, &globalComm_);
      deleteCommFTAndCcomm(&globalReduceCommFT_, &globalReduceComm_);
      // sendReusableSignal(theMPISystem()->getSpareCommFT()->c_comm);
      waitForReuse();  // does only leave this routine when reused later //participates in future
                       // shrinks
      color = 1;
    } else {
      deleteCommFTAndCcomm(&worldCommFT_, &worldComm_);
    }
  }
  // theStatsContainer()->setTimerStop("recoverComm-shrink");
  // std::cout << "shrinked communicator \n";
  // split off alive procs. this will be the new WorldComm
  // processes of dead groups set color to MPI_UNDEFINED. in this case
  // MPI_Comm_split returns MPI_COMMM_NULL
  color = 1;  // all processors at this point belong to alive or recovered process groups
  int key = worldRank_;
  if (groupAlive) {
    deleteCommFTAndCcomm(&worldCommFT_, &worldComm_);
  }
  std::cout << "performing MPI split \n";

  MPI_Comm_split(spareCommFT_->c_comm, color, key, &worldComm_);
  
  int worldSize = getWorldSize();
  assert((worldSize - 1) % nprocs_ == 0);
  ngroup_ = (worldSize - 1) / nprocs_;
  MPI_Comm_rank(worldComm_, &worldRank_); 
  managerRankWorld_ = worldSize - 1;

  if (worldComm_ != MPI_COMM_NULL) {
    createCommFT(&worldCommFT_, worldComm_);
  }
  if (!groupAlive) {
    // toDo:init local comm?
    std::cout << "initialize local comm \n";
    initLocalComm();
    std::cout << "initialized local comm \n";
  } else {
    CommunicatorType tmp;
    color = MPI_UNDEFINED;
    key = -1;
    MPI_Comm_split(worldComm_, color, key, &tmp);
  }
  std::cout << "initializing global comm \n";
  deleteCommFTAndCcomm(&globalCommFT_, &globalComm_);
  initGlobalComm();
  std::cout << "initializing global reduce comm \n";
  deleteCommFTAndCcomm(&globalReduceCommFT_, &globalReduceComm_);
  initGlobalReduceCommm();

  // toDo return fixed process group IDs
  std::cout << "returning \n";
  //  MPI_Barrier( worldComm_ );

  return failedRecovery;
}

}  // namespace combigrid<|MERGE_RESOLUTION|>--- conflicted
+++ resolved
@@ -50,13 +50,8 @@
 }
 
 void MPISystem::initSystemConstants(size_t ngroup, size_t nprocs, CommunicatorType worldComm = MPI_COMM_WORLD, bool reusable = false) {
-<<<<<<< HEAD
   assert( (reusable || !initialized_) && "MPISystem already initialized!");
 
-=======
-  assert((reusable || !initialized_) && "MPISystem already initialized!");
-  
->>>>>>> 014bee18
   ngroup_ = ngroup;
   nprocs_ = nprocs;
 
@@ -295,12 +290,9 @@
     if (ENABLE_FT) {
       createCommFT(&globalReduceCommFT_, globalReduceComm_);
     }
-<<<<<<< HEAD
     MPI_Comm_rank(globalReduceComm_, &globalReduceRank_);
-=======
     //int size = getCommSize(globalReduceComm_);
     //std::cout << "size if global reduce comm " << size << "\n";
->>>>>>> 014bee18
     MPI_Barrier(globalReduceComm_);
   } else {
     MPI_Comm_split(worldComm_, MPI_UNDEFINED, -1, &globalReduceComm_);
