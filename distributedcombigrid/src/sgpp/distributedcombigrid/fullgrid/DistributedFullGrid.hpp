--- conflicted
+++ resolved
@@ -815,7 +815,6 @@
     assert (!partitionCoords_.empty());
     coords.assign(partitionCoords_[r].begin(), partitionCoords_[r].end());
   }
-
   inline void getPartitionCoords(RankType r, std::vector<int>& coords) const {
     assert(r >= 0 && r < size_);
     assert (!partitionCoords_.empty());
@@ -1367,6 +1366,7 @@
 
   // void clearSubspaces() {
   //   for (auto subsp : subspaces_) subsp.data_.resize(0);
+
   //   subspacesFilled_ = false;
   // }
 
@@ -1749,26 +1749,11 @@
     IndexVector subsizes = getUpperBounds() - getLowerBounds();
     IndexVector starts = getLowerBounds();
 
-    // we store our data in c format, i.e. first dimension is the innermost
-    // dimension. however, we access our data in fortran notation, with the
+    // we store our data in fortran notation, with the
     // first index in indexvectors being the first dimension.
-    // to comply with an ordering that mpi understands, we have to reverse
-    // our index vectors
-    // also we have to use int as datatype
-<<<<<<< HEAD
-    std::vector<int> csizes(sizes.rbegin(), sizes.rend());
-    std::vector<int> csubsizes(subsizes.rbegin(), subsizes.rend());
-    std::vector<int> cstarts(starts.rbegin(), starts.rend());
-    if (!reverseOrderingDFGPartitions) {
-      csizes.assign(sizes.begin(), sizes.end());
-      csubsizes.assign(subsizes.begin(), subsizes.end());
-      cstarts.assign(starts.begin(), starts.end());
-    }
-=======
     std::vector<int> csizes(sizes.begin(), sizes.end());
     std::vector<int> csubsizes(subsizes.begin(), subsizes.end());
     std::vector<int> cstarts(starts.begin(), starts.end());
->>>>>>> 0233527c
 
     // create subarray view on data
     MPI_Datatype mysubarray;
@@ -1837,26 +1822,11 @@
     IndexVector subsizes = getUpperBounds() - getLowerBounds();
     IndexVector starts = getLowerBounds();
 
-    // we store our data in c format, i.e. first dimension is the innermost
-    // dimension. however, we access our data in fortran notation, with the
+    // we store our data in fortran notation, with the
     // first index in indexvectors being the first dimension.
-    // to comply with an ordering that mpi understands, we have to reverse
-    // our index vectors
-    // also we have to use int as datatype
-<<<<<<< HEAD
-    std::vector<int> csizes(sizes.rbegin(), sizes.rend());
-    std::vector<int> csubsizes(subsizes.rbegin(), subsizes.rend());
-    std::vector<int> cstarts(starts.rbegin(), starts.rend());
-    // if (!reverseOrderingDFGPartitions) { // not sure why, but this produces the wrong results
-    //   csizes.assign(sizes.begin(), sizes.end());
-    //   csubsizes.assign(subsizes.begin(), subsizes.end());
-    //   cstarts.assign(starts.begin(), starts.end());
-    // }
-=======
     std::vector<int> csizes(sizes.begin(), sizes.end());
     std::vector<int> csubsizes(subsizes.begin(), subsizes.end());
     std::vector<int> cstarts(starts.begin(), starts.end());
->>>>>>> 0233527c
 
     // create subarray view on data
     MPI_Datatype mysubarray;
@@ -1938,20 +1908,10 @@
         auto subarrayStarts = subarrayLowerBounds - this->getLowerBounds();
 
         // create MPI datatype
-        // also, the data dimensions are reversed
         std::vector<int> sizes(this->getLocalSizes().begin(), this->getLocalSizes().end());
         std::vector<int> subsizes(subarrayExtents.begin(), subarrayExtents.end());
         // the starts are local indices
-<<<<<<< HEAD
-        std::vector<int> starts(subarrayStarts.rbegin(), subarrayStarts.rend());
-        // if (!reverseOrderingDFGPartitions) { // not sure why, but this produces the wrong results
-        //   sizes.assign(this->getLocalSizes().begin(), this->getLocalSizes().end());
-        //   subsizes.assign(subarrayExtents.begin(), subarrayExtents.end());
-        //   starts.assign(subarrayStarts.begin(), subarrayStarts.end());
-        // }
-=======
         std::vector<int> starts(subarrayStarts.begin(), subarrayStarts.end());
->>>>>>> 0233527c
 
         // create subarray view on data
         MPI_Datatype mysubarray;
@@ -1975,6 +1935,7 @@
         IndexVector subarrayLowerBounds = this->getLowerBounds();
         IndexVector subarrayUpperBounds = this->getUpperBounds();
         subarrayUpperBounds[d] -= this->getLocalSizes()[d] - 1;
+
         auto subarrayExtents = subarrayUpperBounds - subarrayLowerBounds;
         assert(subarrayExtents[d] == 1);
         auto subarrayStarts = subarrayLowerBounds - this->getLowerBounds();
@@ -2016,10 +1977,10 @@
 
     // assert only boundaries have those neighbors (remove in case of periodicity)
     // this assumes no periodicity!
-    if(! this->getLowerBounds()[d] == 0){
+    if (!this->getLowerBounds()[d] == 0) {
       assert(highest < 0);
     }
-    if(! this->getUpperBounds()[d] == this->getGlobalSizes()[d]){
+    if (!this->getUpperBounds()[d] == this->getGlobalSizes()[d]) {
       assert(lowest < 0);
     }
   }
@@ -2040,7 +2001,7 @@
         MPI_Sendrecv(this->getData(), 1, upSubarrays[d], lower, TRANSFER_GHOST_LAYER_TAG,
                      this->getData(), 1, downSubarrays[d], higher,
                      TRANSFER_GHOST_LAYER_TAG, this->getCommunicator(), MPI_STATUS_IGNORE);
-    }
+  }
 
   void writeLowerBoundaryToUpperBoundary(DimType d) {
     assert(hasBoundaryPoints_[d] == true);
