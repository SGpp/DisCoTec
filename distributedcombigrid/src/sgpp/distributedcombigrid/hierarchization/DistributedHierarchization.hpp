#ifndef DISTRIBUTEDHIERARCHIZATION_HPP_
#define DISTRIBUTEDHIERARCHIZATION_HPP_

#include "boost/lexical_cast.hpp"
#include "sgpp/distributedcombigrid/fullgrid/DistributedFullGrid.hpp"
#include "sgpp/distributedcombigrid/legacy/combigrid_utils.hpp"
#include "sgpp/distributedcombigrid/utils/IndexVector.hpp"
#include "sgpp/distributedcombigrid/utils/Stats.hpp"

namespace combigrid {

/* The RemoteDataContainer is meant to store a (d-1)-dimensional block of a
 * d-dimensional DistributedFullGrid. The RemoteDataContainer is d-dimensional,
 * but has exactly one point in (at least) one dimension.
 */
template <typename FG_ELEMENT>
class RemoteDataContainer {
 public:
  /** Constructor
   *
   * \param[in] sizes d-dimensional vector specifying the extent in each dim
   * \param[in] dim1d reduced dimension in which the block has only one point
   * \param[in] keyIndex the index of the (d-1)-dimensional subgrid in the
   * d-dimensional grid
   * \param[in] lowerBounds lower bounds of the subdomain where the remote data
   *            comes from. this is required for address calculations
   */
  RemoteDataContainer(const IndexVector& sizes, DimType dim1d, IndexType keyIndex) {
    assert(sizes.size() > 0);

    for (DimType i = 0; i < sizes.size(); ++i) {
      assert(sizes[i] > 0);
    }

    assert(dim1d < sizes.size());
    assert(sizes[dim1d] == 1);

    assert(keyIndex > -1);

    auto dim = static_cast<DimType>(sizes.size());
    dim1d_ = dim1d;
    index1d_ = keyIndex;

    // compute num of elements and offsets
    IndexType nrElements = 1;
    offsets_.resize(dim);

    for (DimType j = 0; j < dim; j++) {
      offsets_[j] = nrElements;
      nrElements = nrElements * sizes[j];
    }

    data_.resize(nrElements);

    /*
     std::cout << "created remote data container with "
     << "\n " << " size" << data_.size()
     << "data_ adress " << this->getData() << std::endl;
     */
  }

  inline FG_ELEMENT* getData(const IndexVector& localIndexVector) {
    static_assert(uniformDecomposition,
                  "this assumes uniform decomposition, so local index vectors are almost the same "
                  "along pole");
    auto dim = static_cast<DimType>(offsets_.size());
    assert(localIndexVector.size() == dim);

    // we have to find the corresponding local IndexVector of the
    // subdomain where the remoteData comes from and reduce it by the
    // key dimension

    // compute local index in remote domain
    static IndexVector tmpLocalIndexVector;
    tmpLocalIndexVector = localIndexVector;

    // reduce by key dimension
    tmpLocalIndexVector[dim1d_] = 0;

    IndexType idx = 0;

    for (DimType i = 0; i < dim; ++i) {
      idx = idx + offsets_[i] * tmpLocalIndexVector[i];
    }

    assert(static_cast<size_t>(idx) < data_.size());

    return &data_[idx];
  }
  /** the getters for the full grid vector */
  inline std::vector<FG_ELEMENT>& getElementVector() { return data_; }

  inline const std::vector<FG_ELEMENT>& getElementVector() const { return data_; }

  // return index of (d-1)-dimensional subgrid in the d-dimensional grid
  inline IndexType getKeyIndex() const { return index1d_; }

 private:
  // reduced dimension
  DimType dim1d_;

  // index of (d-1)-dimensional subgrid in the d-dimensional grid
  IndexType index1d_;

  // offsets in each dimension. d-dimensional, but 0 in dim1d dimension
  IndexVector offsets_;

  // data vector
  std::vector<FG_ELEMENT> data_;
};

template <typename FG_ELEMENT>
static void checkLeftSuccesors(IndexType checkIdx, const IndexType& rootIdx, const DimType& dim,
                               const DistributedFullGrid<FG_ELEMENT>& dfg,
                               std::map<RankType, std::set<IndexType>>& OneDIndices,
                               const LevelType& lmin);

template <typename FG_ELEMENT>
static void checkRightSuccesors(IndexType checkIdx, const IndexType& rootIdx, const DimType& dim,
                                const DistributedFullGrid<FG_ELEMENT>& dfg,
                                std::map<RankType, std::set<IndexType>>& OneDIndices,
                                const LevelType& lmin);

template <typename FG_ELEMENT>
static IndexType checkPredecessors(IndexType idx, const DimType& dim,
                                   const DistributedFullGrid<FG_ELEMENT>& dfg,
                                   std::map<RankType, std::set<IndexType>>& OneDIndices,
                                   const LevelType& lmin);

template <typename FG_ELEMENT>
static IndexType getNextIndex1d(const DistributedFullGrid<FG_ELEMENT>& dfg, DimType d, IndexType idx1d);

template <typename FG_ELEMENT>
static IndexType getFirstIndexOfLevel1d(const DistributedFullGrid<FG_ELEMENT>& dfg, DimType d,
                                        LevelType l);

/**
 * @brief helper function for data exchange
 *
 * @param send1dIndices : a vector which holds (for each other rank) a set of own 1D indices to send to
 * @param recv1dIndices : a vector which holds (for each other rank) a set of 1D indices to receive from
 * @param dfg : the DistributedFullGrid where the own values are stored
 * @param dim : the dimension in which we want to exchange
 * @param remoteData : the data structure into which the received data will be stored
 */
template <typename FG_ELEMENT>
void sendAndReceiveIndices(const std::map<RankType, std::set<IndexType>>& send1dIndices,
                           const std::map<RankType, std::set<IndexType>>& recv1dIndices,
                           const DistributedFullGrid<FG_ELEMENT>& dfg, DimType dim,
                           std::vector<RemoteDataContainer<FG_ELEMENT>>& remoteData) {
#ifdef DEBUG_OUTPUT
  auto commSize = dfg.getCommunicatorSize();
  CommunicatorType comm = dfg.getCommunicator();
  auto rank = dfg.getRank();
  MPI_Barrier(comm);

  // print recvindices
  {
    for (int r = 0; r < commSize; ++r) {
      if (r == rank) {
        std::cout << "rank " << r << " recv1dIndices ";
        for (const auto& r : recv1dIndices) {
          std::cout << r.second;
        }
        std::cout << std::endl;
      }
      MPI_Barrier(comm);
    }
  }

  if (rank == 0) std::cout << std::endl;

  // print sendindices
  {
    for (int r = 0; r < commSize; ++r) {
      if (r == rank) {
        std::cout << "rank " << r << " send1dIndices ";
        for (const auto& s : send1dIndices) {
          std::cout << s.second;
        }
        std::cout << std::endl;
      }
      MPI_Barrier(comm);
    }
  }

  MPI_Barrier(comm);

#endif
  assert(remoteData.empty());

  std::vector<MPI_Request> sendRequests;
  std::vector<MPI_Request> recvRequests;
  size_t sendcount = 0;
  size_t recvcount = 0;
  for (const auto& x : send1dIndices) {
    sendcount += x.second.size();
  }
  for (const auto& x : recv1dIndices) {
    recvcount += x.second.size();
  }

  sendRequests.resize(sendcount);
  recvRequests.resize(recvcount);

  // for each rank r in send that has a nonempty index list
  sendcount = 0;
  for (const auto& x : send1dIndices) {
    const auto& r = x.first;
    const auto& indices = x.second;

    size_t k = 0;
    // for each index in index list
    for (const auto& index : indices) {
      // convert global 1d index i to local 1d index
      static IndexVector lidxvec(dfg.getDimension(), 0);
      lidxvec.resize(dfg.getDimension());
      {
        static IndexVector gidxvec;
        gidxvec = dfg.getLowerBounds();
        gidxvec[dim] = index;
        [[maybe_unused]] bool tmp = dfg.getLocalVectorIndex(gidxvec, lidxvec);
        assert(tmp && "index to be send not in local domain");
      }

      // create subarray view on the block with the local index
      MPI_Datatype mysubarray;
      {
        // sizes of local grid
        std::vector<int> sizes(dfg.getLocalSizes().begin(), dfg.getLocalSizes().end());

        // sizes of subarray ( full size except dimension d )
        std::vector<int> subsizes = sizes;
        subsizes[dim] = 1;

        // start
        std::vector<int> starts(dfg.getDimension(), 0);
        starts[dim] = static_cast<int>(lidxvec[dim]);

        // create subarray view on data
        MPI_Type_create_subarray(static_cast<int>(dfg.getDimension()), &sizes[0], &subsizes[0],
                                 &starts[0], MPI_ORDER_FORTRAN, dfg.getMPIDatatype(), &mysubarray);
        MPI_Type_commit(&mysubarray);
      }

      // send to rank r, use global index as tag
      {
        int dest = static_cast<int>(r);
        int tag = static_cast<int>(index);
        MPI_Isend(dfg.getData(), 1, mysubarray, dest, tag, dfg.getCommunicator(),
                &sendRequests[sendcount + k++]);

#ifdef DEBUG_OUTPUT
        auto rank = dfg.getRank();
        // print info: dest, size, index
        std::cout << "rank " << rank << ": send gindex " << index << " dest " << dest
                  << std::endl;
#endif
      }

      MPI_Type_free(&mysubarray);
    }
    sendcount += indices.size();
  }
  recvcount = 0;
  {
    // for each index in recv index list
    for (auto const& x : recv1dIndices) {
      auto const& r = x.first;
      // for each index i in index list
      const auto& indices = x.second;
      const IndexVector& lowerBoundsNeighbor = dfg.getLowerBounds(static_cast<int>(r));

      size_t k = 0;
      for (const auto& index : indices) {
        // create RemoteDataContainer to store the subarray
        IndexVector sizes = dfg.getLocalSizes();
        sizes[dim] = 1;
        remoteData.emplace_back(sizes, dim, index);

        // start recv operation, use global index as tag
        {
          int src = static_cast<int>(r);
          int tag = static_cast<int>(index);

          auto& buf = remoteData.back().getElementVector();
          auto bsize = static_cast<int>(buf.size());

          MPI_Irecv(buf.data(), bsize, dfg.getMPIDatatype(), src, tag, dfg.getCommunicator(),
                    &recvRequests[recvcount + k++]);

#ifdef DEBUG_OUTPUT
          auto rank = dfg.getRank();
          // print info: dest, size, index
          std::cout << "rank " << rank << ": recv gindex " << index << " src " << src
                    << " size: " << bsize << std::endl;
#endif
        }
      }
      recvcount += indices.size();
    }
  }
  // wait for finish of communication
  MPI_Waitall(static_cast<int>(sendRequests.size()), &sendRequests.front(), MPI_STATUSES_IGNORE);
  MPI_Waitall(static_cast<int>(recvRequests.size()), &recvRequests.front(), MPI_STATUSES_IGNORE);
}

/**
 * @brief same as sendAndReceiveIndices, but have only one MPI_Isend/Irecv per rank
 *
 * @note for small numbers of workers per grid, this seems to be less performant. may be different
 * for higher numbers.
 */
template <typename FG_ELEMENT>
void sendAndReceiveIndicesBlock(const std::map<RankType, std::set<IndexType>>& send1dIndices,
                                const std::map<RankType, std::set<IndexType>>& recv1dIndices,
                                const DistributedFullGrid<FG_ELEMENT>& dfg, DimType dim,
                                std::vector<RemoteDataContainer<FG_ELEMENT>>& remoteData) {
#ifdef DEBUG_OUTPUT
  auto commSize = dfg.getCommunicatorSize();
  CommunicatorType comm = dfg.getCommunicator();
  auto rank = dfg.getRank();
  MPI_Barrier(comm);

  // print recvindices
  {
    for (int r = 0; r < commSize; ++r) {
      if (r == rank) {
        std::cout << "rank " << r << " recv1dIndices ";
        for (const auto& r : recv1dIndices) {
          std::cout << r.second;
        }
        std::cout << std::endl;
      }
      MPI_Barrier(comm);
    }
  }

  if (rank == 0) std::cout << std::endl;

  // print sendindices
  {
    for (int r = 0; r < commSize; ++r) {
      if (r == rank) {
        std::cout << "rank " << r << " send1dIndices ";
        for (const auto& s : send1dIndices) {
          std::cout << s.second;
        }
        std::cout << std::endl;
      }
      MPI_Barrier(comm);
    }
  }

  MPI_Barrier(comm);

#endif
  assert(remoteData.empty());

  // count non-empty elements of input indices
  auto numSend = send1dIndices.size();
  auto numRecv = recv1dIndices.size();
  // buffer for requests
  std::vector<MPI_Request> sendRequests(numSend);
  std::vector<MPI_Request> recvRequests(numRecv);

  // create general subarray pointing to the first d-1 dimensional slice
  MPI_Datatype mysubarray;
  {
    // sizes of local grid
    std::vector<int> sizes(dfg.getLocalSizes().begin(), dfg.getLocalSizes().end());

    // sizes of subarray ( full size except dimension d )
    std::vector<int> subsizes = sizes;
    subsizes[dim] = 1;

    // start
    std::vector<int> starts(dfg.getDimension(), 0);

    // create subarray view on data
    MPI_Type_create_subarray(static_cast<int>(dfg.getDimension()), &sizes[0], &subsizes[0],
                             &starts[0], MPI_ORDER_FORTRAN, dfg.getMPIDatatype(), &mysubarray);
    MPI_Type_commit(&mysubarray);
  }

  MPI_Aint dfgStartAddr;
  MPI_Get_address(dfg.getData(), &dfgStartAddr);

  // for each rank r in send1dIndices that has a nonempty index list
  numSend = 0;
  for (const auto& x : send1dIndices) {
    const auto& r = x.first;
    const auto& indices = x.second;
    if (!indices.empty()) {
      // make datatype hblock for all indices
      MPI_Datatype myHBlock;
      std::vector<MPI_Aint> displacements;
      displacements.reserve(indices.size());
      for (const auto& index : indices) {
        // convert global 1d index i to local 1d index
        IndexType localLinearIndex = 0;
        {
          static IndexVector lidxvec(dfg.getDimension(), 0);
          lidxvec.resize(dfg.getDimension());
          static IndexVector gidxvec;
          gidxvec = dfg.getLowerBounds();
          gidxvec[dim] = index;
          [[maybe_unused]] bool tmp = dfg.getLocalVectorIndex(gidxvec, lidxvec);
          assert(tmp && "index to be send not in local domain");
          localLinearIndex = dfg.getLocalLinearIndex(lidxvec);
        }
        MPI_Aint addr;
        MPI_Get_address(&(dfg.getElementVector()[localLinearIndex]), &addr);
        auto d = MPI_Aint_diff(addr, dfgStartAddr);
        displacements.push_back(d);
      }
      // cannot use MPI_Type_create_indexed_block as subarrays may overlap
      MPI_Type_create_hindexed_block(static_cast<int>(indices.size()), 1, displacements.data(),
                                                   mysubarray, &myHBlock);
      MPI_Type_commit(&myHBlock);

      // send to rank r, use first global index as tag
      {
        int dest = static_cast<int>(r);
        int tag = static_cast<int>(*(indices.begin()));
        MPI_Isend(dfg.getData(), 1, myHBlock, dest, tag, dfg.getCommunicator(),
                  &sendRequests[numSend++]);

#ifdef DEBUG_OUTPUT
        auto rank = dfg.getRank();
        int mpiDSize = 0;
        MPI_Type_size(myHBlock, &mpiDSize);
        // MPI_Type_size(mysubarrayBlock, &mpiDSize);
        // print info: dest, size, index
        std::cout << "rank " << rank << ": send gindex " << *(indices.begin()) << " + " << displacements << " dest " << dest
                  // << " data " << *(dfg.getData()) << " " << *(dfg.getData()+1)
                  // << " full data " << dfg.getElementVector()
                  << " size " << mpiDSize
                  << std::endl;

#endif
      }
      // MPI_Type_free(&mysubarrayBlock);
      MPI_Type_free(&myHBlock);
    }
  }
  MPI_Type_free(&mysubarray);

  // for each rank r in recv1dIndices that has a nonempty index list
  numRecv = 0;
  for (const auto& x : recv1dIndices) {
    const auto& r = x.first;
    const auto& indices = x.second;
    if (!indices.empty()) {
      const IndexVector& lowerBoundsNeighbor = dfg.getLowerBounds(static_cast<int>(r));

      std::vector<FG_ELEMENT*> bufs;
      bufs.reserve(indices.size());
      IndexVector sizes = dfg.getLocalSizes();
      sizes[dim] = 1;
      int bsize = static_cast<int>(
          std::accumulate(sizes.begin(), sizes.end(), 1, std::multiplies<IndexType>()));

      for (const auto& index : indices) {
        // create RemoteDataContainer to store the subarray
        remoteData.emplace_back(sizes, dim, index);

        auto& buf = remoteData.back().getElementVector();
        bufs.push_back(buf.data());
        assert(bsize == static_cast<int>(buf.size()));
      }
      {
        // make datatype hblock for all indices
        MPI_Datatype myHBlock;
        MPI_Aint firstBufAddr;
        MPI_Get_address(bufs[0], &firstBufAddr);
        std::vector<MPI_Aint> displacements;
        displacements.reserve(bufs.size());
        for (const auto& b : bufs) {
          MPI_Aint addr;
          MPI_Get_address(b, &addr);
          auto d = MPI_Aint_diff(addr, firstBufAddr);
          displacements.push_back(d);
        }
        assert(displacements[0] == 0);
        MPI_Type_create_hindexed_block(static_cast<int>(indices.size()), bsize, displacements.data(),
                                       dfg.getMPIDatatype(), &myHBlock);
        MPI_Type_commit(&myHBlock);
        // start recv operation, use first global index as tag
        {
          int src = static_cast<int>(r);
          int tag = static_cast<int>(*(indices.begin()));

          MPI_Irecv(static_cast<void*>(bufs[0]), 1, myHBlock, src, tag, dfg.getCommunicator(),
                    &recvRequests[numRecv++]);

#ifdef DEBUG_OUTPUT
          auto rank = dfg.getRank();
          int mpiDSize = 0;
          MPI_Type_size(myHBlock, &mpiDSize);
          // print info: dest, size, index
          std::cout << "rank " << rank << ": recv gindex " << *(indices.begin()) << " src " << src
                    << " size: " << bsize << "*" << indices.size()
                    << " size " << mpiDSize
                    << std::endl;
#endif
        }
        MPI_Type_free(&myHBlock);
      }
    }
  }
  assert(sendRequests.size() == numSend);
  assert(recvRequests.size() == numRecv);
  // wait for finish of communication
  MPI_Waitall(static_cast<int>(sendRequests.size()), &sendRequests.front(), MPI_STATUSES_IGNORE);
  MPI_Waitall(static_cast<int>(recvRequests.size()), &recvRequests.front(), MPI_STATUSES_IGNORE);
}

// exchange data in dimension dim

/**
 * @brief share all data with neighboring processes in one dimension
 *
 * @param dfg : the DistributedFullGrid where the own values are stored
 * @param dim : the dimension in which we want to exchange
 * @param remoteData : the data structure into which the received data will be stored
 */
template <typename FG_ELEMENT>
static void exchangeAllData1d(const DistributedFullGrid<FG_ELEMENT>& dfg, DimType dim,
                              std::vector<RemoteDataContainer<FG_ELEMENT>>& remoteData) {
    // send every index to all neighboring ranks in dimension dim
  auto globalIdxMax = dfg.length(dim);
  IndexType idxMin = dfg.getFirstGlobal1dIndex(dim);
  IndexType idxMax = dfg.getLastGlobal1dIndex(dim);

  auto poleNeighbors = dfg.getCartesianUtils().getAllMyPoleNeighborRanks(dim);

  std::set<IndexType> allMyIndices;
  for (IndexType i = idxMin; i <= idxMax; ++i) {
    allMyIndices.insert(i);
  }
  std::map<RankType, std::set<IndexType>> send1dIndices;
  std::map<RankType, std::set<IndexType>> recv1dIndices;

  for (auto& r : poleNeighbors) {
    send1dIndices[r] = allMyIndices;
    recv1dIndices[r] = {};
  }

  // all other points that are not ours can be received from their owners
  for (IndexType i = 0; i < idxMin; ++i) {
    // get rank which has i and add to recv list
    // TODO would be easier to iterate the whole range of each neighbor
    int r = dfg.getNeighbor1dFromAxisIndex(dim, i);
    if (r >= 0) recv1dIndices.at(r).insert(i);
  }
  for (IndexType i = idxMax + 1; i < globalIdxMax; ++i) {
    // get rank which has i and add to recv list
    int r = dfg.getNeighbor1dFromAxisIndex(dim, i);
    if (r >= 0) recv1dIndices.at(r).insert(i);
  }

  // sendAndReceiveIndices(send1dIndices, recv1dIndices, dfg, dim, remoteData);
  sendAndReceiveIndicesBlock(send1dIndices, recv1dIndices, dfg, dim, remoteData);
}

/**
 * @brief share data with neighboring processes in one dimension, but such that
 *        every process gets only the data for direct hierarchical predecssors of its own points
 *
 * @param dfg : the DistributedFullGrid where the own values are stored
 * @param dim : the dimension in which we want to exchange
 * @param remoteData : the data structure into which the received data will be stored
 */
template <typename FG_ELEMENT>
static void exchangeData1d(const DistributedFullGrid<FG_ELEMENT>& dfg, DimType dim,
                           std::vector<RemoteDataContainer<FG_ELEMENT>>& remoteData,
                           LevelType lmin = 0) {
#ifdef DEBUG_OUTPUT
  auto commSize = dfg.getCommunicatorSize();
  CommunicatorType comm = dfg.getCommunicator();
  auto rank = dfg.getRank();
  std::vector<int> coords(dfg.getDimension());
  dfg.getCartesianUtils().getPartitionCoordsOfLocalRank(coords);
  {
    std::cout << "in debug output" << std::endl;

    IndexType fidx = dfg.getFirstGlobal1dIndex(dim);
    LevelType flvl = dfg.getLevel(dim, fidx);
    IndexType fleftpre = dfg.getLeftPredecessor(dim, fidx);
    IndexType frightpre = dfg.getRightPredecessor(dim, fidx);
    RankType leftPreRank = dfg.getNeighbor1dFromAxisIndex(dim, fleftpre);
    RankType rightPreRank = dfg.getNeighbor1dFromAxisIndex(dim, frightpre);

    if (rank == 0) std::cout << "first point for dim: " << dim << std::endl;

    for (int r = 0; r < commSize; ++r) {
      if (r == rank) {
        std::cout << "rank " << rank << " "
                  << "coords " << coords << " "
                  << "idx " << fidx << " "
                  << "lvl " << flvl << " "
                  << "leftpre " << fleftpre << " "
                  << "right pre " << frightpre << " "
                  << "rank of left pre " << leftPreRank << " "
                  << "rank of righ pre " << rightPreRank << " " << std::endl;
      }

      MPI_Barrier(comm);
    }
  }

  MPI_Barrier(comm);

  {
    if (rank == 0) std::cout << "\n last point:" << std::endl;

    IndexType lidx = dfg.getLastGlobal1dIndex(dim);
    LevelType llvl = dfg.getLevel(dim, lidx);
    IndexType lleftpre = dfg.getLeftPredecessor(dim, lidx);
    IndexType lrightpre = dfg.getRightPredecessor(dim, lidx);
    RankType leftPreRank = dfg.getNeighbor1dFromAxisIndex(dim, lleftpre);
    RankType rightPreRank = dfg.getNeighbor1dFromAxisIndex(dim, lrightpre);

    for (int r = 0; r < commSize; ++r) {
      if (r == rank) {
        std::cout << "rank " << rank << " "
                  << "coords " << coords << " "
                  << "idx " << lidx << " "
                  << "lvl " << llvl << " "
                  << "leftpre " << lleftpre << " "
                  << "rightpre " << lrightpre << " "
                  << "rank of left pre " << leftPreRank << " "
                  << "rank of righ pre " << rightPreRank << " " << std::endl;
      }

      MPI_Barrier(comm);
    }
  }
#endif

  // create buffers for every rank
  std::map<RankType, std::set<IndexType>> recv1dIndices;
  std::map<RankType, std::set<IndexType>> send1dIndices;

  // main loop
  IndexType idxMin = dfg.getFirstGlobal1dIndex(dim);
  IndexType idxMax = dfg.getLastGlobal1dIndex(dim);
  bool oneSidedBoundary = dfg.returnBoundaryFlags()[dim] == 1;
  auto globalIdxMax = dfg.length(dim);
  LevelType lmax = dfg.getLevels()[dim];

  IndexType idx = idxMin;

  // for hierarchization, we only need to exchange the direct predecessors
  while (idx <= idxMax) {
    LevelType lidx = dfg.getLevel(dim, idx);
    // check if direct successors of idx outside local domain
    {
      for (LevelType l = static_cast<LevelType>(lidx + 1); l <= lmax; ++l) {
        if (l > lmin) {
          auto ldiff = static_cast<LevelType>(lmax - l);
          auto idiff = static_cast<IndexType>(powerOfTwo[ldiff]);

          // left successor, right successor
          for (const auto& indexShift : {-1, 1}) {
            IndexType sIdx = idx + indexShift * idiff;
            // if sIdx is outside of my domain, but still in the global domain
            if ((indexShift < 0 && sIdx >= 0 && sIdx < idxMin) ||
                (indexShift > 0 && sIdx > idxMax && sIdx < globalIdxMax)) {
              // get rank which has sIdx and add to send list
              int r = dfg.getNeighbor1dFromAxisIndex(dim, sIdx);
              if (r >= 0) send1dIndices[r].insert(idx);
            }
            // also send to the left if on lower boundary and periodic
            if (oneSidedBoundary && idx == 0 && sIdx < 0) {
              assert(dfg.getCartesianUtils().isOnLowerBoundaryInDimension(dim));
              // wrap around
              auto mirroredShiftedIndex = globalIdxMax + sIdx;
              assert(mirroredShiftedIndex > 0);
              if (mirroredShiftedIndex > idxMax) {
                int r = dfg.getNeighbor1dFromAxisIndex(dim, mirroredShiftedIndex);
                if (r >= 0) send1dIndices[r].insert(idx);
              }
            }
          }
        }
      }
    }
    auto ldiff = static_cast<LevelType>(lmax - lidx);
    auto idiff = static_cast<IndexType>(powerOfTwo[ldiff]);
    // check if predecessors of idx outside local domain
    IndexType pIdx;
    // only recv if this index idx needs to be hierarchized
    if (lidx > lmin) {
      // left, right predecessor
      for (const auto& indexShift : {-1, 1}) {
        pIdx = idx + indexShift * idiff;
        // if we are not on the boundary level, and
        // pIdx is outside of my domain, but still in the global domain
        if (lidx > 0 && ((indexShift < 0 && pIdx >= 0 && pIdx < idxMin) ||
                         (indexShift > 0 && pIdx > idxMax && pIdx < globalIdxMax))) {
          // get rank which has predecessor and add to list of indices to recv
          int r = dfg.getNeighbor1dFromAxisIndex(dim, pIdx);
          if (r >= 0) recv1dIndices[r].insert(pIdx);
        }
        // in case I need the upper boundary index and we have periodic boundary
        if (oneSidedBoundary && indexShift > 0 && pIdx == globalIdxMax) {
          // request index 0
          int r = dfg.getNeighbor1dFromAxisIndex(dim, 0);
          if (r >= 0 && r != dfg.getRank()) {
            recv1dIndices[r].insert(0);
          }
        }
      }
    } else {
      pIdx = idx + idiff;
    }
    if (lidx == 0 || pIdx > idxMax) {
      idx = getNextIndex1d(dfg, dim, idx);
    } else {
      // index of right predecessor
      idx = pIdx;
    }
  }

  // sendAndReceiveIndices(send1dIndices, recv1dIndices, dfg, dim, remoteData);
  sendAndReceiveIndicesBlock(send1dIndices, recv1dIndices, dfg, dim, remoteData);
}

/**
 * @brief share data with neighboring processes in one dimension, but only such that
 *        every process has the data for all hierarchical predecssors of its own points
 *
 * @param dfg : the DistributedFullGrid where the own values are stored
 * @param dim : the dimension in which we want to exchange
 * @param remoteData : the data structure into which the received data will be stored
 */
template <typename FG_ELEMENT>
static void exchangeData1dDehierarchization(
    const DistributedFullGrid<FG_ELEMENT>& dfg, DimType dim,
    std::vector<RemoteDataContainer<FG_ELEMENT>>& remoteData, LevelType lmin = 0) {
#ifdef DEBUG_OUTPUT
  auto commSize = dfg.getCommunicatorSize();
  CommunicatorType comm = dfg.getCommunicator();
  auto rank = dfg.getRank();
  std::vector<int> coords(dfg.getDimension());
  dfg.getCartesianUtils().getPartitionCoordsOfLocalRank(coords);
  {
    IndexType fidx = dfg.getFirstGlobal1dIndex(dim);
    LevelType flvl = dfg.getLevel(dim, fidx);
    IndexType fleftpre = dfg.getLeftPredecessor(dim, fidx);
    IndexType frightpre = dfg.getRightPredecessor(dim, fidx);
    RankType leftPreRank = dfg.getNeighbor1dFromAxisIndex(dim, fleftpre);
    RankType rightPreRank = dfg.getNeighbor1dFromAxisIndex(dim, frightpre);

    if (rank == 0) std::cout << "first point:" << std::endl;

    for (int r = 0; r < commSize; ++r) {
      if (r == rank) {
        std::cout << "rank " << rank << " "
                  << "coords " << coords << " "
                  << "idx " << fidx << " "
                  << "lvl " << flvl << " "
                  << "leftpre " << fleftpre << " "
                  << "right pre " << frightpre << " "
                  << "rank of left pre " << leftPreRank << " "
                  << "rank of righ pre " << rightPreRank << " " << std::endl;
      }

      MPI_Barrier(comm);
    }
  }

  MPI_Barrier(comm);

  {
    if (rank == 0) std::cout << "\n last point:" << std::endl;

    IndexType lidx = dfg.getLastGlobal1dIndex(dim);
    LevelType llvl = dfg.getLevel(dim, lidx);
    IndexType lleftpre = dfg.getLeftPredecessor(dim, lidx);
    IndexType lrightpre = dfg.getRightPredecessor(dim, lidx);
    RankType leftPreRank = dfg.getNeighbor1dFromAxisIndex(dim, lleftpre);
    RankType rightPreRank = dfg.getNeighbor1dFromAxisIndex(dim, lrightpre);

    for (int r = 0; r < commSize; ++r) {
      if (r == rank) {
        std::cout << "rank " << rank << " "
                  << "coords " << coords << " "
                  << "idx " << lidx << " "
                  << "lvl " << llvl << " "
                  << "leftpre " << lleftpre << " "
                  << "rightpre " << lrightpre << " "
                  << "rank of left pre " << leftPreRank << " "
                  << "rank of righ pre " << rightPreRank << " " << std::endl;
      }

      MPI_Barrier(comm);
    }
  }
#endif

  // create buffers for every rank
  std::map<RankType, std::set<IndexType>> recv1dIndices;
  std::map<RankType, std::set<IndexType>> send1dIndices;

  // main loop
  IndexType idxMin = dfg.getFirstGlobal1dIndex(dim);
  IndexType idxMax = dfg.getLastGlobal1dIndex(dim);
  // LevelType lmax = dfg.getLevels()[dim];

  IndexType idx = idxMin;

  // for dehierarchization, we need to exchange the full tree of
  // successors and predecessors
  while (idx <= idxMax) {
    checkLeftSuccesors(idx, idx, dim, dfg, send1dIndices, lmin);

    checkRightSuccesors(idx, idx, dim, dfg, send1dIndices, lmin);

    idx = checkPredecessors(idx, dim, dfg, recv1dIndices, lmin);
  }

  // sendAndReceiveIndices(send1dIndices, recv1dIndices, dfg, dim, remoteData);
  sendAndReceiveIndicesBlock(send1dIndices, recv1dIndices, dfg, dim, remoteData);
}

template <typename FG_ELEMENT>
static void checkLeftSuccesors(IndexType checkIdx, const IndexType& rootIdx, const DimType& dim,
                               const DistributedFullGrid<FG_ELEMENT>& dfg,
                               std::map<RankType, std::set<IndexType>>& OneDIndices,
                               const LevelType& lmin) {
  const auto lidx = dfg.getLevel(dim, checkIdx);
  const auto idxMin = dfg.getFirstGlobal1dIndex(dim);
  const auto lmax = dfg.getLevels()[dim];

  // check left successors of checkIdx
  for (auto l = static_cast<LevelType>(lidx + 1); l <= lmax; ++l) {
    auto ldiff = static_cast<LevelType>(lmax - l);
    auto idiff = static_cast<IndexType>(powerOfTwo[ldiff]);

    IndexType lsIdx = checkIdx - idiff;
    auto leftSuccessorLevel = dfg.getLevel(dim, lsIdx);

    if (lsIdx >= 0 && lsIdx < idxMin) {
      assert(leftSuccessorLevel <= lmax);
      // only send if my successor needs to be dehierarchized
      if (leftSuccessorLevel > lmin) {
        // get rank which has lsIdx and add to send list
        int r = dfg.getNeighbor1dFromAxisIndex(dim, lsIdx);
        if (r >= 0) OneDIndices[r].insert(rootIdx);
      }
    }
    // only recurse if my successor needs to be dehierarchized
    if (leftSuccessorLevel > lmin) {
      if (lsIdx >= 0) checkLeftSuccesors(lsIdx, rootIdx, dim, dfg, OneDIndices, lmin);
    }
  }
}

template <typename FG_ELEMENT>
static void checkRightSuccesors(IndexType checkIdx, const IndexType& rootIdx, const DimType& dim,
                                const DistributedFullGrid<FG_ELEMENT>& dfg,
                                std::map<RankType, std::set<IndexType>>& OneDIndices,
                                const LevelType& lmin) {
  const auto lidx = dfg.getLevel(dim, checkIdx);
  const auto idxMax = dfg.getLastGlobal1dIndex(dim);
  const auto lmax = dfg.getLevels()[dim];

  // check right successors of checkIdx
  for (auto l = static_cast<LevelType>(lidx + 1); l <= lmax; ++l) {
    auto ldiff = static_cast<LevelType>(lmax - l);
    auto idiff = static_cast<IndexType>(powerOfTwo[ldiff]);

    IndexType rsIdx = checkIdx + idiff;
    auto rightSuccessorLevel = dfg.getLevel(dim, rsIdx);

    if (rsIdx < dfg.getGlobalSizes()[dim] && rsIdx > idxMax) {
      assert(rightSuccessorLevel <= lmax);
      // only send if my successor needs to be dehierarchized
      if (rightSuccessorLevel > lmin) {
        // get rank which has rsIdx and add to send list
        int r = dfg.getNeighbor1dFromAxisIndex(dim, rsIdx);
        if (r >= 0) OneDIndices[r].insert(rootIdx);
      }
    }

    // only recurse if my successor needs to be dehierarchized
    if (rightSuccessorLevel > lmin) {
      bool oneSidedBoundary = dfg.returnBoundaryFlags()[dim] == 1;
      auto globalIdxMax = dfg.length(dim) + (oneSidedBoundary ? 1 : 0);
      if (rsIdx < globalIdxMax) {
        checkRightSuccesors(rsIdx, rootIdx, dim, dfg, OneDIndices, lmin);
      }
    }
  }
}

template <typename FG_ELEMENT>
static IndexType checkPredecessors(IndexType idx, const DimType& dim,
                                   const DistributedFullGrid<FG_ELEMENT>& dfg,
                                   std::map<RankType, std::set<IndexType>>& OneDIndices,
                                   const LevelType& lmin) {
  auto lidx = dfg.getLevel(dim, idx);
  auto idxMin = dfg.getFirstGlobal1dIndex(dim);
  auto idxMax = dfg.getLastGlobal1dIndex(dim);

  // check if left predecessor outside local domain
  // if returns negative value there's no left predecessor
  auto lpIdx = dfg.getLeftPredecessor(dim, idx);

  if (lpIdx >= 0 && lpIdx < idxMin) {
    if (lidx > lmin) {
      // get rank which has left predecessor and add to list of indices
      int r = dfg.getNeighbor1dFromAxisIndex(dim, lpIdx);
      OneDIndices[r].insert(lpIdx);
    }
  }
  if (lpIdx >= 0) checkPredecessors(lpIdx, dim, dfg, OneDIndices, lmin);

  // check if right predecessor outside local domain
  // if returns negative value there's no right predecessor
  auto rpIdx = dfg.getRightPredecessor(dim, idx);

  if (rpIdx < 0) {
    idx = getNextIndex1d(dfg, dim, idx);
    return idx;
  }

  if (rpIdx > idxMax) {
    if (lidx > lmin) {
      // get rank which has right predecessor and add to list of indices to recv
      int r = dfg.getNeighbor1dFromAxisIndex(dim, rpIdx);
      OneDIndices[r].insert(rpIdx);
    }
    idx = getNextIndex1d(dfg, dim, idx);
  } else {
    idx = rpIdx;
  }

  checkPredecessors(rpIdx, dim, dfg, OneDIndices, lmin);

  return idx;
}

// returns the next one-dimensional global index which fulfills
// min( lmax, l(idx1d) + 1 )
template <typename FG_ELEMENT>
IndexType getNextIndex1d(const DistributedFullGrid<FG_ELEMENT>& dfg, DimType dim, IndexType idx1d) {
  IndexType idxMax = dfg.getLastGlobal1dIndex(dim);
  LevelType lmax = dfg.getLevels()[dim];

  LevelType lold = dfg.getLevel(dim, idx1d);

  for (IndexType i = idx1d + 1; i <= idxMax; ++i) {
    LevelType l = dfg.getLevel(dim, i);

    if (l == lmax || l == lold + 1) {
      return i;
    }
  }

  // no valid index found -> return right neighbor
  return idx1d + 1;
}

template <typename FG_ELEMENT>
static IndexType getFirstIndexOfLevel1d(const DistributedFullGrid<FG_ELEMENT>& dfg, DimType dim,
                                        LevelType l) {
  IndexType idxMax = dfg.getLastGlobal1dIndex(dim);
  IndexType idxMin = dfg.getFirstGlobal1dIndex(dim);

  for (IndexType i = idxMin; i <= idxMax; ++i) {
    if (dfg.getLevel(dim, i) == l) return i;
  }

  // no index on level l found, return -1
  return -1;
}

template <typename FG_ELEMENT, bool periodic = false>
inline void hierarchize_hat_boundary_kernel(FG_ELEMENT* data, LevelType lmax, int start,
                                             int stride, LevelType lmin = 0) {
  const int lmaxi = static_cast<int>(lmax);
  int ll = lmaxi - 1;
  int steps = (1 << (lmaxi - 1));
  int offset = 1;  // 1 and not 0 because boundary
  int stepsize = 2;
  int parentOffset = 1;

  for (; ll >= lmin; ll--) {
    int parOffsetStrided = parentOffset * stride;
    FG_ELEMENT parentL = 0.5 * data[start + offset * stride - parOffsetStrided];

    for (int ctr = 0; ctr < steps; ++ctr) {
      int centralIndex = start + offset * stride;
      FG_ELEMENT parentR = 0.5 * data[centralIndex + parOffsetStrided];
      FG_ELEMENT val1 = data[centralIndex];
      FG_ELEMENT val2 = val1 - parentL;
      FG_ELEMENT val3 = val2 - parentR;
      data[centralIndex] = val3;
      parentL = parentR;
      offset += stepsize;
    }

    steps = steps >> 1;
    offset = (1 << (lmaxi - ll));  // boundary case
    parentOffset = stepsize;
    stepsize = stepsize << 1;
  }

  return;
}

/**
 * @brief mass-conserving hierarchization with full weighting scaling function; the hierarchical
 * basis function W corresponds to the "hat wavelet", that is the stencil [-1/2 1 -1/2]
 *
 * @tparam FG_ELEMENT data type on grid
 * @param data pointer to data begin
 * @param lmax maximum level
 * @param start (unused)
 * @param stride (unused)
 * @param lmin minimum level (if > 0, hierarchization is not performed all the way down)
 */
template <typename FG_ELEMENT, bool periodic = false>
inline void hierarchize_full_weighting_boundary_kernel(FG_ELEMENT* data, LevelType lmax,
                                                            int start, int stride,
                                                            LevelType lmin = 0) {
  assert(start == 0); // could be used but currently is not
  assert(stride == 1);
  const int lmaxi = static_cast<int>(lmax);
  int idxmax = powerOfTwo[lmaxi];
  // auto length = idxmax + 1;

  for (LevelType ldiff = 0; ldiff < lmax-lmin; ++ldiff) {
    int step_width = powerOfTwo[ldiff];
    // update f at even indices
    if (periodic) {
      // values at 0 and idxmax will be the same
      data[0] = 0.25 * (data[0] + data[idxmax] + data[step_width] + data[idxmax - step_width]);
      data[idxmax] = data[0];
    } else {
      data[0] = 0.5 * (data[0] + data[step_width]);
      data[idxmax] = 0.5 * (data[idxmax] + data[idxmax - step_width]);
    }
    //todo iterate only "our" part
    for (int i = 2*step_width; i < idxmax; i += 2*step_width) {
      // todo reformulate more cache-efficient
      data[i] = 0.25 * (data[i-step_width] + data[i+step_width]) + 0.5*data[i];
    }
    // update alpha / hierarchical surplus at odd indices
    for (int i = step_width; i < idxmax; i += 2*step_width) {
      // todo reformulate more cache-efficient
      data[i] = -0.5 * (data[i-step_width] + data[i+step_width]) + data[i];
    }
  }

  return;
}

/**
 * @brief mass-conserving hierarchization with biorthogonal wavelet and scaling function; the
 * hierarchical basis function W corresponds to the wavelet [-1/8 -1/4 3/4 -1/4 -1/8], cf.
 * Cohen-Daubechies-Feauveau
 *
 * @tparam FG_ELEMENT data type on grid
 * @param data pointer to data begin
 * @param lmax maximum level
 * @param start (unused)
 * @param stride (unused)
 * @param lmin minimum level (if > 0, hierarchization is not performed all the way down)
 */
template <typename FG_ELEMENT, bool periodic = false>
inline void hierarchize_biorthogonal_boundary_kernel(FG_ELEMENT* data, LevelType lmax, int start,
                                             int stride, LevelType lmin = 0) {

  assert(start == 0);
  assert(stride == 1);
  const int lmaxi = static_cast<int>(lmax);
  int idxmax = powerOfTwo[lmaxi];
  // auto length = idxmax + 1;
//     for l_hierarchization in range(l_max, l_min, -1):
//         step_width=2**(l_max-l_hierarchization)
//         for i in range(step_width,2**(l_max),2*step_width):
//             y[i]= -0.5*y[i-step_width] + y[i] -0.5*y[i+step_width]
//         y[0] = y[0] + 0.5*y[1*step_width]
//         y[-1] = y[-1] + 0.5*y[-1-1*step_width]
//         for i in range(2*step_width,2**(l_max),2*step_width):
//             y[i] = 0.25*y[i-step_width] + y[i] + 0.25*y[i+step_width]

  for (LevelType ldiff = 0; ldiff < lmax-lmin; ++ldiff) {
    int step_width = powerOfTwo[ldiff];
    // update alpha / hierarchical surplus at odd indices
    for (int i = step_width; i < idxmax; i += 2*step_width) {
      // todo reformulate more cache-efficient
      data[i] = -0.5 * (data[i-step_width] + data[i+step_width]) + data[i];
    }
    // update f at even indices
    if (periodic) {
      // values at 0 and idxmax will be the same
      data[0] = 0.5 * (data[0] + data[idxmax]) + 0.25 * (data[step_width] + data[idxmax - step_width]);
      data[idxmax] = data[0];
    } else {
      // mass will build up at the boundary; corresponds to 0-neumann-condition
      data[0] = data[0] + 0.5 * data[step_width];
      data[idxmax] = data[idxmax] + 0.5 * data[idxmax - step_width];
    }
    //todo iterate only "our" part
    for (int i = 2*step_width; i < idxmax; i += 2*step_width) {
      // todo reformulate more cache-efficient
      data[i] = 0.25 * (data[i-step_width] + data[i+step_width]) + data[i];
    }
  }
}

template <typename FG_ELEMENT, bool periodic = false>
inline void dehierarchize_hat_boundary_kernel(FG_ELEMENT* data, LevelType lmax, int start,
                                               int stride, LevelType lmin = 0) {
  const int lmaxi = static_cast<int>(lmax);
  const int lmini = static_cast<int>(lmin);
  int steps = 1 << (lmini);
  int offset = (1 << (lmaxi - lmini - 1));
  int stepsize = (1 << (lmaxi - lmini));
  int parentOffset = offset;

  for (LevelType ll = lmin + 1; ll <= lmax; ++ll) {
    int parOffsetStrided = parentOffset * stride;
    FG_ELEMENT parentL = 0.5 * data[start + offset * stride - parOffsetStrided];

    for (int ctr = 0; ctr < steps; ++ctr) {
      int centralIndex = start + offset * stride;
      FG_ELEMENT parentR = 0.5 * data[centralIndex + parOffsetStrided];
      FG_ELEMENT val1 = data[centralIndex];
      FG_ELEMENT val2 = val1 + parentL;
      FG_ELEMENT val3 = val2 + parentR;
      data[centralIndex] = val3;
      parentL = parentR;
      offset += stepsize;
    }
    steps = steps << 1;
    offset = (1 << (lmaxi - (ll + 1)));  // boundary case
    parentOffset = parentOffset >> 1;
    stepsize = stepsize >> 1;
  }
  return;
}

/**
 * @brief inverse operation to hierarchize_full_weighting_boundary_kernel
 */
template <typename FG_ELEMENT, bool periodic = false>
inline void dehierarchize_full_weighting_boundary_kernel(FG_ELEMENT* data, LevelType lmax,
                                                          int start, int stride, LevelType lmin) {
  const int lmaxi = static_cast<int>(lmax);
  int idxmax = powerOfTwo[lmaxi];
  // auto length = idxmax + 1;

  for (auto ldiff = static_cast<LevelType>(lmax - lmin - 1); ldiff >= 0; --ldiff) {
    int step_width = powerOfTwo[ldiff];
    // update alpha / hierarchical surplus at odd indices
    for (int i = step_width; i < idxmax; i += 2 * step_width) {
      // todo reformulate more cache-efficient
      data[i] = 0.5 * (data[i - step_width] + data[i + step_width]) + data[i];
    }
    // update f at even indices
    for (int i = 2 * step_width; i < idxmax; i += 2 * step_width) {
      // todo reformulate more cache-efficient
      data[i] = -0.5 * (data[i - step_width] + data[i + step_width]) + 2. * data[i];
    }
    if (periodic) {
      // values at 0 and idxmax will be the same
      data[0] = (data[0] + data[idxmax]) - 0.5 * (data[step_width] + data[idxmax - step_width]);
      data[idxmax] = data[0];
    } else {
      data[0] = 2. * data[0] - data[step_width];
      data[idxmax] = 2. * data[idxmax] - data[idxmax - step_width];
    }
  }

  return;
}

/**
 * @brief inverse operation to hierarchize_biorthogonal_boundary_kernel
 */
template <typename FG_ELEMENT, bool periodic = false>
inline void dehierarchize_biorthogonal_boundary_kernel(FG_ELEMENT* data, LevelType lmax, int start,
                                                        int stride, LevelType lmin) {
  assert(start == 0);
  assert(stride == 1);
  const int lmaxi = static_cast<int>(lmax);
  int idxmax = powerOfTwo[lmaxi];
  // auto length = idxmax + 1;

  // for l_hierarchization in range(l_min, l_max, 1):
  //     step_width=2**(l_max-l_hierarchization-1)
  //     y[0] = y[0] - 0.5*y[0+step_width]
  //     y[-1] = y[-1] - 0.5*y[-1-1*step_width]
  //     for i in range(2*step_width,2**(l_max),2*step_width):
  //         y[i] = -0.25*y[i-step_width] + 1*y[i] - 0.25*y[i+step_width]
  //     for i in range(step_width,2**(l_max),2*step_width):
  //         y[i]= 0.5*y[i-step_width] + y[i] + 0.5*y[i+step_width]

  for (auto ldiff = static_cast<LevelType>(lmax - lmin - 1); ldiff >= 0; --ldiff) {
    int step_width = powerOfTwo[ldiff];
    // update f at even indices
    if (periodic) {
      data[0] =
          -0.25 * (data[step_width] + data[idxmax - step_width]) + 0.5 * (data[0] + data[idxmax]);
      data[idxmax] = data[0];
    } else {
      data[0] = data[0] - 0.5 * data[step_width];
      data[idxmax] = data[idxmax] - 0.5 * data[idxmax - step_width];
    }
    for (int i = 2 * step_width; i < idxmax; i += 2 * step_width) {
      // todo reformulate more cache-efficient
      data[i] = -0.25 * (data[i - step_width] + data[i + step_width]) + data[i];
    }
    // update alpha / hierarchical surplus at odd indices
    for (int i = step_width; i < idxmax; i += 2 * step_width) {
      // todo reformulate more cache-efficient
      data[i] = 0.5 * (data[i - step_width] + data[i + step_width]) + data[i];
    }
  }
}

/**
<<<<<<< HEAD
 * @brief hierarchize a DFG in dimension X (with contiguous access)
 *
 * @param dfg : the DFG to hierarchize
 * @param lookupTable: the lookup table for local and remote data
 */
template <typename FG_ELEMENT,
          void (*HIERARCHIZATION_FCTN)(FG_ELEMENT[], LevelType, int, int, LevelType)>
static void hierarchizeX_opt_boundary(DistributedFullGrid<FG_ELEMENT>& dfg,
                                      LookupTable<FG_ELEMENT>& lookupTable, LevelType lmin_x = 0) {
  const DimType dim = 0;
  assert(dfg.returnBoundaryFlags()[dim] > 0);

  const auto& lmax = dfg.getLevels()[dim];
  const auto& ndim = dfg.getLocalSizes()[dim];

  // size of xBlcok
  IndexType xSize = ndim;

  // create tmp array to store xblock
  static std::vector<FG_ELEMENT> tmp(dfg.getGlobalSizes()[dim]);
  // if we are using periodicity, add an entry to tmp for the virtual last value
  bool oneSidedBoundary = dfg.returnBoundaryFlags()[dim] == 1;
  tmp.resize(dfg.getGlobalSizes()[dim] + (oneSidedBoundary ? 1 : 0));
  std::vector<FG_ELEMENT>& localData = dfg.getElementVector();

  static IndexVector localIndexVector(dfg.getDimension());
  localIndexVector.resize(dfg.getDimension());

  IndexType gstart = dfg.getLowerBounds()[dim];
  IndexType linIdxBlockStart;

  // loop over all xBlocks of local domain -> linearIndex with stride localndim[0]
  IndexType nbrxBlocks = dfg.getNrLocalElements() / ndim;

  for (IndexType xBlock = 0; xBlock < nbrxBlocks; ++xBlock) {
    // get globalIndexVector of block start
    // this is the base IndexVector of this block
    // only dim component is varied
    linIdxBlockStart = xBlock * ndim;

    dfg.getLocalVectorIndex(linIdxBlockStart, localIndexVector);
    assert(localIndexVector[dim] == 0);

    // copy local data to tmp
    for (IndexType i = 0; i < xSize; ++i) tmp[gstart + i] = localData[linIdxBlockStart + i];

    // copy remote data to tmp
    std::vector<RemoteDataContainer<FG_ELEMENT>>& rdcs = lookupTable.getRDCVector();

    // go through remote containers
    for (size_t i = 0; i < rdcs.size(); ++i) {
      tmp[rdcs[i].getKeyIndex()] = *rdcs[i].getData(localIndexVector);
    }
    if (oneSidedBoundary) {
      // assume periodicity
      tmp[dfg.getGlobalSizes()[dim]] = tmp[0];
    }

    HIERARCHIZATION_FCTN(&tmp[0], lmax, 0, 1, lmin_x);

    if (oneSidedBoundary) {
      assert(tmp[dfg.getGlobalSizes()[dim]] == tmp[0]);
    }

    if (oneSidedBoundary) {
      assert(tmp[dfg.getGlobalSizes()[dim]] == tmp[0]);
    }

    // copy local data back
    for (IndexType i = 0; i < xSize; ++i) localData[linIdxBlockStart + i] = tmp[gstart + i];
  }
}

/**
 * @brief inverse operation for hierarchizeX_opt_boundary
 */
template <typename FG_ELEMENT,
          void (*DEHIERARCHIZATION_FCTN)(FG_ELEMENT[], LevelType, int, int,
                                         LevelType) = dehierarchizeX_opt_boundary_kernel>
static void dehierarchizeX_opt_boundary(DistributedFullGrid<FG_ELEMENT>& dfg,
                                        LookupTable<FG_ELEMENT>& lookupTable,
                                        LevelType lmin_x = 0) {
  const DimType dim = 0;
  assert(dfg.returnBoundaryFlags()[dim] > 0);

  LevelType lmax = dfg.getLevels()[dim];
  IndexType ndim = dfg.getLocalSizes()[dim];

  // size of xBlcok
  IndexType xSize = ndim;

  // create tmp array to store xblock
  static std::vector<FG_ELEMENT> tmp(dfg.getGlobalSizes()[dim]);
  // if we are using periodicity, add an entry to tmp for the virtual last value
  bool oneSidedBoundary = dfg.returnBoundaryFlags()[dim] == 1;
  tmp.resize(dfg.getGlobalSizes()[dim] + (oneSidedBoundary ? 1 : 0));
  std::vector<FG_ELEMENT>& localData = dfg.getElementVector();

  static IndexVector localIndexVector(dfg.getDimension());
  localIndexVector.resize(dfg.getDimension());

  IndexType gstart = dfg.getLowerBounds()[dim];
  IndexType linIdxBlockStart;

  // loop over all xBlocks of local domain -> linearIndex with stride localndim[0]
  IndexType nbrxBlocks = dfg.getNrLocalElements() / ndim;

  for (IndexType xBlock = 0; xBlock < nbrxBlocks; ++xBlock) {
    // get globalIndexVector of block start
    // this is the base IndexVector of this block
    // only dim component is varied
    linIdxBlockStart = xBlock * ndim;

    dfg.getLocalVectorIndex(linIdxBlockStart, localIndexVector);
    assert(localIndexVector[dim] == 0);

    // copy local data to tmp
    for (IndexType i = 0; i < xSize; ++i) tmp[gstart + i] = localData[linIdxBlockStart + i];

    // copy remote data to tmp
    std::vector<RemoteDataContainer<FG_ELEMENT>>& rdcs = lookupTable.getRDCVector();

    // go through remote containers
    for (size_t i = 0; i < rdcs.size(); ++i) {
      tmp[rdcs[i].getKeyIndex()] = *rdcs[i].getData(localIndexVector);
    }
    if (oneSidedBoundary) {
      // assume periodicity
      tmp[dfg.getGlobalSizes()[dim]] = tmp[0];
    }

    DEHIERARCHIZATION_FCTN(&tmp[0], lmax, 0, 1, lmin_x);
    if (oneSidedBoundary) {
      assert(tmp[dfg.getGlobalSizes()[dim]] == tmp[0]);
    }

    // copy local data back
    for (IndexType i = 0; i < xSize; ++i) localData[linIdxBlockStart + i] = tmp[gstart + i];
  }
}

/**
 * @brief  hierarchize a DFG with boundary points in dimension dim (with non-contiguous access)
=======
 * @brief  hierarchize a DFG with boundary points in dimension dim
>>>>>>> 7be0db59
 */
template <typename FG_ELEMENT,
          void (*HIERARCHIZATION_FCTN)(FG_ELEMENT[], LevelType, int, int,
                                       LevelType) = hierarchize_hat_boundary_kernel>
void hierarchizeWithBoundary(DistributedFullGrid<FG_ELEMENT>& dfg,
                             std::vector<RemoteDataContainer<FG_ELEMENT>>& remoteData, DimType dim,
                             LevelType lmin_n = 0) {
  assert(dfg.returnBoundaryFlags()[dim] > 0);

  auto lmax = dfg.getLevels()[dim];
  auto size = dfg.getNrLocalElements();
  auto stride = dfg.getLocalOffsets()[dim];
  auto ndim = dfg.getLocalSizes()[dim];
  IndexType jump = stride * ndim;
  IndexType nbrOfPoles = size / ndim;

  static IndexVector localIndexVector(dfg.getDimension());
  localIndexVector.resize(dfg.getDimension());

  // loop over poles
  static std::vector<FG_ELEMENT> tmp(dfg.getGlobalSizes()[dim],
                                     std::numeric_limits<double>::quiet_NaN());
  // if we are using periodicity, add an entry to tmp for the virtual last value
  bool oneSidedBoundary = dfg.returnBoundaryFlags()[dim] == 1;
  tmp.resize(dfg.getGlobalSizes()[dim] + (oneSidedBoundary ? 1 : 0),
             std::numeric_limits<double>::quiet_NaN());
  std::vector<FG_ELEMENT>& ldata = dfg.getElementVector();
  lldiv_t divresult;
  IndexType start;
  IndexType gstart = dfg.getLowerBounds()[dim];

  for (IndexType nn = 0; nn < nbrOfPoles;
       ++nn) {  // integer operations form bottleneck here -- nested loops are twice as slow
    divresult = std::lldiv(nn, stride);
    start = divresult.quot * jump + divresult.rem;  // localer lin index start of pole

    // compute global vector index of start
    dfg.getLocalVectorIndex(start, localIndexVector);
    assert(localIndexVector[dim] == 0);

    // go through remote containers
    for (size_t i = 0; i < remoteData.size(); ++i) {
      tmp[remoteData[i].getKeyIndex()] = *remoteData[i].getData(localIndexVector);
    }

    // copy local data
    for (IndexType i = 0; i < ndim; ++i) tmp[gstart + i] = ldata[start + stride * i];

    if (oneSidedBoundary) {
      // assume periodicity
      //  assert(HIERARCHIZATION_FCTN::periodic); //TODO
      tmp[dfg.getGlobalSizes()[dim]] = tmp[0];
    }
    // hierarchize tmp array with hupp function
    HIERARCHIZATION_FCTN(&tmp[0], lmax, 0, 1, lmin_n);

    if (oneSidedBoundary && !remoteData.empty() && remoteData[0].getKeyIndex() == 0) {
      assert(tmp[dfg.getGlobalSizes()[dim]] == tmp[0]);
    }

    if (oneSidedBoundary) {
      assert(tmp[dfg.getGlobalSizes()[dim]] == tmp[0]);
    }

    // copy pole back
    for (IndexType i = 0; i < ndim; ++i) ldata[start + stride * i] = tmp[gstart + i];
  }
}

/**
 * @brief  hierarchize a DFG without boundary points in dimension dim
 */
template <typename FG_ELEMENT>
void hierarchizeNoBoundary(DistributedFullGrid<FG_ELEMENT>& dfg,
                           std::vector<RemoteDataContainer<FG_ELEMENT>>& remoteData, DimType dim) {
  assert(dfg.returnBoundaryFlags()[dim] == 0);

  LevelType lmax = dfg.getLevels()[dim];
  IndexType size = dfg.getNrLocalElements();
  IndexType stride = dfg.getLocalOffsets()[dim];
  IndexType ndim = dfg.getLocalSizes()[dim];
  IndexType jump = stride * ndim;
  IndexType nbrOfPoles = size / ndim;

  IndexVector localIndexVector(dfg.getDimension());

  // loop over poles
  std::vector<FG_ELEMENT> tmp(dfg.getGlobalSizes()[dim], std::numeric_limits<double>::quiet_NaN());
  std::vector<FG_ELEMENT>& ldata = dfg.getElementVector();
  lldiv_t divresult;
  IndexType start;
  IndexType gstart = dfg.getLowerBounds()[dim];

  for (IndexType nn = 0; nn < nbrOfPoles;
       ++nn) {  // integer operations form bottleneck here -- nested loops are twice as slow
    divresult = std::lldiv(nn, stride);
    start = divresult.quot * jump + divresult.rem;  // localer lin index start of pole

    // compute global vector index of start
    dfg.getLocalVectorIndex(start, localIndexVector);
    assert(localIndexVector[dim] == 0);

    // go through remote containers
    for (size_t i = 0; i < remoteData.size(); ++i) {
      tmp[remoteData[i].getKeyIndex()] = *remoteData[i].getData(localIndexVector);
    }

    // copy local data
    for (IndexType i = 0; i < ndim; ++i) tmp[gstart + i] = ldata[start + stride * i];

    // hierarchization kernel
    IndexType idxMax = dfg.getLastGlobal1dIndex(dim);

    for (LevelType l = lmax; l > 0; --l) {
      // get first local point of level and corresponding stride
      IndexType firstOfLevel = getFirstIndexOfLevel1d(dfg, dim, l);
      IndexType parentOffset = static_cast<IndexType>(powerOfTwo[lmax - l]);
      IndexType levelStride = parentOffset * 2;

      // loop over points of this level with level specific stride
      // as long as inside domain
      if (firstOfLevel > -1) {
        for (IndexType idx = firstOfLevel; idx <= idxMax; idx += levelStride) {
          // when no boundary in this dimension we have to check if
          // 1d indices outside domain
          FG_ELEMENT left(0.0);
          FG_ELEMENT right(0.0);

          if (idx - parentOffset > 0) {
            left = tmp[idx - parentOffset];
          }

          if (idx + parentOffset < dfg.getGlobalSizes()[dim]) {
            right = tmp[idx + parentOffset];
          }

          // do calculation
          FG_ELEMENT buf = -0.5 * left;
          tmp[idx] -= 0.5 * right;
          tmp[idx] += buf;
        }
      }
    }

    // copy pole back
    for (IndexType i = 0; i < ndim; ++i) ldata[start + stride * i] = tmp[gstart + i];
  }
}

/**
 * @brief inverse operation for hierarchizeWithBoundary
 */
template <typename FG_ELEMENT,
          void (*DEHIERARCHIZATION_FCTN)(FG_ELEMENT[], LevelType, int, int,
                                         LevelType) = dehierarchize_hat_boundary_kernel>
void dehierarchizeWithBoundary(DistributedFullGrid<FG_ELEMENT>& dfg,
                               std::vector<RemoteDataContainer<FG_ELEMENT>>& remoteData,
                               DimType dim, LevelType lmin_n = 0) {
  assert(dfg.returnBoundaryFlags()[dim] > 0);

  const auto& lmax = dfg.getLevels()[dim];
  const auto& size = dfg.getNrLocalElements();
  const auto& stride = dfg.getLocalOffsets()[dim];
  const auto& ndim = dfg.getLocalSizes()[dim];
  IndexType jump = stride * ndim;
  IndexType nbrOfPoles = size / ndim;

  static IndexVector localIndexVector(dfg.getDimension());
  localIndexVector.resize(dfg.getDimension());

  // loop over poles
  static std::vector<FG_ELEMENT> tmp(dfg.getGlobalSizes()[dim],
                                     std::numeric_limits<double>::quiet_NaN());
  // if we are using periodicity, add an entry to tmp for the virtual last value
  bool oneSidedBoundary = dfg.returnBoundaryFlags()[dim] == 1;
  tmp.resize(dfg.getGlobalSizes()[dim] + (oneSidedBoundary ? 1 : 0),
             std::numeric_limits<double>::quiet_NaN());
  std::vector<FG_ELEMENT>& ldata = dfg.getElementVector();
  lldiv_t divresult;
  IndexType start;
  IndexType gstart = dfg.getLowerBounds()[dim];

  for (IndexType nn = 0; nn < nbrOfPoles;
       ++nn) {  // integer operations form bottleneck here -- nested loops are twice as slow
    divresult = std::lldiv(nn, stride);
    start = divresult.quot * jump + divresult.rem;  // localer lin index start of pole

    // compute global vector index of start
    dfg.getLocalVectorIndex(start, localIndexVector);
    assert(localIndexVector[dim] == 0);

    // go through remote containers
    for (size_t i = 0; i < remoteData.size(); ++i) {
      tmp[remoteData[i].getKeyIndex()] = *remoteData[i].getData(localIndexVector);
    }

    // copy local data
    for (IndexType i = 0; i < ndim; ++i) tmp[gstart + i] = ldata[start + stride * i];

    if (oneSidedBoundary) {
      // assume periodicity
      tmp[dfg.getGlobalSizes()[dim]] = tmp[0];
    }
    // hierarchize tmp array with hupp function
    DEHIERARCHIZATION_FCTN(&tmp[0], lmax, 0, 1, lmin_n);

    if (oneSidedBoundary && !remoteData.empty() && remoteData[0].getKeyIndex() == 0) {
      assert(tmp[dfg.getGlobalSizes()[dim]] == tmp[0]);
    }

    if (oneSidedBoundary) {
      assert(tmp[dfg.getGlobalSizes()[dim]] == tmp[0]);
    }

    // copy pole back
    for (IndexType i = 0; i < ndim; ++i) ldata[start + stride * i] = tmp[gstart + i];
  }
}

/**
 * @brief inverse operation for hierarchizeNoBoundary
 */
template <typename FG_ELEMENT>
void dehierarchizeNoBoundary(DistributedFullGrid<FG_ELEMENT>& dfg,
                             std::vector<RemoteDataContainer<FG_ELEMENT>>& remoteData,
                             DimType dim) {
  assert(dfg.returnBoundaryFlags()[dim] == 0);

  auto lmax = dfg.getLevels()[dim];
  auto size = dfg.getNrLocalElements();
  auto stride = dfg.getLocalOffsets()[dim];
  auto ndim = dfg.getLocalSizes()[dim];
  IndexType jump = stride * ndim;
  IndexType nbrOfPoles = size / ndim;

  IndexVector localIndexVector(dfg.getDimension());

  // loop over poles
  static std::vector<FG_ELEMENT> tmp;
  tmp.resize(dfg.getGlobalSizes()[dim], std::numeric_limits<double>::quiet_NaN());
  std::vector<FG_ELEMENT>& ldata = dfg.getElementVector();
  lldiv_t divresult;
  IndexType start;
  IndexType gstart = dfg.getLowerBounds()[dim];

  for (IndexType nn = 0; nn < nbrOfPoles;
       ++nn) {  // integer operations form bottleneck here -- nested loops are twice as slow
    divresult = std::lldiv(nn, stride);
    start = divresult.quot * jump + divresult.rem;  // localer lin index start of pole

    // compute global vector index of start
    dfg.getLocalVectorIndex(start, localIndexVector);
    assert(localIndexVector[dim] == 0);

    // go through remote containers
    for (size_t i = 0; i < remoteData.size(); ++i) {
      tmp[remoteData[i].getKeyIndex()] = *remoteData[i].getData(localIndexVector);
    }

    // copy local data
    for (IndexType i = 0; i < ndim; ++i) tmp[gstart + i] = ldata[start + stride * i];

    // dehierarchization kernel
    for (LevelType l = 2; l <= lmax; ++l) {
      // get first local point of level and corresponding stride
      IndexType parentOffset = static_cast<IndexType>(powerOfTwo[lmax - l]);
      IndexType first = parentOffset - 1;
      IndexType levelStride = parentOffset * 2;

      // loop over points of this level with level specific stride
      // as long as inside domain
      for (IndexType idx = first; idx < dfg.getGlobalSizes()[dim]; idx += levelStride) {
        // when no boundary in this dimension we have to check if
        // 1d indices outside domain
        FG_ELEMENT left(0.0);
        FG_ELEMENT right(0.0);

        if (idx - parentOffset > 0) {
          left = tmp[idx - parentOffset];
        }

        if (idx + parentOffset < dfg.getGlobalSizes()[dim]) {
          right = tmp[idx + parentOffset];
        }

        // do calculation
        FG_ELEMENT buf = 0.5 * left;
        tmp[idx] += 0.5 * right;
        tmp[idx] += buf;
      }
    }

    // copy pole back
    for (IndexType i = 0; i < ndim; ++i) ldata[start + stride * i] = tmp[gstart + i];
  }
}

class DistributedHierarchization {
 public:
  // inplace hierarchization
  template <typename FG_ELEMENT>
  static void hierarchize(DistributedFullGrid<FG_ELEMENT>& dfg, const std::vector<bool>& dims,
                          const std::vector<BasisFunctionBasis*>& hierarchicalBases,
                          LevelVector lmin = LevelVector(0)) {
    assert(dfg.getDimension() > 0);
    assert(dfg.getDimension() == dims.size());
    if (lmin.size() == 0) {
      lmin = LevelVector(dims.size(), 0);
    }
    // hierarchize all dimensions, with special treatment for 0
    for (DimType dim = 0; dim < dfg.getDimension(); ++dim) {
      if (!dims[dim]) continue;

      // exchange data
      std::vector<RemoteDataContainer<FG_ELEMENT>> remoteData;
      if (dynamic_cast<HierarchicalHatBasisFunction*>(hierarchicalBases[dim]) != nullptr ||
          dynamic_cast<HierarchicalHatPeriodicBasisFunction*>(hierarchicalBases[dim]) != nullptr) {
        exchangeData1d(dfg, dim, remoteData, lmin[dim]);
      } else {
        exchangeAllData1d(dfg, dim, remoteData);
      }

      if (dfg.returnBoundaryFlags()[dim] > 0) {
        // sorry for the code duplication, could not figure out a clean way
        if (dynamic_cast<HierarchicalHatBasisFunction*>(hierarchicalBases[dim]) != nullptr) {
          hierarchizeWithBoundary<FG_ELEMENT, hierarchize_hat_boundary_kernel<FG_ELEMENT>>(
              dfg, remoteData, dim, lmin[dim]);
        } else if (dynamic_cast<HierarchicalHatPeriodicBasisFunction*>(hierarchicalBases[dim]) !=
                   nullptr) {
          hierarchizeWithBoundary<FG_ELEMENT, hierarchize_hat_boundary_kernel<FG_ELEMENT, true>>(
              dfg, remoteData, dim, lmin[dim]);
        } else if (dynamic_cast<FullWeightingBasisFunction*>(hierarchicalBases[dim]) != nullptr) {
          hierarchizeWithBoundary<FG_ELEMENT,
                                    hierarchize_full_weighting_boundary_kernel<FG_ELEMENT, false>>(
              dfg, remoteData, dim, lmin[dim]);
        } else if (dynamic_cast<FullWeightingPeriodicBasisFunction*>(hierarchicalBases[dim]) !=
                   nullptr) {
          hierarchizeWithBoundary<FG_ELEMENT,
                                    hierarchize_full_weighting_boundary_kernel<FG_ELEMENT, true>>(
              dfg, remoteData, dim, lmin[dim]);
        } else if (dynamic_cast<BiorthogonalBasisFunction*>(hierarchicalBases[dim]) != nullptr) {
          hierarchizeWithBoundary<FG_ELEMENT,
                                    hierarchize_full_weighting_boundary_kernel<FG_ELEMENT, false>>(
              dfg, remoteData, dim, lmin[dim]);
        } else if (dynamic_cast<BiorthogonalPeriodicBasisFunction*>(hierarchicalBases[dim]) !=
                   nullptr) {
          hierarchizeWithBoundary<FG_ELEMENT,
                                    hierarchize_biorthogonal_boundary_kernel<FG_ELEMENT, true>>(
              dfg, remoteData, dim, lmin[dim]);
        } else {
          throw std::logic_error("Not implemented");
        }
      } else {
        if (dynamic_cast<HierarchicalHatBasisFunction*>(hierarchicalBases[dim]) == nullptr) {
          throw std::logic_error("currently only hats supported for non-boundary grids");
        }
        assert(lmin[dim] == 0);
        hierarchizeNoBoundary(dfg, remoteData, dim);
      }
    }
  }

  template <typename FG_ELEMENT, class T = HierarchicalHatBasisFunction>
  static void hierarchizeHierachicalBasis(DistributedFullGrid<FG_ELEMENT>& dfg,
                                          const std::vector<bool>& dims,
                                          LevelVector lmin = LevelVector(0)) {
    T basisFctn;
    std::vector<BasisFunctionBasis*> bases(dfg.getDimension(), &basisFctn);
    return hierarchize<FG_ELEMENT>(dfg, dims, bases, lmin);
  }

  template <typename FG_ELEMENT>
  static void hierarchize(DistributedFullGrid<FG_ELEMENT>& dfg, LevelVector lmin = LevelVector(0)) {
    std::vector<bool> dims(dfg.getDimension(), true);
    return hierarchizeHierachicalBasis<FG_ELEMENT, HierarchicalHatBasisFunction>(dfg, dims, lmin);
  }

  // inplace dehierarchization
  template <typename FG_ELEMENT>
  static void dehierarchize(DistributedFullGrid<FG_ELEMENT>& dfg, const std::vector<bool>& dims,
                            const std::vector<BasisFunctionBasis*>& hierarchicalBases,
                            LevelVector lmin = LevelVector(0)) {
    if (lmin.size() == 0) {
      lmin = LevelVector(dims.size(), 0);
    }
    assert(dfg.getDimension() > 0);
    assert(dfg.getDimension() == dims.size());
    // dehierarchize all dimensions, with special treatment for 0
    for (DimType dim = 0; dim < dfg.getDimension(); ++dim) {
      if (!dims[dim]) continue;

      // exchange data
      std::vector<RemoteDataContainer<FG_ELEMENT>> remoteData;
      if (dynamic_cast<HierarchicalHatBasisFunction*>(hierarchicalBases[dim]) != nullptr ||
          dynamic_cast<HierarchicalHatPeriodicBasisFunction*>(hierarchicalBases[dim]) != nullptr) {
        exchangeData1dDehierarchization(dfg, dim, remoteData, lmin[dim]);
      } else {
        exchangeAllData1d(dfg, dim, remoteData);
      }

      if (dfg.returnBoundaryFlags()[dim] > 0) {
        // sorry for the code duplication, could not figure out a clean way
        if (dynamic_cast<HierarchicalHatBasisFunction*>(hierarchicalBases[dim]) != nullptr) {
          dehierarchizeWithBoundary<FG_ELEMENT, dehierarchize_hat_boundary_kernel<FG_ELEMENT>>(
              dfg, remoteData, dim, lmin[dim]);
        } else if (dynamic_cast<HierarchicalHatPeriodicBasisFunction*>(hierarchicalBases[dim]) !=
                   nullptr) {
          dehierarchizeWithBoundary<FG_ELEMENT,
                                      dehierarchize_hat_boundary_kernel<FG_ELEMENT, true>>(
              dfg, remoteData, dim, lmin[dim]);
        } else if (dynamic_cast<FullWeightingBasisFunction*>(hierarchicalBases[dim]) != nullptr) {
          dehierarchizeWithBoundary<
              FG_ELEMENT, dehierarchize_full_weighting_boundary_kernel<FG_ELEMENT, false>>(
              dfg, remoteData, dim, lmin[dim]);
        } else if (dynamic_cast<FullWeightingPeriodicBasisFunction*>(hierarchicalBases[dim]) !=
                   nullptr) {
          dehierarchizeWithBoundary<
              FG_ELEMENT, dehierarchize_full_weighting_boundary_kernel<FG_ELEMENT, true>>(
              dfg, remoteData, dim, lmin[dim]);
        } else if (dynamic_cast<BiorthogonalBasisFunction*>(hierarchicalBases[dim]) != nullptr) {
          dehierarchizeWithBoundary<
              FG_ELEMENT, dehierarchize_full_weighting_boundary_kernel<FG_ELEMENT, false>>(
              dfg, remoteData, dim, lmin[dim]);
        } else if (dynamic_cast<BiorthogonalPeriodicBasisFunction*>(hierarchicalBases[dim]) !=
                   nullptr) {
          dehierarchizeWithBoundary<
              FG_ELEMENT, dehierarchize_biorthogonal_boundary_kernel<FG_ELEMENT, true>>(
              dfg, remoteData, dim, lmin[dim]);
        } else {
          throw std::logic_error("Not implemented");
        }
      } else {
        if (dynamic_cast<HierarchicalHatBasisFunction*>(hierarchicalBases[dim]) == nullptr) {
          throw std::logic_error("currently only hats supported for non-boundary grids");
        }
        assert(lmin[dim] == 0);
        dehierarchizeNoBoundary(dfg, remoteData, dim);
      }
    }
  }

  template <typename FG_ELEMENT, class T = HierarchicalHatBasisFunction>
  static void dehierarchizeHierachicalBasis(DistributedFullGrid<FG_ELEMENT>& dfg,
                                            const std::vector<bool>& dims,
                                            LevelVector lmin = LevelVector(0)) {
    T basisFctn;
    std::vector<BasisFunctionBasis*> bases(dfg.getDimension(), &basisFctn);
    return dehierarchize<FG_ELEMENT>(dfg, dims, bases, lmin);
  }

  template <typename FG_ELEMENT>
  static void dehierarchize(DistributedFullGrid<FG_ELEMENT>& dfg,
                            LevelVector lmin = LevelVector(0)) {
    std::vector<bool> dims(dfg.getDimension(), true);
    return dehierarchizeHierachicalBasis<FG_ELEMENT, HierarchicalHatBasisFunction>(dfg, dims, lmin);
  }

  template <typename FG_ELEMENT>
  static void dehierarchizeDFG(DistributedFullGrid<FG_ELEMENT>& dfg,
                               const std::vector<bool>& hierarchizationDims,
                               const std::vector<BasisFunctionBasis*>& hierarchicalBases,
                               LevelVector lmin = LevelVector(0)) {
    // dehierarchize dfg
    DistributedHierarchization::dehierarchize<FG_ELEMENT>(dfg, hierarchizationDims,
                                                          hierarchicalBases, lmin);
  }

  template <typename FG_ELEMENT>
  using FunctionPointer = void (*)(DistributedFullGrid<FG_ELEMENT>& dfg,
                                   const std::vector<bool>& dims, LevelVector lmin);
  // make template specifications visible by alias, hat is the default
  template <typename FG_ELEMENT>
  constexpr static FunctionPointer<FG_ELEMENT> hierarchizeHierarchicalHat =
      &hierarchizeHierachicalBasis<FG_ELEMENT, HierarchicalHatBasisFunction>;

  template <typename FG_ELEMENT>
  constexpr static FunctionPointer<FG_ELEMENT> hierarchizeHierarchicalHatPeriodic =
      &hierarchizeHierachicalBasis<FG_ELEMENT, HierarchicalHatPeriodicBasisFunction>;

  template <typename FG_ELEMENT>
  constexpr static FunctionPointer<FG_ELEMENT> hierarchizeFullWeighting =
      &hierarchizeHierachicalBasis<FG_ELEMENT, FullWeightingBasisFunction>;

  template <typename FG_ELEMENT>
  constexpr static FunctionPointer<FG_ELEMENT> hierarchizeFullWeightingPeriodic =
      &hierarchizeHierachicalBasis<FG_ELEMENT, FullWeightingPeriodicBasisFunction>;

  template <typename FG_ELEMENT>
  constexpr static FunctionPointer<FG_ELEMENT> hierarchizeBiorthogonal =
      &hierarchizeHierachicalBasis<FG_ELEMENT, BiorthogonalBasisFunction>;

  template <typename FG_ELEMENT>
  constexpr static FunctionPointer<FG_ELEMENT> hierarchizeBiorthogonalPeriodic =
      &hierarchizeHierachicalBasis<FG_ELEMENT, BiorthogonalPeriodicBasisFunction>;

  template <typename FG_ELEMENT>
  constexpr static FunctionPointer<FG_ELEMENT> dehierarchizeHierarchicalHat =
      &dehierarchizeHierachicalBasis<FG_ELEMENT, HierarchicalHatBasisFunction>;

  template <typename FG_ELEMENT>
  constexpr static FunctionPointer<FG_ELEMENT> dehierarchizeFullWeighting =
      &dehierarchizeHierachicalBasis<FG_ELEMENT, FullWeightingBasisFunction>;

  template <typename FG_ELEMENT>
  constexpr static FunctionPointer<FG_ELEMENT> dehierarchizeFullWeightingPeriodic =
      &dehierarchizeHierachicalBasis<FG_ELEMENT, FullWeightingPeriodicBasisFunction>;

  template <typename FG_ELEMENT>
  constexpr static FunctionPointer<FG_ELEMENT> dehierarchizeBiorthogonal =
      &dehierarchizeHierachicalBasis<FG_ELEMENT, BiorthogonalBasisFunction>;

  template <typename FG_ELEMENT>
  constexpr static FunctionPointer<FG_ELEMENT> dehierarchizeBiorthogonalPeriodic =
      &dehierarchizeHierachicalBasis<FG_ELEMENT, BiorthogonalPeriodicBasisFunction>;
};
// class DistributedHierarchization

}  // namespace combigrid

#endif /* DistributedHierarchization_HPP_ */<|MERGE_RESOLUTION|>--- conflicted
+++ resolved
@@ -1227,153 +1227,7 @@
 }
 
 /**
-<<<<<<< HEAD
- * @brief hierarchize a DFG in dimension X (with contiguous access)
- *
- * @param dfg : the DFG to hierarchize
- * @param lookupTable: the lookup table for local and remote data
- */
-template <typename FG_ELEMENT,
-          void (*HIERARCHIZATION_FCTN)(FG_ELEMENT[], LevelType, int, int, LevelType)>
-static void hierarchizeX_opt_boundary(DistributedFullGrid<FG_ELEMENT>& dfg,
-                                      LookupTable<FG_ELEMENT>& lookupTable, LevelType lmin_x = 0) {
-  const DimType dim = 0;
-  assert(dfg.returnBoundaryFlags()[dim] > 0);
-
-  const auto& lmax = dfg.getLevels()[dim];
-  const auto& ndim = dfg.getLocalSizes()[dim];
-
-  // size of xBlcok
-  IndexType xSize = ndim;
-
-  // create tmp array to store xblock
-  static std::vector<FG_ELEMENT> tmp(dfg.getGlobalSizes()[dim]);
-  // if we are using periodicity, add an entry to tmp for the virtual last value
-  bool oneSidedBoundary = dfg.returnBoundaryFlags()[dim] == 1;
-  tmp.resize(dfg.getGlobalSizes()[dim] + (oneSidedBoundary ? 1 : 0));
-  std::vector<FG_ELEMENT>& localData = dfg.getElementVector();
-
-  static IndexVector localIndexVector(dfg.getDimension());
-  localIndexVector.resize(dfg.getDimension());
-
-  IndexType gstart = dfg.getLowerBounds()[dim];
-  IndexType linIdxBlockStart;
-
-  // loop over all xBlocks of local domain -> linearIndex with stride localndim[0]
-  IndexType nbrxBlocks = dfg.getNrLocalElements() / ndim;
-
-  for (IndexType xBlock = 0; xBlock < nbrxBlocks; ++xBlock) {
-    // get globalIndexVector of block start
-    // this is the base IndexVector of this block
-    // only dim component is varied
-    linIdxBlockStart = xBlock * ndim;
-
-    dfg.getLocalVectorIndex(linIdxBlockStart, localIndexVector);
-    assert(localIndexVector[dim] == 0);
-
-    // copy local data to tmp
-    for (IndexType i = 0; i < xSize; ++i) tmp[gstart + i] = localData[linIdxBlockStart + i];
-
-    // copy remote data to tmp
-    std::vector<RemoteDataContainer<FG_ELEMENT>>& rdcs = lookupTable.getRDCVector();
-
-    // go through remote containers
-    for (size_t i = 0; i < rdcs.size(); ++i) {
-      tmp[rdcs[i].getKeyIndex()] = *rdcs[i].getData(localIndexVector);
-    }
-    if (oneSidedBoundary) {
-      // assume periodicity
-      tmp[dfg.getGlobalSizes()[dim]] = tmp[0];
-    }
-
-    HIERARCHIZATION_FCTN(&tmp[0], lmax, 0, 1, lmin_x);
-
-    if (oneSidedBoundary) {
-      assert(tmp[dfg.getGlobalSizes()[dim]] == tmp[0]);
-    }
-
-    if (oneSidedBoundary) {
-      assert(tmp[dfg.getGlobalSizes()[dim]] == tmp[0]);
-    }
-
-    // copy local data back
-    for (IndexType i = 0; i < xSize; ++i) localData[linIdxBlockStart + i] = tmp[gstart + i];
-  }
-}
-
-/**
- * @brief inverse operation for hierarchizeX_opt_boundary
- */
-template <typename FG_ELEMENT,
-          void (*DEHIERARCHIZATION_FCTN)(FG_ELEMENT[], LevelType, int, int,
-                                         LevelType) = dehierarchizeX_opt_boundary_kernel>
-static void dehierarchizeX_opt_boundary(DistributedFullGrid<FG_ELEMENT>& dfg,
-                                        LookupTable<FG_ELEMENT>& lookupTable,
-                                        LevelType lmin_x = 0) {
-  const DimType dim = 0;
-  assert(dfg.returnBoundaryFlags()[dim] > 0);
-
-  LevelType lmax = dfg.getLevels()[dim];
-  IndexType ndim = dfg.getLocalSizes()[dim];
-
-  // size of xBlcok
-  IndexType xSize = ndim;
-
-  // create tmp array to store xblock
-  static std::vector<FG_ELEMENT> tmp(dfg.getGlobalSizes()[dim]);
-  // if we are using periodicity, add an entry to tmp for the virtual last value
-  bool oneSidedBoundary = dfg.returnBoundaryFlags()[dim] == 1;
-  tmp.resize(dfg.getGlobalSizes()[dim] + (oneSidedBoundary ? 1 : 0));
-  std::vector<FG_ELEMENT>& localData = dfg.getElementVector();
-
-  static IndexVector localIndexVector(dfg.getDimension());
-  localIndexVector.resize(dfg.getDimension());
-
-  IndexType gstart = dfg.getLowerBounds()[dim];
-  IndexType linIdxBlockStart;
-
-  // loop over all xBlocks of local domain -> linearIndex with stride localndim[0]
-  IndexType nbrxBlocks = dfg.getNrLocalElements() / ndim;
-
-  for (IndexType xBlock = 0; xBlock < nbrxBlocks; ++xBlock) {
-    // get globalIndexVector of block start
-    // this is the base IndexVector of this block
-    // only dim component is varied
-    linIdxBlockStart = xBlock * ndim;
-
-    dfg.getLocalVectorIndex(linIdxBlockStart, localIndexVector);
-    assert(localIndexVector[dim] == 0);
-
-    // copy local data to tmp
-    for (IndexType i = 0; i < xSize; ++i) tmp[gstart + i] = localData[linIdxBlockStart + i];
-
-    // copy remote data to tmp
-    std::vector<RemoteDataContainer<FG_ELEMENT>>& rdcs = lookupTable.getRDCVector();
-
-    // go through remote containers
-    for (size_t i = 0; i < rdcs.size(); ++i) {
-      tmp[rdcs[i].getKeyIndex()] = *rdcs[i].getData(localIndexVector);
-    }
-    if (oneSidedBoundary) {
-      // assume periodicity
-      tmp[dfg.getGlobalSizes()[dim]] = tmp[0];
-    }
-
-    DEHIERARCHIZATION_FCTN(&tmp[0], lmax, 0, 1, lmin_x);
-    if (oneSidedBoundary) {
-      assert(tmp[dfg.getGlobalSizes()[dim]] == tmp[0]);
-    }
-
-    // copy local data back
-    for (IndexType i = 0; i < xSize; ++i) localData[linIdxBlockStart + i] = tmp[gstart + i];
-  }
-}
-
-/**
- * @brief  hierarchize a DFG with boundary points in dimension dim (with non-contiguous access)
-=======
  * @brief  hierarchize a DFG with boundary points in dimension dim
->>>>>>> 7be0db59
  */
 template <typename FG_ELEMENT,
           void (*HIERARCHIZATION_FCTN)(FG_ELEMENT[], LevelType, int, int,
