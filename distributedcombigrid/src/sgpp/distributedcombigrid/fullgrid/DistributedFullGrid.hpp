--- conflicted
+++ resolved
@@ -202,64 +202,6 @@
     }
   }
 
-  FG_ELEMENT evalLocalIndexOn(const IndexVector& localIndex, const std::vector<real>& coords) const {
-    auto firstIndex = IndexVector(dim_, 0);
-    auto lastIndex = this->getLastGlobalIndex() - this->getFirstGlobalIndex();
-    // if this local index is out of bounds, return 0. (will be contributed by other partial dfg)
-    if (! (localIndex >= firstIndex && localIndex <= lastIndex) ) {
-      // std::cout << "out of bounds" << localIndex << firstIndex << lastIndex << std::endl;
-      return 0.;
-    }
-
-    // get coords corresponding to localIndex
-    auto localLinearIndex = getLocalLinearIndex(localIndex);
-    std::vector<real> pointCoords (this->getDimension());
-    getCoordsLocal(localLinearIndex, pointCoords);
-
-    // get product of 1D hat functions on coords
-    auto h = getGridSpacing();
-    real phi_c = 1.; // value of product of basis function on coords
-    for (DimType d = 0 ; d < dim_ ; ++d){
-      // get distance between coords and point
-      pointCoords[d] -= coords[d];
-      if (std::abs(pointCoords[d]) > h[d]){
-        std::cout << "assert bounds " << pointCoords << coords <<
-         h << d << localIndex << lastIndex << std::endl;
-        assert(false &&
-          "should only be called for coordinates within the support of this point's basis function");
-      }
-      phi_c *= 1. - std::abs(pointCoords[d]/h[d]);
-    }
-    // std::cout << "coords " <<  localIndex << coords << localLinearIndex << h << std::endl;
-    // std::cout << "phi_c " << phi_c << this->getElementVector()[localLinearIndex] << std::endl;
-    assert(phi_c >= 0.);
-    return phi_c * this->getElementVector()[localLinearIndex];
-  }
-
-  /**
-   * @brief recursive call to evaluate all neighbor points' contributions to the coordinate (on this part of the grid)
-   *
-   * @param localIndex the (in-all-dimensions lower) neighbor of coords
-   * @param dim the current dimension to split on (start with 0)
-   * @param coords the coordinate to interpolate on
-   * @return FG_ELEMENT the interpolated value at coords
-   */
-  FG_ELEMENT evalMultiindexRecursively (const IndexVector& localIndex, DimType dim, const std::vector<real>& coords) const {
-    assert(!(dim > this->getDimension()));
-    if (dim == this->getDimension()){
-      // std::cout << "eval " << localIndex << std::endl;
-      return evalLocalIndexOn(localIndex, coords);
-    } else {
-      FG_ELEMENT sum = 0.;
-      IndexVector localIndexDimPlusOne = localIndex;
-      localIndexDimPlusOne[dim] += 1;
-      // std::cout << localIndex << localIndexDimPlusOne << std::endl;
-      sum += evalMultiindexRecursively(localIndex, dim+1, coords);
-      sum += evalMultiindexRecursively(localIndexDimPlusOne, dim+1, coords);
-      return sum;
-    }
-  }
-
   /** evaluates the full grid on the specified coordinates
    * @param coords ND coordinates on the unit square [0,1]^D*/
   FG_ELEMENT eval(const std::vector<real>& coords) const {
@@ -267,46 +209,6 @@
     eval(coords, value);
     return value;
   }
-<<<<<<< HEAD
-
-  void eval(const std::vector<real>& coords, FG_ELEMENT& value, MPI_Request* request = nullptr) const {
-    assert(coords.size() == this->getDimension());
-
-    // get the lowest-index point of the points
-    // whose basis functions contribute to the interpolated value
-    auto lowerCoords = getLowerBoundsCoords();
-    auto h = getGridSpacing();
-    IndexVector localIndexLowerNonzeroNeighborPoint (dim_);
-    for (DimType d = 0 ; d < dim_ ; ++d){
-      assert(coords[d] >= 0. && coords[d] <= 1.);
-      localIndexLowerNonzeroNeighborPoint[d] = std::floor((coords[d] - lowerCoords[d]) / h[d]);
-    }
-    // std::cout <<localIndexLowerNonzeroNeighborPoint << coords << lowerCoords << h << std::endl;
-
-    // evaluate at those points and sum up according to the basis function
-    // needs to be recursive in order to be dimensionally adaptive
-    value = evalMultiindexRecursively(localIndexLowerNonzeroNeighborPoint, 0, coords);
-
-    if (request == nullptr) {
-      MPI_Allreduce(MPI_IN_PLACE, &value, 1, this->getMPIDatatype(), MPI_SUM, this->getCommunicator());
-    } else {
-      MPI_Iallreduce(MPI_IN_PLACE, &value, 1, this->getMPIDatatype(), MPI_SUM, this->getCommunicator(), request);
-    }
-  }
-
-  /** evaluates the full grid on the specified coordinates
-   * @param interpolationCoords vector of ND coordinates on the unit square [0,1]^D*/
-  std::vector<FG_ELEMENT> getInterpolatedValues(std::vector<std::vector<real>>& interpolationCoords) const {
-    auto numValues = interpolationCoords.size();
-    std::vector<FG_ELEMENT> values;
-    values.resize(numValues);
-    std::vector<MPI_Request> requests;
-    requests.resize(numValues);
-    for (size_t i = 0; i < numValues; ++i) {
-      this->eval(interpolationCoords[i], values[i], &requests[i]);
-    }
-    MPI_Waitall(static_cast<int>(numValues), requests.data(), MPI_STATUSES_IGNORE);
-=======
 
   void eval(const std::vector<real>& coords, FG_ELEMENT& value, MPI_Request* request = nullptr) const {
     assert(coords.size() == this->getDimension());
@@ -343,7 +245,6 @@
     for (size_t i = 0; i < numValues; ++i) {
       this->eval(interpolationCoords[i], values[i]);//, &requests[i]);
     }
->>>>>>> 8b1f2f26
     return values;
   }
 
@@ -726,24 +627,14 @@
   /** position of a process in the grid of processes */
   inline void getPartitionCoords(RankType r, IndexVector& coords) const {
     assert(r >= 0 && r < size_);
-<<<<<<< HEAD
-    std::vector<int> tmp(dim_);
-    MPI_Cart_coords(communicator_, r, static_cast<int>(dim_), &tmp[0]);
-
-    // important: reverse ordering of partition coords!
-    coords.assign(tmp.rbegin(), tmp.rend());
-    if (!reverseOrderingDFGPartitions) {
-      coords.assign(tmp.begin(), tmp.end());
-    }
-=======
     assert (!partitionCoords_.empty());
     coords.assign(partitionCoords_[r].begin(), partitionCoords_[r].end());
   }
+
   inline void getPartitionCoords(RankType r, std::vector<int>& coords) const {
     assert(r >= 0 && r < size_);
     assert (!partitionCoords_.empty());
     coords.assign(partitionCoords_[r].begin(), partitionCoords_[r].end());
->>>>>>> 8b1f2f26
   }
 
   /** position of the local process in the grid of processes */
@@ -754,19 +645,8 @@
    *
    */
   inline IndexType getFirstGlobal1dIndex(DimType d) const {
-<<<<<<< HEAD
-    return lowerBounds_[rank_][d];
-
-    /* start with first inner point
-     // get coordinates of rank in the process grid to determine wheter
-     // it has a part of the left boundary
-     IndexVector coords( dim_ );
-     getPartitionCoords( coords );
-
-=======
     return getLowerBounds()[d];
   }
->>>>>>> 8b1f2f26
 
   IndexVector getFirstGlobalIndex() const {
     IndexVector firstGlobalIndex(dim_);
@@ -776,37 +656,11 @@
     return firstGlobalIndex;
   }
 
-  IndexVector getFirstGlobalIndex() const {
-    IndexVector firstGlobalIndex(dim_);
-    for (DimType d = 0; d < dim_; ++d) {
-      firstGlobalIndex[d] = getFirstGlobal1dIndex(d);
-    }
-    return firstGlobalIndex;
-  }
-
   /** returns the 1d global index of the last point in the local domain
    *
    */
   inline IndexType getLastGlobal1dIndex(DimType d) const {
-<<<<<<< HEAD
-    return upperBounds_[rank_][d] - 1;
-
-    /* last inner point
-     // get coordinates of rank in the process grid to determine wheter
-     // it has a part of the left boundary
-     IndexVector coords( dim_ );
-     getPartitionCoords( coords );
-=======
     return getUpperBounds()[d] - 1;
-  }
->>>>>>> 8b1f2f26
-
-  IndexVector getLastGlobalIndex() const {
-    IndexVector lastGlobalIndex(dim_);
-    for (DimType d = 0; d < dim_; ++d) {
-      lastGlobalIndex[d] = getLastGlobal1dIndex(d);
-    }
-    return lastGlobalIndex;
   }
 
   IndexVector getLastGlobalIndex() const {
@@ -894,19 +748,10 @@
 
     RankType rank = static_cast<RankType>(it - partitionCoords_.begin());
 
-<<<<<<< HEAD
-    if (!reverseOrderingDFGPartitions) {
-      partitionCoordsInt.assign(partitionCoords.begin(), partitionCoords.end());
-    }
-
-    RankType rank;
-    MPI_Cart_rank(communicator_, &partitionCoordsInt[0], &rank);
-=======
     // RankType rank_old;
     // MPI_Cart_rank(communicator_, &partitionCoordsInt[0], &rank_old);
 
     // assert (rank_old == rank);
->>>>>>> 8b1f2f26
 
     return rank;
   }
@@ -1305,26 +1150,8 @@
 
   // void clearSubspaces() {
   //   for (auto subsp : subspaces_) subsp.data_.resize(0);
-
-<<<<<<< HEAD
-        // we store our data in c format, i.e. first dimension is the innermost
-        // dimension. however, we access our data in fortran notation, with the
-        // first index in indexvectors being the first dimension.
-        // to comply with an ordering that mpi understands, we have to reverse
-        // our index vectors
-        // also we have to use int as datatype
-        std::vector<int> csizes(sizes.rbegin(), sizes.rend());
-        std::vector<int> csubsizes(subsizes.rbegin(), subsizes.rend());
-        std::vector<int> cstarts(starts.rbegin(), starts.rend());
-        if (!reverseOrderingDFGPartitions) {
-          csizes.assign(sizes.begin(), sizes.end());
-          csubsizes.assign(subsizes.begin(), subsizes.end());
-          cstarts.assign(starts.begin(), starts.end());
-        }
-=======
   //   subspacesFilled_ = false;
   // }
->>>>>>> 8b1f2f26
 
   // void gatherSubspace(const LevelVector& l, RankType dst, std::vector<FG_ELEMENT>& buf) {
   //   assert(subspacesFilled_ && "subspaces have not been filled");
@@ -1856,10 +1683,6 @@
   }
 
   const std::vector<IndexVector>& getDecomposition() const { return decomposition_; }
-<<<<<<< HEAD
-
-=======
->>>>>>> 8b1f2f26
 
   std::vector<MPI_Datatype> getUpwardSubarrays() {
     // initialize upwardSubarrays_ only once
@@ -1910,72 +1733,6 @@
         IndexVector subarrayLowerBounds = this->getLowerBounds();
         IndexVector subarrayUpperBounds = this->getUpperBounds();
         subarrayUpperBounds[d] -= this->getLocalSizes()[d] - 1;
-<<<<<<< HEAD
-
-        auto subarrayExtents = subarrayUpperBounds - subarrayLowerBounds;
-        assert(subarrayExtents[d] == 1);
-        auto subarrayStarts = subarrayLowerBounds - this->getLowerBounds();
-
-        // create MPI datatype
-        // also, the data dimensions are reversed
-        std::vector<int> sizes(this->getLocalSizes().rbegin(), this->getLocalSizes().rend());
-        std::vector<int> subsizes(subarrayExtents.rbegin(), subarrayExtents.rend());
-        // the starts are local indices
-        std::vector<int> starts(subarrayStarts.rbegin(), subarrayStarts.rend());
-
-        // create subarray view on data
-        MPI_Datatype mysubarray;
-        MPI_Type_create_subarray(static_cast<int>(this->getDimension()), sizes.data(),
-                                subsizes.data(), starts.data(), MPI_ORDER_C, this->getMPIDatatype(),
-                                &mysubarray);
-        MPI_Type_commit(&mysubarray);
-        downwardSubarrays_[d] = mysubarray;
-      }
-    }
-    return downwardSubarrays_;
-  }
-
-  void writeLowerBoundaryToUpperBoundary(DimType d) {
-    assert(hasBoundaryPoints_[d] == true);
-    auto subarrayExtents = this->getLocalSizes();
-    subarrayExtents[d] = 1;
-
-    // create MPI datatypes
-    auto downSubarrays = getDownwardSubarrays();
-    auto upSubarrays = getUpwardSubarrays();
-
-    // if I have the highest neighbor, I need to send my lowest layer in d to them,
-    // if I have the lowest neighbor, I can receive it
-    auto lower = MPI_PROC_NULL;
-    auto higher = MPI_PROC_NULL;
-
-    // somehow the cartesian directions in the communicator are reversed
-    // cf InitMPI(...)
-    auto d_reverse = this->getDimension() - d - 1;
-    if (!reverseOrderingDFGPartitions) {
-      d_reverse = d;
-    }
-    MPI_Cart_shift( this->getCommunicator(), d_reverse, getParallelization()[d] -1 , &lower, &higher );
-
-    // assert only boundaries have those neighbors (remove in case of periodicity)
-    // this assumes no periodicity!
-    if(! this->getLowerBounds()[d] == 0){
-      assert(higher < 0);
-    }
-    if(! this->getUpperBounds()[d] == this->getGlobalSizes()[d]){
-      assert(lower < 0);
-    }
-
-    // TODO asynchronous over d??
-    auto success =
-        MPI_Sendrecv(this->getData(), 1, downSubarrays[d], higher, TRANSFER_GHOST_LAYER_TAG,
-                     this->getData(), 1, upSubarrays[d], lower,
-                     TRANSFER_GHOST_LAYER_TAG, this->getCommunicator(), MPI_STATUS_IGNORE);
-    assert(success == MPI_SUCCESS);
-  }
-=======
->>>>>>> 8b1f2f26
-
         auto subarrayExtents = subarrayUpperBounds - subarrayLowerBounds;
         assert(subarrayExtents[d] == 1);
         auto subarrayStarts = subarrayLowerBounds - this->getLowerBounds();
@@ -2413,15 +2170,7 @@
   // for (auto& dec : decomposition) {
   //   os << dec;
   // }
-<<<<<<< HEAD
-  // std::vector<std::vector<double>> decompositionCoords = dfg.getDecompositionCoords();
-  // for (auto& dec : decompositionCoords) {
-  //   os << dec;
-  // }
-  // os << "decomposition " << dfg.getParallelization() << std::endl;
-=======
   // os << " decomposition; parallelization " << dfg.getParallelization() << std::endl;
->>>>>>> 8b1f2f26
   // if(dfg.getNrLocalElements() < 30)
   //   os << "elements " << dfg.getElementVector() << std::endl;
 
