--- conflicted
+++ resolved
@@ -131,12 +131,9 @@
   // unlike getIndex this will not throw an assert in case l is not contained
   bool isContained(const LevelVector& l) const;
 
-<<<<<<< HEAD
   // clear the levels_ vector, it is only necessary for registration of full grids
   void resetLevels();
 
-=======
->>>>>>> 6fc2c0e5
   // data size of the subspace at index i
   inline size_t getDataSize(SubspaceIndexType i) const;
 
@@ -156,7 +153,6 @@
   // reduces the data sizes (between process groups) in-place
   void reduceSubspaceSizes(CommunicatorType comm);
 
-<<<<<<< HEAD
   // broadcasts subspace sizes from one rank to all others in comm
   void broadcastDsgSizes(CommunicatorType comm, RankType sendingRank);
 
@@ -164,8 +160,6 @@
 
   void receiveDsgSizesWithScatter(CommunicatorType comm, RankType collectorRank);
 
-=======
->>>>>>> 6fc2c0e5
   // returns true if data for the subspaces has been created
   bool isSubspaceDataCreated() const;
 
@@ -173,21 +167,12 @@
 
   // naive read/write operations -- each rank writes their own data partition to a separate binary file
   void writeToDiskChunked(std::string filePrefix);
-<<<<<<< HEAD
 
   void readFromDiskChunked(std::string filePrefix);
 
   // coordinated read/write to one single file containing the whole dsg data
   bool writeOneFileToDisk(std::string fileName);
 
-=======
-
-  void readFromDiskChunked(std::string filePrefix);
-
-  // coordinated read/write to one single file containing the whole dsg data
-  bool writeOneFileToDisk(std::string fileName);
-
->>>>>>> 6fc2c0e5
   bool readOneFileFromDisk(std::string fileName);
 
  private:
@@ -251,11 +236,6 @@
       assert(l[i] > 0);
     }
   }
-
-<<<<<<< HEAD
-
-=======
->>>>>>> 6fc2c0e5
   MPI_Comm_rank(comm_, &rank_);
   MPI_Comm_size(comm_, &commSize_);
 }
@@ -448,14 +428,11 @@
 bool DistributedSparseGridUniform<FG_ELEMENT>::isContained(const LevelVector& l) const {
   auto found = std::lower_bound(levels_.cbegin(), levels_.cend(), l);
   return (found != levels_.end() && *found == l);
-<<<<<<< HEAD
 }
 
 template <typename FG_ELEMENT>
 void DistributedSparseGridUniform<FG_ELEMENT>::resetLevels() {
   levels_.clear();
-=======
->>>>>>> 6fc2c0e5
 }
 
 // template <typename FG_ELEMENT>
@@ -557,7 +534,6 @@
                 static_cast<int>(subspacesDataSizes_.size()), dtype, MPI_MAX, comm);
 }
 
-<<<<<<< HEAD
 template <typename FG_ELEMENT>
 void DistributedSparseGridUniform<FG_ELEMENT>::broadcastDsgSizes(CommunicatorType comm,
                                                                 RankType sendingRank) {
@@ -600,8 +576,6 @@
                collectorRank, comm);
 }
 
-=======
->>>>>>> 6fc2c0e5
 template <typename FG_ELEMENT>
 inline void DistributedSparseGridUniform<FG_ELEMENT>::writeMinMaxCoefficents(
     const std::string& filename, size_t outputIndex) const {
