/*
 * combi_example.cpp
 *
 *  Created on: Sep 23, 2015
 *      Author: heenemo
 */
#include <mpi.h>
#include <vector>
#include <boost/property_tree/ptree.hpp>
#include <boost/property_tree/ini_parser.hpp>
#include <boost/serialization/export.hpp>

// compulsory includes for basic functionality
#include "sgpp/distributedcombigrid/utils/Stats.hpp"
#include "sgpp/distributedcombigrid/task/Task.hpp"
#include "sgpp/distributedcombigrid/utils/Types.hpp"
#include "sgpp/distributedcombigrid/combischeme/CombiMinMaxScheme.hpp"
#include "sgpp/distributedcombigrid/fullgrid/FullGrid.hpp"
#include "sgpp/distributedcombigrid/loadmodel/LinearLoadModel.hpp"
#include "sgpp/distributedcombigrid/manager/CombiParameters.hpp"
#include "sgpp/distributedcombigrid/manager/ProcessGroupManager.hpp"
#include "sgpp/distributedcombigrid/manager/ProcessGroupWorker.hpp"
#include "sgpp/distributedcombigrid/manager/ProcessManager.hpp"
#include "sgpp/distributedcombigrid/fault_tolerance/FaultCriterion.hpp"
#include "sgpp/distributedcombigrid/fault_tolerance/StaticFaults.hpp"
#include "sgpp/distributedcombigrid/fault_tolerance/WeibullFaults.hpp"

// include user specific task. this is the interface to your application
#include "GeneTask.hpp"

using namespace combigrid;
// this is necessary for correct function of task serialization
BOOST_CLASS_EXPORT(GeneTask)
BOOST_CLASS_EXPORT(StaticFaults)
BOOST_CLASS_EXPORT(WeibullFaults)

BOOST_CLASS_EXPORT(FaultCriterion)


// helper funtion to read a bool vector from string
inline std::vector<bool>& operator>>(std::string str, std::vector<bool>& vec) {
  std::vector<std::string> strs;
  boost::split(strs, str, boost::is_any_of(" "));

  assert(vec.size() == strs.size());

  for (size_t i = 0; i < strs.size(); ++i)
    vec[i] = boost::lexical_cast<bool>(strs[i]);

  return vec;
}


// helper function to output bool vector
inline std::ostream& operator<<(std::ostream& os, const std::vector<bool>& l) {
  os << "[";

  for (size_t i = 0; i < l.size(); ++i)
    os << l[i] << " ";

  os << "]";

  return os;
}

/**
 * This example performs the fault tolerant combination technique on Gene.
 * Multiple fault models can be plugged in to simulate faults during the simulation.
 * For simulation the faults the Sim_FT fault simulator is used. This is only the code of the manager.
 * All slaves execute the modified gene version that is able to communicate with the master.
 */
int main(int argc, char** argv) {
  bool doOnlyRecompute = false;
  //MPI_Init(&argc, &argv);
  simft::Sim_FT_MPI_Init(&argc, &argv);
  Stats::initialize();
  // read in parameter file
  boost::property_tree::ptree cfg;
  /*
   * Read input from ctparam
   */
  boost::property_tree::ini_parser::read_ini("ctparam", cfg);

  // number of process groups and number of processes per group
  size_t ngroup = cfg.get<size_t>("manager.ngroup");
  size_t nprocs = cfg.get<size_t>("manager.nprocs");

  /* do GENE specific MPI initialization
   * this involves setting up a kind of local communicator in GENE in which
   * all processes (including the manager process) must participate.
   * these communicators will simply be ignored in the framework part, but they
   * will be used by GENE.
   */
  int globalID, globalSize;
  MPI_Comm_rank(MPI_COMM_WORLD, &globalID);
  MPI_Comm_size(MPI_COMM_WORLD, &globalSize);
  const int managerIDworld = globalSize - 1;
  std::cout << "Manager rank " << globalID << "\n";
  assert(globalSize == int(ngroup * nprocs + 1));
  //generate the local communicators for the different process groups
  int color = globalID / nprocs;
  int key = globalID - color * nprocs;
  MPI_Comm lcomm;
  MPI_Comm_split(MPI_COMM_WORLD, color, key, &lcomm);

  // Gene creates another comm which we do not need, but it is necessary
  // to execute comm_split again; otherwise dead-lock (Split is collective and blocking)
  MPI_Comm pcomm;
  MPI_Comm_split( MPI_COMM_WORLD, key, color, &pcomm );

<<<<<<< HEAD
  DimType dim = cfg.get<DimType>("ct.dim");
  IndexVector p(dim);
  cfg.get<std::string>("ct.p") >> p;
  {
    std::map<size_t, CartRankCoords> pByProcs;
    IndexType procCount = std::accumulate( p.begin(), p.end(), 1, std::multiplies<IndexType>{} );
    pByProcs[procCount].resize( dim );
    std::transform(p.begin(), p.end(), pByProcs[procCount].begin(), [](size_t i) { return static_cast<int>(i); });
    // here the actual MPI initialization
    theMPISystem()->configure().withGroups( ngroup, nprocs ).withParallelization( pByProcs ).withLocalComm( lcomm ).init();
  }
=======
  Stats::setAttribute("group", std::to_string(color));

  // here the actual MPI initialization
  theMPISystem()->init( ngroup, nprocs, lcomm );
>>>>>>> a6e1df0a
  int nfaults = 0;

  // manager code
  if (theMPISystem()->getWorldRank() == theMPISystem()->getManagerRankWorld()) {
    /* create an abstraction of the process groups for the manager's view
     * a pgroup is identified by the ID in gcomm
     */
    ProcessGroupManagerContainer pgroups;
    //create vector containing the different process groups
    for (size_t i=0; i<ngroup; ++i) {
      // todo: order of ranks in new group?
      int pgroupRootID(i);
      pgroups.emplace_back(
          std::make_shared< ProcessGroupManager > ( pgroupRootID )
      );
    }

    // create load model
    LoadModel* loadmodel = new LinearLoadModel();

    /* generate a list of levelvectors and coefficients
     * CombiTS_CT will generate a valid combination. however, you could
     * also read in a list of levelvectors and coefficients from a file */
<<<<<<< HEAD
    LevelVector lmin(dim), lmax(dim), leval(dim), leval2(dim);
=======
    DimType dim = cfg.get<DimType>("ct.dim");
    LevelVector lmin(dim), lmax(dim), leval(dim), leval2(dim), reduceCombinationDimsLmin(dim), reduceCombinationDimsLmax(dim);
    IndexVector p(dim);
>>>>>>> a6e1df0a
    std::vector<bool> boundary(dim), hierarchizationDims(dim);
    combigrid::real dt;
    //time inteveral of 1 combination
    //only necessary if number of timesteps varies for each grid
    //otherwise set very high and use ntimesteps to adjust combiinterval
    combigrid::real combitime;
    //read combination parameters
    size_t nsteps, ncombi;
<<<<<<< HEAD
    cfg.get<std::string>("ct.lmin") >> lmin;
    cfg.get<std::string>("ct.lmax") >> lmax;
    cfg.get<std::string>("ct.leval") >> leval;
    cfg.get<std::string>("ct.leval2") >> leval2;
    cfg.get<std::string>("ct.boundary") >> boundary;
    cfg.get<std::string>("ct.hierarchization_dims") >> hierarchizationDims;
    ncombi = cfg.get<size_t>("ct.ncombi");
=======
    cfg.get<std::string>("ct.lmin") >> lmin; //minimal level vector for each grid
    cfg.get<std::string>("ct.lmax") >> lmax; //maximum level vector -> level vector of target grid
    cfg.get<std::string>("ct.leval") >> leval; //level vector of final output
    cfg.get<std::string>("ct.leval2") >> leval2; //level vector of second final output
    cfg.get<std::string>("ct.reduceCombinationDimsLmin") >> reduceCombinationDimsLmin;
    cfg.get<std::string>("ct.reduceCombinationDimsLmax") >> reduceCombinationDimsLmax;
    cfg.get<std::string>("ct.p") >> p; //parallelization of domain (how many procs per dimension)
    cfg.get<std::string>("ct.boundary") >> boundary; //which dimension have boundary points
    cfg.get<std::string>("ct.hierarchization_dims") >> hierarchizationDims; //which dimension should be hierarchized
    ncombi = cfg.get<size_t>("ct.ncombi"); //number of combinations
>>>>>>> a6e1df0a
    std::string basename = cfg.get<std::string>( "preproc.basename" );
    dt = cfg.get<combigrid::real>("application.dt"); //timestep (only used if adaptivity switched off and linear simulation)
    combitime = cfg.get<combigrid::real>("application.combitime"); //combitime between combinations (can be used instead of fixed stepnumber)
    nsteps = cfg.get<size_t>("application.nsteps"); //number of timesteps between combinations (can be set very large if combitime should be applied)
    //read fault values
    FaultsInfo faultsInfo;
    /**number of faults that should happen during simulation;
     * negative value mean that we want a fault distribution according to the Weibul distr.-> -1000 means e.g. Weibul with lambda = 1000
     */
    faultsInfo.numFaults_ = cfg.get<int>("faults.num_faults");
    std::cout << "Selected timestep is: " << dt << " and combination interval time: " << combitime << "\n";

<<<<<<< HEAD
=======
    //read the ranks that shoudl fail in case of static faults (means numFaults > 0)
>>>>>>> a6e1df0a
    if( faultsInfo.numFaults_ > 0 ){
      faultsInfo.iterationFaults_.resize(faultsInfo.numFaults_);
      faultsInfo.globalRankFaults_.resize(faultsInfo.numFaults_);
      cfg.get<std::string>("faults.iteration_faults") >> faultsInfo.iterationFaults_;
      cfg.get<std::string>("faults.global_rank_faults") >> faultsInfo.globalRankFaults_;
    }
    std::string fg_file_path = cfg.get<std::string>( "ct.fg_file_path" );
    std::string fg_file_path2 = cfg.get<std::string>( "ct.fg_file_path2" );

    //read application specific variables
    real kymin = cfg.get<real>("application.kymin");
    real lx = cfg.get<real>("application.lx");
    IndexType numGrids = cfg.get<IndexType>("application.numspecies");
    std::string GENE_nonlinear_string = cfg.get<std::string>("application.GENE_nonlinear");
    std::string GENE_local_string = cfg.get<std::string>("application.GENE_local");
    std::remove(GENE_nonlinear_string.begin(), GENE_nonlinear_string.end(), ' ');
    std::remove(GENE_local_string.begin(), GENE_local_string.end(), ' ');
    const bool GENE_Linear = GENE_nonlinear_string == "F";
    const bool GENE_Global = GENE_local_string == "F";
    real shat = 0;
    if(!GENE_Global){ //shat only used in local case
       shat = cfg.get<real>("application.shat");
    }
    std::cout << "GENE_Linear: " << GENE_Linear << "\n";
    std::cout << "GENE_Global: " << GENE_Global << "\n";
    std::cout << "shat: " << shat << " kymin: " << kymin << " lx: " << lx << "\n";
    int ky0_ind = 1;
    cfg.get<std::string>("ct.lmin") >> lmin;

    // check parallelization vector p agrees with nprocs
    IndexType checkProcs = 1;

    for (auto k : p)
      checkProcs *= k;

    assert(checkProcs == IndexType(nprocs));

    // read combi levels and spaces from file as long as min max scheme does
    // not work properly
    std::vector<LevelVector> levels;
    std::vector<combigrid::real> coeffs;
    std::vector<int> fileTaskIDs;
    const bool READ_FROM_FILE = cfg.get<bool>("ct.readspaces");
    if (READ_FROM_FILE) { //currently used file produced by preproc.py
      std::ifstream spcfile("spaces.dat");
      std::string line;
      while (std::getline(spcfile, line)) {
        std::stringstream ss(line);
        int id;
        LevelVector l(dim);
        combigrid::real coeff;
        ss >> id;
        for (size_t i = 0; i < dim; ++i)
          ss >> l[i];
        ss >> coeff;

        levels.push_back(l);
        coeffs.push_back(coeff);
        fileTaskIDs.push_back(id);
      }
      spcfile.close();
    } else {
      CombiMinMaxScheme combischeme(dim, lmin, lmax);
      combischeme.createAdaptiveCombischeme();
      combischeme.makeFaultTolerant();
      levels = combischeme.getCombiSpaces();
      coeffs = combischeme.getCoeffs();
    }

    // output of combination setup
    std::cout << "lmin = " << lmin << std::endl;
    std::cout << "lmax = " << lmax << std::endl;
    std::cout << "reduceCombinationDimsLmin = " << reduceCombinationDimsLmin << std::endl;
    std::cout << "reduceCombinationDimsLmax = " << reduceCombinationDimsLmax << std::endl;
    std::cout << "boundary = " << boundary << std::endl;
    std::cout << "hierarchization_dims = " << hierarchizationDims << std::endl;
    std::cout << "CombiScheme: " << std::endl;
    for (size_t i = 0; i < levels.size(); ++i){
      std::cout << "\t" << levels[i] << " " << coeffs[i] << std::endl;
    }

    // create Tasks
    TaskContainer tasks;
    std::vector<int> taskIDs;

    //initialize individual tasks (component grids)
    for (size_t i = 0; i < levels.size(); i++) {
      // path to task folder (used for different instances of GENE)
      std::stringstream ss2;
      ss2 << "../" << basename << fileTaskIDs[i];
      std::string path = ss2.str();
      //create FaultCriterion
      FaultCriterion *faultCrit;
      //create fault criterion
      if(faultsInfo.numFaults_ < 0){ //use random distributed faults
        //if numFaults is smallerthan 0 we use the absolute value
        //as lambda value for the weibull distribution
        faultCrit = new WeibullFaults(0.7, abs(faultsInfo.numFaults_), ncombi, true);
      }
      else{ //use predefined static number and timing of faults
        //if numFaults = 0 there are no faults
        faultCrit = new StaticFaults(faultsInfo);
      }

      IndexType numSpecies = numGrids; //generate one grid per species
      Task* t = new GeneTask(dim, levels[i], boundary, coeffs[i],
                                loadmodel, path, dt, combitime, nsteps,
                                shat, kymin, lx, ky0_ind, p, faultCrit,
                                numSpecies, GENE_Global,GENE_Linear);
      tasks.push_back(t);
      taskIDs.push_back( t->getID() );

    }
    // create combiparamters
    CombiParameters params( dim, lmin, lmax, boundary, levels,
                            coeffs, hierarchizationDims, taskIDs, ncombi, reduceCombinationDimsLmin, reduceCombinationDimsLmax, numGrids);
    params.setParallelization(p);

    // create Manager with process groups
    ProcessManager manager(pgroups, tasks, params);

    // combiparameters need to be set before starting the computation
    Stats::startEvent("update combi parameters");
    manager.updateCombiParameters();
    Stats::stopEvent("update combi parameters");
    bool success = true; //indicates if computation was sucessfull -> false means fault occured
    //start computation
    //we perform ncombi many combinations with
    //fixed stepsize or simulation time between each combination
    for (size_t i = 0; i < ncombi; ++i) {
      if( i == 0 ){
        /* distribute task according to load model and start computation for
         * the first time */
        Stats::startEvent("manager run");
        success = manager.runfirst();
        Stats::stopEvent("manager run");

      } else {
        // run tasks for next time interval
        Stats::startEvent("manager run");
        success = manager.runnext();
        Stats::stopEvent("manager run");
      }
      //check if fault occured
      if ( !success ) {
        Stats::startEvent("manager recover preprocessing");

        nfaults++; //increase the number of occured faults
        std::cout << "failed group detected at combi iteration " << i << std::endl;
       // manager.recover(i, nsteps); has no access toi GENE Task

        //vector with IDs of faulted tasks (=component grids)
        std::vector<int> faultsID;

        //vector with pointers to managers of failed groups
        std::vector< ProcessGroupManagerID> groupFaults;
        manager.getGroupFaultIDs(faultsID, groupFaults);

        /* call optimization code to find new coefficients */
        const std::string prob_name = "interpolation based optimization";
        //vector with tasks that need to be redistributed (but not recomputed)
        //and tasks that need to be recomputed
        std::vector<int> redistributeFaultsID, recomputeFaultsID;
        manager.recomputeOptimumCoefficients(prob_name, faultsID, redistributeFaultsID, recomputeFaultsID);
        //timestep does not need to be updated in gene but maybe in other applications
        for ( auto id : redistributeFaultsID ) {
         GeneTask* tmp = static_cast<GeneTask*>(manager.getTask(id));
         tmp->setStepsTotal((i+1)*nsteps);
         tmp->setCombiStep(i+1); //adjust combistep for fault criterion!
        }

        for ( auto id : recomputeFaultsID ) {
         GeneTask* tmp = static_cast<GeneTask*>(manager.getTask(id));
         tmp->setStepsTotal((i)*nsteps);
         tmp->setCombiStep(i+1); //i+1 as decideToKill is not executed during recompute and therfore combistep is not increased
        }
        /* recover communicators -> shrink communicators,
         * use spare processors to restore process groups if possible
         * failed Recovery indicates whether the process groups could be restored*/
        bool failedRecovery = manager.recoverCommunicators(groupFaults);
        if(doOnlyRecompute){
          //only used for testing in case all tasks should be recomputed
          recomputeFaultsID = faultsID;
          redistributeFaultsID = std::vector<int>(0);
        }

        if(failedRecovery){
         //if the process groups could not be restored distribute tasks to other groups
         std::cout << "Redistribute groups \n";
         manager.redistribute(redistributeFaultsID);
        }
        else{
         //if process groups could be restored reinitialize restored process group (keep the original tasks)
         std::cout << "Reinitializing groups \n";
         manager.reInitializeGroup(groupFaults,recomputeFaultsID);
        }

        /* if some tasks have to be recomputed, do so
         * allowing recomputation reduces the overhead that would be needed
         * for finding a scheme that avoids all failed tasks*/
        if(!recomputeFaultsID.empty()){
          std::cout << "sending tasks for recompute \n";
         manager.recompute(recomputeFaultsID,failedRecovery,groupFaults); //toDO handle faults in recompute
        }
        std::cout << "updateing Combination Parameters \n";
        //needs to be after reInitialization!
        if(!doOnlyRecompute){
          /* communicate new combination scheme*/
          manager.updateCombiParameters();
        }

        Stats::stopEvent("manager recover preprocessing");

      }
      //combine grids
      Stats::startEvent("manager combine");
      manager.combine();
      Stats::stopEvent("manager combine");

      //postprocessing in case of errors
      if ( !success ){
        Stats::startEvent("manager recover postprocessing");

        /* restore combischeme to its original state
         * and send new combiParameters to all surviving groups */
        manager.restoreCombischeme();
        manager.updateCombiParameters();
        Stats::stopEvent("manager recover postprocessing");

      }
    }
    std::cout << "Computation finished evaluating on target grid! \n";

    // evaluate solution on the grid defined by leval
    //(basically an interpolation of the sparse grid to fullgrid with resolution leval)
    Stats::startEvent("manager parallel eval");
    manager.parallelEval( leval, fg_file_path, 0 );
    Stats::stopEvent("manager parallel eval");

    // evaluate solution on the grid defined by leval2
    Stats::startEvent("manager parallel eval 2");
    manager.parallelEval( leval2, fg_file_path2, 0 );
    Stats::stopEvent("manager parallel eval 2");

    // send exit signal to workers in order to enable a clean program termination
    manager.exit();

  }
  // finalize timing evaluations
  Stats::finalize();
  /* write stats to json file for postprocessing */
  Stats::write( "timers.json" );
  //terminate the program;
  //we use MPI_Abort to avoid hanging of the program due to crashed processors
  if( ENABLE_FT ){
    WORLD_MANAGER_EXCLUSIVE_SECTION{
      std::cout << "The number of detected faults during the simulation is " << nfaults << "\n";

      std::cout << "Program finished successfully" << std::endl;
      std::cout << "To avoid problems with hanging killed processes, we exit with "
          << "MPI_Abort()" << std::endl;
      MPI_Abort( MPI_COMM_WORLD, 0 );
    }
  }
  simft::Sim_FT_MPI_Finalize();

  return 0;
}<|MERGE_RESOLUTION|>--- conflicted
+++ resolved
@@ -108,7 +108,6 @@
   MPI_Comm pcomm;
   MPI_Comm_split( MPI_COMM_WORLD, key, color, &pcomm );
 
-<<<<<<< HEAD
   DimType dim = cfg.get<DimType>("ct.dim");
   IndexVector p(dim);
   cfg.get<std::string>("ct.p") >> p;
@@ -120,12 +119,7 @@
     // here the actual MPI initialization
     theMPISystem()->configure().withGroups( ngroup, nprocs ).withParallelization( pByProcs ).withLocalComm( lcomm ).init();
   }
-=======
   Stats::setAttribute("group", std::to_string(color));
-
-  // here the actual MPI initialization
-  theMPISystem()->init( ngroup, nprocs, lcomm );
->>>>>>> a6e1df0a
   int nfaults = 0;
 
   // manager code
@@ -149,13 +143,7 @@
     /* generate a list of levelvectors and coefficients
      * CombiTS_CT will generate a valid combination. however, you could
      * also read in a list of levelvectors and coefficients from a file */
-<<<<<<< HEAD
-    LevelVector lmin(dim), lmax(dim), leval(dim), leval2(dim);
-=======
-    DimType dim = cfg.get<DimType>("ct.dim");
     LevelVector lmin(dim), lmax(dim), leval(dim), leval2(dim), reduceCombinationDimsLmin(dim), reduceCombinationDimsLmax(dim);
-    IndexVector p(dim);
->>>>>>> a6e1df0a
     std::vector<bool> boundary(dim), hierarchizationDims(dim);
     combigrid::real dt;
     //time inteveral of 1 combination
@@ -164,26 +152,15 @@
     combigrid::real combitime;
     //read combination parameters
     size_t nsteps, ncombi;
-<<<<<<< HEAD
-    cfg.get<std::string>("ct.lmin") >> lmin;
-    cfg.get<std::string>("ct.lmax") >> lmax;
-    cfg.get<std::string>("ct.leval") >> leval;
-    cfg.get<std::string>("ct.leval2") >> leval2;
-    cfg.get<std::string>("ct.boundary") >> boundary;
-    cfg.get<std::string>("ct.hierarchization_dims") >> hierarchizationDims;
-    ncombi = cfg.get<size_t>("ct.ncombi");
-=======
     cfg.get<std::string>("ct.lmin") >> lmin; //minimal level vector for each grid
     cfg.get<std::string>("ct.lmax") >> lmax; //maximum level vector -> level vector of target grid
     cfg.get<std::string>("ct.leval") >> leval; //level vector of final output
     cfg.get<std::string>("ct.leval2") >> leval2; //level vector of second final output
     cfg.get<std::string>("ct.reduceCombinationDimsLmin") >> reduceCombinationDimsLmin;
     cfg.get<std::string>("ct.reduceCombinationDimsLmax") >> reduceCombinationDimsLmax;
-    cfg.get<std::string>("ct.p") >> p; //parallelization of domain (how many procs per dimension)
     cfg.get<std::string>("ct.boundary") >> boundary; //which dimension have boundary points
     cfg.get<std::string>("ct.hierarchization_dims") >> hierarchizationDims; //which dimension should be hierarchized
     ncombi = cfg.get<size_t>("ct.ncombi"); //number of combinations
->>>>>>> a6e1df0a
     std::string basename = cfg.get<std::string>( "preproc.basename" );
     dt = cfg.get<combigrid::real>("application.dt"); //timestep (only used if adaptivity switched off and linear simulation)
     combitime = cfg.get<combigrid::real>("application.combitime"); //combitime between combinations (can be used instead of fixed stepnumber)
@@ -196,10 +173,7 @@
     faultsInfo.numFaults_ = cfg.get<int>("faults.num_faults");
     std::cout << "Selected timestep is: " << dt << " and combination interval time: " << combitime << "\n";
 
-<<<<<<< HEAD
-=======
     //read the ranks that shoudl fail in case of static faults (means numFaults > 0)
->>>>>>> a6e1df0a
     if( faultsInfo.numFaults_ > 0 ){
       faultsInfo.iterationFaults_.resize(faultsInfo.numFaults_);
       faultsInfo.globalRankFaults_.resize(faultsInfo.numFaults_);
