--- conflicted
+++ resolved
@@ -40,11 +40,7 @@
  * hierarchization might produce unexpected results.
  */
 typedef real CombiDataType;
-<<<<<<< HEAD
 //typedef complex CombiDataType;
-=======
-// typedef complex CombiDataType;
->>>>>>> a9b56076
 
 /* nonblocking mpi collective calls (MPI_Iallreduce and the likes) usually yield
  * better performance in some of the operations in CombiCom. if you observe
