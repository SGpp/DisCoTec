--- conflicted
+++ resolved
@@ -17,11 +17,7 @@
 import numpy as np
 
 #SGPP Directory set by Scons
-<<<<<<< HEAD
-SGPP_LIB="/home/sgsscratch/goehrims/combi/lib/sgpp"
-=======
 SGPP_LIB="../../../lib/sgpp"
->>>>>>> c04e18f5
 print ("SGPP_LIB =", SGPP_LIB)
 GLPK_LIB="../../../glpk/lib"
 import os 
