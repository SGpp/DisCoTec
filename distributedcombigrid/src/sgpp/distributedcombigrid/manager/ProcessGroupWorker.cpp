#include "sgpp/distributedcombigrid/manager/ProcessGroupWorker.hpp"

#include <algorithm>
#include <chrono>
#include <filesystem>
#include <iostream>
#include <string>
#include <thread>

#include "boost/lexical_cast.hpp"
#include "sgpp/distributedcombigrid/combicom/CombiCom.hpp"
#include "sgpp/distributedcombigrid/fullgrid/FullGrid.hpp"
#include "sgpp/distributedcombigrid/hierarchization/DistributedHierarchization.hpp"
#include "sgpp/distributedcombigrid/loadmodel/LearningLoadModel.hpp"
#include "sgpp/distributedcombigrid/manager/CombiParameters.hpp"
#include "sgpp/distributedcombigrid/manager/ProcessGroupSignals.hpp"
#include "sgpp/distributedcombigrid/mpi/MPISystem.hpp"
#include "sgpp/distributedcombigrid/mpi/MPIUtils.hpp"
#include "sgpp/distributedcombigrid/sparsegrid/DistributedSparseGrid.hpp"
#include "sgpp/distributedcombigrid/sparsegrid/DistributedSparseGridUniform.hpp"
#ifdef HAVE_HIGHFIVE
#include <random>
// highfive is a C++ hdf5 wrapper, available in spack (-> configure with right boost and mpi
// versions)
#include <highfive/H5File.hpp>
#endif
#include "sgpp/distributedcombigrid/mpi_fault_simulator/MPI-FT.h"

namespace combigrid {

ProcessGroupWorker::ProcessGroupWorker()
    : currentTask_(nullptr),
      status_(PROCESS_GROUP_WAIT),
      combinedUniDSGVector_(0),
      combiParameters_(),
      combiParametersSet_(false),
      currentCombi_(0) {
  t_fault_ = -1;
  startTimeIteration_ = (std::chrono::high_resolution_clock::now());
  MASTER_EXCLUSIVE_SECTION {
    std::string fname = "out/all-betas-" + std::to_string(theMPISystem()->getGlobalRank()) + ".txt";
    // betasFile_ = std::ofstream( fname, std::ofstream::out );
  }
}

ProcessGroupWorker::~ProcessGroupWorker() {
  for (auto& task : tasks_) {
    delete task;
    task = nullptr;
  }
}

// Do useful things with the info about how long a task took.
// this gets called whenever a task was run, i.e., signals RUN_FIRST(once), RUN_NEXT(possibly multiple times),
// RECOMPUTE(possibly multiple times), and in ready(possibly multiple times)
void ProcessGroupWorker::processDuration(const Task& t, const Stats::Event e,
                                         unsigned int numProcs) {
  return;
  MASTER_EXCLUSIVE_SECTION {
    DurationInformation info = {t.getID(), Stats::getEventDurationInUsec(e),
	    			                    t.getCurrentTime(), t.getCurrentTimestep(),
				                        theMPISystem()->getWorldRank(), static_cast<unsigned int>(numProcs)};
    MPIUtils::sendClass(&info, theMPISystem()->getManagerRank(), theMPISystem()->getGlobalComm());
  }
}

SignalType ProcessGroupWorker::wait() {
  if (status_ == PROCESS_GROUP_FAIL) {  // in this case worker got reused
    status_ = PROCESS_GROUP_WAIT;
  }
  if (status_ != PROCESS_GROUP_WAIT) {
#ifdef DEBUG_OUTPUT
    int myRank = theMPISystem()->getWorldRank();
    std::cout << "status is " << status_ << "of rank " << myRank << "\n";
    std::cout << "executing next task\n";
#endif
    return RUN_NEXT;
  }
  SignalType signal = -1;

  MASTER_EXCLUSIVE_SECTION {
    // receive signal from manager
    MPI_Recv(&signal, 1, MPI_INT, theMPISystem()->getManagerRank(), TRANSFER_SIGNAL_TAG,
             theMPISystem()->getGlobalComm(), MPI_STATUS_IGNORE);
  }
  // distribute signal to other processes of pgroup
  MPI_Bcast(&signal, 1, MPI_INT, theMPISystem()->getMasterRank(), theMPISystem()->getLocalComm());
#ifdef DEBUG_OUTPUT
  std::cout << theMPISystem()->getWorldRank() << " waits for signal " << signal << " \n";
#endif
  // process signal
  switch (signal) {
    case RUN_FIRST: {
      receiveAndInitializeTaskAndFaults();
      status_ = PROCESS_GROUP_BUSY;

      // execute task
      Stats::startEvent("worker run first");
      currentTask_->run(theMPISystem()->getLocalComm());
      Stats::Event e = Stats::stopEvent("worker run first");
      // std::cout << "from runfirst ";
      processDuration(*currentTask_, e, theMPISystem()->getNumProcs());
    } break;
    case RUN_NEXT: {
      assert(tasks_.size() > 0);
      // // free space for computation
      // deleteDsgsData();

      // reset finished status of all tasks
      if (tasks_.size() != 0) {
        for (size_t i = 0; i < tasks_.size(); ++i) tasks_[i]->setFinished(false);

        status_ = PROCESS_GROUP_BUSY;

        // set currentTask
        currentTask_ = tasks_[0];

        // run first task
        // if isGENE, this is done in GENE's worker_routines.cpp
        if (!isGENE) {
          Stats::startEvent("worker run");
        }

        Stats::Event e = Stats::Event();
        currentTask_->run(theMPISystem()->getLocalComm());
        e.end = std::chrono::high_resolution_clock::now();
        // std::cout << "from runnext ";
        processDuration(*currentTask_, e, theMPISystem()->getNumProcs());

      } else {
        std::cout << "Possible error: No tasks! \n";
      }

    } break;
    case ADD_TASK: {  // add a new task to the process group
      // initalize task and set values to zero
      // the task will get the proper initial solution during the next combine
      // TODO test if this signal works in case of not-GENE
      receiveAndInitializeTaskAndFaults();

      currentTask_->setZero();

      currentTask_->setFinished(true);

      if (isGENE) {
        currentTask_->changeDir(theMPISystem()->getLocalComm());
      }
    } break;
    case RESET_TASKS: {  // deleta all tasks (used in process recovery)
      std::cout << "resetting tasks" << std::endl;

      deleteTasks();
      status_ = PROCESS_GROUP_BUSY;

    } break;
    case EVAL: {
      // receive x

      // loop over all tasks
      // t.eval(x)
    } break;
    case EXIT: {
      // write out tasks that were in use when the computation ended
      // (i.e. after fault tolerance or rescheduling changes)
      MASTER_EXCLUSIVE_SECTION {
        // serialize tasks as string
        std::stringstream tasksStream;
        for (const auto& t : tasks_) {
          tasksStream <<t->getID() << ": " << t->getCoefficient() << t->getLevelVector()  << "; ";
        }
        std::string tasksString = tasksStream.str();
        Stats::setAttribute("tasks: levels", tasksString);
      }
      if (isGENE) {
        if(chdir("../ginstance")){};
      }
      deleteTasks();
    } break;
    case SYNC_TASKS: {
      MASTER_EXCLUSIVE_SECTION {
        for (size_t i = 0; i < tasks_.size(); ++i) {
          Task::send(&tasks_[i], theMPISystem()->getManagerRank(), theMPISystem()->getGlobalComm());
        }
      }
    } break;
    case INIT_DSGUS: {
      Stats::startEvent("worker initialize dsgu");
      initCombinedUniDSGVector();
      Stats::stopEvent("worker initialize dsgu");

    } break;
    case COMBINE: {  // start combination
      Stats::startEvent("worker combine");
      combineUniform();
      currentCombi_++;
      Stats::stopEvent("worker combine");

    } break;
    case COMBINE_LOCAL_AND_GLOBAL: {
      Stats::startEvent("worker combine local");
      combineLocalAndGlobal();
      Stats::stopEvent("worker combine local");

    } break;
    case COMBINE_THIRD_LEVEL: {
      Stats::startEvent("worker combine third level");
      combineThirdLevel();
      currentCombi_++;
      Stats::stopEvent("worker combine third level");
    } break;
    case COMBINE_THIRD_LEVEL_FILE: {
      Stats::startEvent("worker combine third level file");
      std::string filenamePrefixToWrite, writeCompleteTokenFileName, filenamePrefixToRead,
          startReadingTokenFileName;
      MASTER_EXCLUSIVE_SECTION {
        MPIUtils::receiveClass(&filenamePrefixToWrite, theMPISystem()->getManagerRank(),
                               theMPISystem()->getGlobalComm());
        MPIUtils::receiveClass(&writeCompleteTokenFileName, theMPISystem()->getManagerRank(),
                               theMPISystem()->getGlobalComm());
        MPIUtils::receiveClass(&filenamePrefixToRead, theMPISystem()->getManagerRank(),
                               theMPISystem()->getGlobalComm());
        MPIUtils::receiveClass(&startReadingTokenFileName, theMPISystem()->getManagerRank(),
                               theMPISystem()->getGlobalComm());
      }
      MPIUtils::broadcastClass(&filenamePrefixToWrite, theMPISystem()->getMasterRank(),
                               theMPISystem()->getLocalComm());
      MPIUtils::broadcastClass(&writeCompleteTokenFileName, theMPISystem()->getMasterRank(),
                               theMPISystem()->getLocalComm());
      MPIUtils::broadcastClass(&filenamePrefixToRead, theMPISystem()->getMasterRank(),
                               theMPISystem()->getLocalComm());
      MPIUtils::broadcastClass(&startReadingTokenFileName, theMPISystem()->getMasterRank(),
                               theMPISystem()->getLocalComm());
      combineThirdLevelFileBased(filenamePrefixToWrite, writeCompleteTokenFileName,
                                 filenamePrefixToRead, startReadingTokenFileName);
      currentCombi_++;
      Stats::stopEvent("worker combine third level file");
    } break;
    case WAIT_FOR_TL_COMBI_RESULT: {
      Stats::startEvent("worker wait third level result");
      waitForThirdLevelCombiResult();
      currentCombi_++;
      Stats::stopEvent("worker wait third level result");

    } break;
    case REDUCE_SUBSPACE_SIZES_TL_AND_ALLOCATE_EXTRA_SG: {
      Stats::startEvent("worker unify extra third level");
      reduceSubspaceSizesThirdLevel(true);
      Stats::stopEvent("worker unify extra third level");

    } break;
    case REDUCE_SUBSPACE_SIZES_TL: {
      Stats::startEvent("worker unify sizes third level");
      reduceSubspaceSizesThirdLevel(false);
      Stats::stopEvent("worker unify sizes third level");

    } break;
    case WAIT_FOR_TL_SIZE_UPDATE: {
      Stats::startEvent("worker wait third level size");
      waitForThirdLevelSizeUpdate();
      Stats::stopEvent("worker wait third level size");

    } break;
    case WRITE_DFGS_TO_VTK: {
      Stats::startEvent("worker write vtk all tasks");
      writeVTKPlotFilesOfAllTasks();
      Stats::stopEvent("worker write vtk all tasks");
    } break;
    case WRITE_DSGS_TO_DISK: {
      Stats::startEvent("worker write to disk");
      std::string filenamePrefix;
      MASTER_EXCLUSIVE_SECTION {
        MPIUtils::receiveClass(&filenamePrefix, theMPISystem()->getManagerRank(),
                               theMPISystem()->getGlobalComm());
      }
      MPIUtils::broadcastClass(&filenamePrefix, theMPISystem()->getMasterRank(),
                               theMPISystem()->getLocalComm());
      writeDSGsToDisk(filenamePrefix);
      Stats::stopEvent("worker write to disk");
    } break;
    case READ_DSGS_FROM_DISK: {
      Stats::startEvent("worker read from disk");
      std::string filenamePrefix;
      MASTER_EXCLUSIVE_SECTION {
        MPIUtils::receiveClass(&filenamePrefix, theMPISystem()->getManagerRank(),
                               theMPISystem()->getGlobalComm());
      }
      MPIUtils::broadcastClass(&filenamePrefix, theMPISystem()->getMasterRank(),
                               theMPISystem()->getLocalComm());
      readDSGsFromDisk(filenamePrefix);
      Stats::stopEvent("worker read from disk");
    } break;
    case GRID_EVAL: {  // not supported anymore

      Stats::startEvent("worker eval");
      gridEval();
      Stats::stopEvent("worker eval");

      return signal;

    } break;
    case COMBINE_FG: {
      combineFG();

    } break;
    case UPDATE_COMBI_PARAMETERS: {  // update combiparameters (e.g. in case of faults -> FTCT)

      updateCombiParameters();

    } break;
    case RECOMPUTE: {  // recompute the received task (immediately computes tasks ->
                       // difference to ADD_TASK)
      receiveAndInitializeTaskAndFaults();
      currentTask_->setZero();

      // fill task with combisolution
      if (!isGENE) {
        fillDFGFromDSGU(currentTask_);
      }
      // execute task
      Stats::Event e = Stats::Event();
      currentTask_->run(theMPISystem()->getLocalComm());
      e.end = std::chrono::high_resolution_clock::now();
      // std::cout << "from recompute ";
      processDuration(*currentTask_, e, theMPISystem()->getNumProcs());

    } break;
    case RECOVER_COMM: {  // start recovery in case of faults
      theMPISystem()->recoverCommunicators(true);
      return signal;
    } break;
    case PARALLEL_EVAL: {  // output final grid
      Stats::startEvent("worker parallel eval");
      parallelEval();
      Stats::stopEvent("worker parallel eval");
    } break;
    case DO_DIAGNOSTICS: {  // task-specific diagnostics/post-processing
      Stats::startEvent("worker diagnostics");
      doDiagnostics();
      Stats::stopEvent("worker diagnostics");
    } break;
    case GET_L2_NORM: {  // evaluate norm on dfgs and send
      Stats::startEvent("worker get L2 norm");
      sendLpNorms(2);
      Stats::stopEvent("worker get L2 norm");
    } break;
    case GET_L1_NORM: {  // evaluate norm on dfgs and send
      Stats::startEvent("worker get L1 norm");
      sendLpNorms(1);
      Stats::stopEvent("worker get L1 norm");
    } break;
    case GET_MAX_NORM: {  // evaluate norm on dfgs and send
      Stats::startEvent("worker get max norm");
      sendLpNorms(0);
      Stats::stopEvent("worker get max norm");
    } break;
    case PARALLEL_EVAL_NORM: {  // evaluate norms on new dfg and send
      Stats::startEvent("worker parallel eval norm");
      parallelEvalNorm();
      Stats::stopEvent("worker parallel eval norm");
    } break;
    case EVAL_ANALYTICAL_NORM: {  // evaluate analytical norms on new dfg and send
      Stats::startEvent("worker eval analytical norm");
      evalAnalyticalOnDFG();
      Stats::stopEvent("worker eval analytical norm");
    } break;
    case EVAL_ERROR_NORM: {  // evaluate analytical norms on new dfg and send difference
      Stats::startEvent("worker eval error norm");
      evalErrorOnDFG();
      Stats::stopEvent("worker eval error norm");
    } break;
    case INTERPOLATE_VALUES: {  // interpolate values on given coordinates
      Stats::startEvent("worker interpolate values");
      auto values = interpolateValues();
      Stats::stopEvent("worker interpolate values");
    } break;
    case INTERPOLATE_VALUES_AND_SEND_BACK: {  // interpolate values on given coordinates
      Stats::startEvent("worker interpolate values");
      auto values = interpolateValues();
      // send result
      MASTER_EXCLUSIVE_SECTION {
        MPI_Send(values.data(), values.size(), abstraction::getMPIDatatype(
          abstraction::getabstractionDataType<CombiDataType>()), theMPISystem()->getManagerRank(),
          TRANSFER_INTERPOLATION_TAG, theMPISystem()->getGlobalComm());
      }
      Stats::stopEvent("worker interpolate values");
    } break;
    case WRITE_INTERPOLATED_VALUES_PER_GRID: {  // interpolate values on given coordinates and write values to .h5
      Stats::startEvent("worker write interpolated values");
      writeInterpolatedValuesPerGrid();
      Stats::stopEvent("worker write interpolated values");
    } break;
    case RESCHEDULE_ADD_TASK: {
      assert(currentTask_ == nullptr);

      receiveAndInitializeTaskAndFaults(); // receive and initalize new task
			// now the variable currentTask_ contains the newly received task
      currentTask_->setZero();
      fillDFGFromDSGU(currentTask_);
      currentTask_->setFinished(true);
      currentTask_ = nullptr;
    } break;
    case RESCHEDULE_REMOVE_TASK: {
      assert(currentTask_ == nullptr);

      size_t taskID;
      MASTER_EXCLUSIVE_SECTION {
        MPI_Recv(
            &taskID, 1,
            abstraction::getMPIDatatype(abstraction::getabstractionDataType<decltype(taskID)>()),
            theMPISystem()->getManagerRank(), 0, theMPISystem()->getGlobalComm(),
            MPI_STATUS_IGNORE);
      }
      MPI_Bcast(
          &taskID, 1,
          abstraction::getMPIDatatype(abstraction::getabstractionDataType<decltype(taskID)>()),
          theMPISystem()->getMasterRank(), theMPISystem()->getLocalComm());

      // search for task send to group master and remove
      for (size_t i = 0; i < tasks_.size(); ++i) {
        if (tasks_[i]->getID() == taskID) {
          MASTER_EXCLUSIVE_SECTION {
            // send to group master
            Task::send(&tasks_[i], theMPISystem()->getManagerRank(),
                       theMPISystem()->getGlobalComm());
          }
          delete(tasks_[i]);
          tasks_.erase(tasks_.begin() + i);
          break;  // only one task has the taskID
        }
      }
    } break;
    case WRITE_DSG_MINMAX_COEFFICIENTS: {
      std::string filename;
      MASTER_EXCLUSIVE_SECTION {
        MPIUtils::receiveClass(&filename, theMPISystem()->getManagerRank(),
                              theMPISystem()->getGlobalComm());
      }
      for (size_t i = 0; i < combinedUniDSGVector_.size(); ++i) {
        combinedUniDSGVector_[i]->writeMinMaxCoefficents(filename, i);
      }
		} break;
    default: { assert(false && "signal not implemented"); }
  }
  if (isGENE) {
    // special solution for GENE
    // todo: find better solution and remove this
    if ((signal == RUN_FIRST || signal == RUN_NEXT || signal == RECOMPUTE) &&
        !currentTask_->isFinished() && omitReadySignal)
      return signal;
  }
  // in the general case: send ready signal.
  // if(!omitReadySignal)
  ready();
  if (isGENE) {
    if (signal == ADD_TASK) {  // ready resets currentTask but needs to be set for GENE
      currentTask_ = tasks_.back();
    }
  }
  if (!isGENE && signal == RUN_NEXT) {
    Stats::stopEvent("worker run");
  }
  return signal;
}

void ProcessGroupWorker::decideToKill() {
  // decide if processor was killed during this iteration
  currentTask_->decideToKill();
}

void ProcessGroupWorker::ready() {
  if (ENABLE_FT) {
    // with this barrier the local root but also each other process can detect
    // whether a process in the group has failed
    int globalRank;
    MPI_Comm_rank(MPI_COMM_WORLD, &globalRank);
    // std::cout << "rank " << globalRank << " is ready \n";
    int err = simft::Sim_FT_MPI_Barrier(theMPISystem()->getLocalCommFT());

    if (err == MPI_ERR_PROC_FAILED) {
      status_ = PROCESS_GROUP_FAIL;

      std::cout << "rank " << globalRank << " fault detected" << std::endl;
    }
  }
  if (status_ != PROCESS_GROUP_FAIL) {
    // check if there are unfinished tasks
    // all the tasks that are not the first in their process group will be run in this loop
    for (size_t i = 0; i < tasks_.size(); ++i) {
      if (!tasks_[i]->isFinished()) {
        status_ = PROCESS_GROUP_BUSY;

        // set currentTask
        currentTask_ = tasks_[i];
        // if isGENE, this is done in GENE's worker_routines.cpp
        // if (!isGENE) {
        //   Stats::startEvent("worker run");
        // }
        currentTask_->run(theMPISystem()->getLocalComm());
        Stats::Event e;
        // if (!isGENE) {
        //   Stats::stopEvent("worker run");
        // }

        processDuration(*currentTask_, e, theMPISystem()->getNumProcs());
        if (ENABLE_FT) {
          // with this barrier the local root but also each other process can detect
          // whether a process in the group has failed
          int err = simft::Sim_FT_MPI_Barrier(theMPISystem()->getLocalCommFT());

          if (err == MPI_ERR_PROC_FAILED) {
            status_ = PROCESS_GROUP_FAIL;
            break;
          }
        }
        // merge problem?
        // todo: gene specific voodoo
        if (isGENE && !currentTask_->isFinished()) {
          return;
        }
      }
    }

    // all tasks finished -> group waiting
    if (status_ != PROCESS_GROUP_FAIL) {
      status_ = PROCESS_GROUP_WAIT;
    }
  }

  // send ready status to manager
  MASTER_EXCLUSIVE_SECTION {
    StatusType status = status_;

    if (ENABLE_FT) {
      simft::Sim_FT_MPI_Send(&status, 1, MPI_INT, theMPISystem()->getManagerRank(), TRANSFER_STATUS_TAG,
                             theMPISystem()->getGlobalCommFT());
    } else {
      MPI_Send(&status, 1, MPI_INT, theMPISystem()->getManagerRank(), TRANSFER_STATUS_TAG,
               theMPISystem()->getGlobalComm());
    }
  }

  // reset current task
  currentTask_ = NULL;

  // if failed proc in this group detected the alive procs go into recovery state
  if (ENABLE_FT) {
    if (status_ == PROCESS_GROUP_FAIL) {
      theMPISystem()->recoverCommunicators(false);
      status_ = PROCESS_GROUP_WAIT;
    }
  }
}

/**
 * This method reduces the lmax and lmin vectors of the sparse grid according to the reduction
 * specifications in ctparam. It is taken care of that lmin does not fall below 1 and lmax >= lmin.
 * We do not reduce the levels in the last combination as we do not want to lose any information
 * for the final checkpoint.
 */
void reduceSparseGridCoefficients(LevelVector& lmax, LevelVector& lmin,
                                  IndexType totalNumberOfCombis, IndexType currentCombi,
                                  LevelVector reduceLmin, LevelVector reduceLmax) {
  //checking for valid combi step
  assert(currentCombi >= 0);
  if(!(currentCombi < totalNumberOfCombis)) {
    MASTER_EXCLUSIVE_SECTION {
      std::cout << "combining more often than totalNumberOfCombis -- do this for postprocessing only" << std::endl;
    }
  }

  // this if-clause is currently always true, as initCombinedUniDSGVector is called only once,
  // at the beginning of the computation.
  // Leaving it here, in case the SG subspaces need to be re-initialized at some point.
  if (currentCombi < totalNumberOfCombis - 1) {  // do not reduce in last iteration
    for (size_t i = 0; i < reduceLmin.size(); ++i) {
      assert(reduceLmax[i] >= 0 && reduceLmin[i] >= 0);  // check for valid reduce values
      if (lmin[i] > 1) {
        lmin[i] = std::max(static_cast<LevelType>(1), static_cast<LevelType>(lmin[i] - reduceLmin[i]));
      }
    }
    for (size_t i = 0; i < reduceLmax.size(); ++i) {
      lmax[i] = std::max(lmin[i], static_cast<LevelType>(lmax[i] - reduceLmax[i]));
    }
  }
}

void registerAllSubspacesInDSGU(DistributedSparseGridUniform<CombiDataType>& dsgu,
                                const CombiParameters& combiParameters) {
  // the last level vector should have the highest level sum
  const auto highestLevelSum = levelSum(dsgu.getAllLevelVectors().back());
  for (const auto& level : dsgu.getAllLevelVectors()) {
    if (levelSum(level) == highestLevelSum) {
      const auto& boundary = combiParameters.getBoundary();
      auto dfgDecomposition = combigrid::downsampleDecomposition(
          combiParameters.getDecomposition(), combiParameters.getLMax(), level, boundary);
      auto uniDFG = std::unique_ptr<DistributedFullGrid<CombiDataType>>(
          new DistributedFullGrid<CombiDataType>(
              combiParameters.getDim(), level, dsgu.getCommunicator(), boundary,
              combiParameters.getParallelization(), false, dfgDecomposition));
      dsgu.registerDistributedFullGrid(*uniDFG);
    } else {
      assert(levelSum(level) < highestLevelSum);
    }
  }
}

/** Initializes the dsgu for each species by setting the subspace sizes of all
 * dfgs in the global reduce comm. After calling, all workers which share the
 * same spatial distribution of the dsgu (those who combine during global
 * reduce) have the same sized subspaces and thus share the same sized dsg.
 *
 * Attention: No data is created here, only subspace sizes are shared.
 */
void ProcessGroupWorker::initCombinedUniDSGVector() {
  if (tasks_.size() == 0) {
    std::cout << "Possible error: task size is 0! \n";
  }
  assert(combiParametersSet_);
  // we assume here that every task has the same number of grids, e.g. species in GENE
  LevelVector lmin = combiParameters_.getLMin();
  LevelVector lmax = combiParameters_.getLMax();

  // the dsg can be smaller than lmax because the highest subspaces do not have
  // to be exchanged
  // todo: use a flag to switch on/off optimized combination

  reduceSparseGridCoefficients(lmax, lmin, combiParameters_.getNumberOfCombinations(),
                               currentCombi_, combiParameters_.getLMinReductionVector(),
                               combiParameters_.getLMaxReductionVector());

#ifdef DEBUG_OUTPUT
  MASTER_EXCLUSIVE_SECTION {
    std::cout << "lmin: " << lmin << std::endl;
    std::cout << "lmax: " << lmax << std::endl;
  }
#endif

  // get all subspaces in the (optimized) combischeme, create dsgs
  combinedUniDSGVector_.resize(static_cast<size_t>(combiParameters_.getNumGrids()));
  for (auto& uniDSG : combinedUniDSGVector_) {
    uniDSG = std::unique_ptr<DistributedSparseGridUniform<CombiDataType>>(
        new DistributedSparseGridUniform<CombiDataType>(combiParameters_.getDim(), lmax, lmin,
                                                        theMPISystem()->getLocalComm()));
    // // this registers all possible subspaces in the DSGU
    // // can be used to test the memory consumption of the "filled" DSGU
    // registerAllSubspacesInDSGU(*uniDSG, combiParameters_);
#ifdef DEBUG_OUTPUT
    MASTER_EXCLUSIVE_SECTION {
      std::cout << "dsg size: " << uniDSG->getRawDataSize() << " * " << sizeof(CombiDataType)
                << std::endl;
    }
#endif  // def DEBUG_OUTPUT
  }

  // register dsgs in all dfgs
  Stats::startEvent("worker register dsgus");
  for (size_t g = 0; g < combinedUniDSGVector_.size(); ++g) {
    for (Task* t : tasks_) {
#ifdef DEBUG_OUTPUT
      MASTER_EXCLUSIVE_SECTION { std::cout << "register task " << t->getID() << std::endl; }
#endif  // def DEBUG_OUTPUT
      DistributedFullGrid<CombiDataType>& dfg = t->getDistributedFullGrid(static_cast<int>(g));
      // set subspace sizes locally
      combinedUniDSGVector_[g]->registerDistributedFullGrid(dfg);
    }
    // // we may clear the levels_ member of the sparse grids here to save memory
    // // but only if we need no new full grids initialized from the sparse grids!
    // // ...such as for rescheduling or interpolation (parallelEval/ evalNorm / ...)
    // combinedUniDSGVector_[(size_t) g]->resetLevels();
  }
  Stats::stopEvent("worker register dsgus");

  // global reduce of subspace sizes
  CommunicatorType globalReduceComm = theMPISystem()->getGlobalReduceComm();
  for (auto& uniDSG : combinedUniDSGVector_) {
    uniDSG->reduceSubspaceSizes(globalReduceComm);
#ifdef DEBUG_OUTPUT
    MASTER_EXCLUSIVE_SECTION {
      std::cout << "dsg size: " << uniDSG->getRawDataSize() << " * " << sizeof(CombiDataType)
                << std::endl;
    }
#endif  // def DEBUG_OUTPUT
  }
}

void ProcessGroupWorker::hierarchizeFullGrids() {
  auto numGrids = combiParameters_.getNumGrids();
  // real localMax(0.0);
  //  std::vector<CombiDataType> beforeCombi;
  bool anyNotBoundary =
      std::any_of(combiParameters_.getBoundary().begin(), combiParameters_.getBoundary().end(),
                  [](BoundaryType b) { return b == 0; });
  for (Task* t : tasks_) {
    for (IndexType g = 0; g < numGrids; g++) {
      DistributedFullGrid<CombiDataType>& dfg = t->getDistributedFullGrid(static_cast<int>(g));

      // hierarchize dfg
      if (anyNotBoundary) {
        DistributedHierarchization::hierarchize<CombiDataType>(
            dfg, combiParameters_.getHierarchizationDims(),
            combiParameters_.getHierarchicalBases());
      } else {
        DistributedHierarchization::hierarchize<CombiDataType>(
            dfg, combiParameters_.getHierarchizationDims(), combiParameters_.getHierarchicalBases(),
            combiParameters_.getLMin());
      }
    }
  }
}

void ProcessGroupWorker::addFullGridsToUniformSG() {
  assert(combinedUniDSGVector_.size() > 0 &&
         "Initialize dsgu first with "
         "initCombinedUniDSGVector()");
  auto numGrids = combiParameters_.getNumGrids();
  for (Task* t : tasks_) {
    for (IndexType g = 0; g < numGrids; g++) {
      DistributedFullGrid<CombiDataType>& dfg = t->getDistributedFullGrid(static_cast<int>(g));

      // lokales reduce auf sg ->
<<<<<<< HEAD
      dfg.addToUniformSG(*combinedUniDSGVector_[g], t->getCoefficient());
=======
      combinedUniDSGVector_[g]->addDistributedFullGrid(dfg, combiParameters_.getCoeff(t->getID()));
>>>>>>> 7be0db59
#ifdef DEBUG_OUTPUT
      std::cout << "Combination: added task " << t->getID() << " with coefficient "
                << t->getCoefficient() << "\n";
#endif
    }
  }
}

void ProcessGroupWorker::reduceUniformSG() {
  // we assume here that every task has the same number of grids, e.g. species in GENE
  auto numGrids = combiParameters_.getNumGrids();

#ifdef DEBUG_OUTPUT
  MASTER_EXCLUSIVE_SECTION { std::cout << "reduce uniform sg \n"; }
#endif

  for (IndexType g = 0; g < numGrids; g++) {
    CombiCom::distributedGlobalReduce(*combinedUniDSGVector_[g]);
    assert(CombiCom::sumAndCheckSubspaceSizes(*combinedUniDSGVector_[g]));
  }
}

void ProcessGroupWorker::combineLocalAndGlobal() {
  assert(combinedUniDSGVector_.size() > 0 && "Initialize dsgu first with "
                                             "initCombinedUniDSGVector()");
  // assert(combinedUniDSGVector_[0]->isSubspaceDataCreated());

#ifdef DEBUG_OUTPUT
  MASTER_EXCLUSIVE_SECTION { std::cout << "start combining \n"; }
#endif
  zeroDsgsData();

  Stats::startEvent("worker hierarchize");
  hierarchizeFullGrids();
  Stats::stopEvent("worker hierarchize");

#ifdef DEBUG_OUTPUT
  MASTER_EXCLUSIVE_SECTION { std::cout << "mid combining \n"; }
#endif

  Stats::startEvent("worker local reduce");
  addFullGridsToUniformSG();
  Stats::stopEvent("worker local reduce");

#ifdef DEBUG_OUTPUT
  MASTER_EXCLUSIVE_SECTION { std::cout << "almost done combining \n"; }
#endif

  Stats::startEvent("worker global reduce");
  reduceUniformSG();
  Stats::stopEvent("worker global reduce");

#ifdef DEBUG_OUTPUT
  MASTER_EXCLUSIVE_SECTION { std::cout << "end combining \n"; }
#endif
}

void ProcessGroupWorker::combineUniform() {
  combineLocalAndGlobal();
  integrateCombinedSolution();
}

void ProcessGroupWorker::parallelEval() {
  if(uniformDecomposition)
    parallelEvalUniform();
  else
    assert(false && "not yet implemented");
}
// cf https://stackoverflow.com/questions/874134/find-out-if-string-ends-with-another-string-in-c
static bool endsWith(const std::string& str, const std::string& suffix)
{
    return str.size() >= suffix.size() && 0 == str.compare(str.size()-suffix.size(), suffix.size(), suffix);
}

// helper function to output bool vector
inline std::ostream& operator<<(std::ostream& os, const std::vector<bool>& l) {
  os << "[";

  for (size_t i = 0; i < l.size(); ++i)
    os << l[i] << " ";

  os << "]";

  return os;
}

LevelVector ProcessGroupWorker::receiveLevalAndBroadcast(){
  const auto dim = combiParameters_.getDim();

  // receive leval and broadcast to group members
  std::vector<int> tmp(dim);
  MASTER_EXCLUSIVE_SECTION {
    MPI_Recv(&tmp[0], static_cast<int>(dim), MPI_INT, theMPISystem()->getManagerRank(), TRANSFER_LEVAL_TAG,
             theMPISystem()->getGlobalComm(), MPI_STATUS_IGNORE);
  }

  MPI_Bcast(&tmp[0], dim, MPI_INT, theMPISystem()->getMasterRank(), theMPISystem()->getLocalComm());
  LevelVector leval(tmp.begin(), tmp.end());
  return leval;
}

void ProcessGroupWorker::fillDFGFromDSGU(DistributedFullGrid<CombiDataType>& dfg, IndexType g) {
  // fill dfg with hierarchical coefficients from distributed sparse grid
  dfg.extractFromUniformSG(*combinedUniDSGVector_[g]);

  bool anyNotBoundary =
      std::any_of(combiParameters_.getBoundary().begin(), combiParameters_.getBoundary().end(),
                  [](BoundaryType b) { return b == 0; });

  if (anyNotBoundary) {
    DistributedHierarchization::dehierarchizeDFG(dfg, combiParameters_.getHierarchizationDims(),
                                                 combiParameters_.getHierarchicalBases());
  } else {
    DistributedHierarchization::dehierarchizeDFG(dfg, combiParameters_.getHierarchizationDims(),
                                                 combiParameters_.getHierarchicalBases(),
                                                 combiParameters_.getLMin());
  }
}

void ProcessGroupWorker::fillDFGFromDSGU(Task* t) {
  auto numGrids = static_cast<int>(
      combiParameters_
          .getNumGrids());  // we assume here that every task has the same number of grids
  for (int g = 0; g < numGrids; g++) {
    assert(combinedUniDSGVector_[g] != nullptr);
    this->fillDFGFromDSGU(t->getDistributedFullGrid(g), g);
  }
}

void ProcessGroupWorker::parallelEvalUniform() {
  assert(uniformDecomposition);

  assert(combiParametersSet_);
  auto numGrids = combiParameters_.getNumGrids();  // we assume here that every task has the same number of grids

  auto leval = receiveLevalAndBroadcast();
  const auto dim = static_cast<DimType>(leval.size());

  // receive filename and broadcast to group members
  std::string filename;
  MASTER_EXCLUSIVE_SECTION {
    MPIUtils::receiveClass(&filename, theMPISystem()->getManagerRank(),
                           theMPISystem()->getGlobalComm());
  }

  MPIUtils::broadcastClass(&filename, theMPISystem()->getMasterRank(),
                           theMPISystem()->getLocalComm());

  for (IndexType g = 0; g < numGrids; g++) {  // loop over all grids and plot them
    // create dfg
    bool forwardDecomposition = combiParameters_.getForwardDecomposition();
    auto levalDecomposition = combigrid::downsampleDecomposition(
            combiParameters_.getDecomposition(),
            combiParameters_.getLMax(), leval,
            combiParameters_.getBoundary());

    DistributedFullGrid<CombiDataType> dfg(
      dim, leval, theMPISystem()->getLocalComm(), combiParameters_.getBoundary(),
      combiParameters_.getParallelization(), forwardDecomposition, levalDecomposition);
    this->fillDFGFromDSGU(dfg, g);
    // save dfg to file with MPI-IO
    if(endsWith(filename, ".vtk")){
      dfg.writePlotFileVTK(filename.c_str());
    }else{
      std::string fn = filename;
      auto pos = fn.find(".");
      if (pos != std::string::npos){
        // if filename contains ".", insert grid number before that
        fn.insert(pos, "_" + std::to_string(g));
      }
      dfg.writePlotFile(fn.c_str());
    }
  }
}

void ProcessGroupWorker::sendLpNorms(int p) {
  // get Lp norm on every worker; reduce through dfg function
  std::vector<double> lpnorms;
  lpnorms.reserve(tasks_.size());
  for (const auto& t : tasks_) {
    auto lpnorm = t->getDistributedFullGrid().getLpNorm(p);
    lpnorms.push_back(lpnorm);
    // std::cout << t->getID() << " ";
  }
  // send from master to manager
  MASTER_EXCLUSIVE_SECTION {
    MPI_Send(lpnorms.data(), static_cast<int>(lpnorms.size()), MPI_DOUBLE,
             theMPISystem()->getManagerRank(), TRANSFER_NORM_TAG, theMPISystem()->getGlobalComm());
  }
}

void sendEvalNorms(const DistributedFullGrid<CombiDataType>& dfg){
  // get Lp norm on every worker; reduce through dfg function
  for (int p = 0; p < 3; ++p) {
    auto lpnorm = dfg.getLpNorm(p);

    // send from master to manager
    MASTER_EXCLUSIVE_SECTION {
      MPI_Send(&lpnorm, 1, MPI_DOUBLE,
              theMPISystem()->getManagerRank(), TRANSFER_NORM_TAG, theMPISystem()->getGlobalComm());
    }
  }
}

void ProcessGroupWorker::parallelEvalNorm() {
  auto leval = receiveLevalAndBroadcast();
  const auto dim = static_cast<DimType>(leval.size());
  bool forwardDecomposition = combiParameters_.getForwardDecomposition();
  auto levalDecomposition = combigrid::downsampleDecomposition(
          combiParameters_.getDecomposition(),
          combiParameters_.getLMax(), leval,
          combiParameters_.getBoundary());

  DistributedFullGrid<CombiDataType> dfg(
      dim, leval, theMPISystem()->getLocalComm(), combiParameters_.getBoundary(),
      combiParameters_.getParallelization(), forwardDecomposition, levalDecomposition);

  this->fillDFGFromDSGU(dfg, 0);

  sendEvalNorms(dfg);
}

void ProcessGroupWorker::evalAnalyticalOnDFG() {
  auto leval = receiveLevalAndBroadcast();
  const auto dim = static_cast<DimType>(leval.size());
  bool forwardDecomposition = combiParameters_.getForwardDecomposition();
  auto levalDecomposition = combigrid::downsampleDecomposition(
          combiParameters_.getDecomposition(),
          combiParameters_.getLMax(), leval,
          combiParameters_.getBoundary());

  DistributedFullGrid<CombiDataType> dfg(
      dim, leval, theMPISystem()->getLocalComm(), combiParameters_.getBoundary(),
      combiParameters_.getParallelization(), forwardDecomposition, levalDecomposition);

  // interpolate Task's analyticalSolution
  for (IndexType li = 0; li < dfg.getNrLocalElements(); ++li) {
    std::vector<double> coords(leval.size());
    dfg.getCoordsLocal(li, coords);

    dfg.getData()[li] = tasks_[0]->analyticalSolution(coords, 0);
  }

  sendEvalNorms(dfg);
}

void ProcessGroupWorker::evalErrorOnDFG() {
  auto leval = receiveLevalAndBroadcast();
  const auto dim = static_cast<DimType>(leval.size());
  bool forwardDecomposition = combiParameters_.getForwardDecomposition();
  auto levalDecomposition = combigrid::downsampleDecomposition(
          combiParameters_.getDecomposition(),
          combiParameters_.getLMax(), leval,
          combiParameters_.getBoundary());

  DistributedFullGrid<CombiDataType> dfg(
      dim, leval, theMPISystem()->getLocalComm(), combiParameters_.getBoundary(),
      combiParameters_.getParallelization(), forwardDecomposition, levalDecomposition);

  this->fillDFGFromDSGU(dfg, 0);
  // interpolate Task's analyticalSolution
  for (IndexType li = 0; li < dfg.getNrLocalElements(); ++li) {
    std::vector<double> coords(leval.size());
    dfg.getCoordsLocal(li, coords);

    dfg.getData()[li] -= tasks_[0]->analyticalSolution(coords, 0);
  }

  sendEvalNorms(dfg);
}

void ProcessGroupWorker::doDiagnostics() {
  // receive taskID and broadcast
  size_t taskID;
  MASTER_EXCLUSIVE_SECTION {
    MPI_Recv(&taskID, 1,
             abstraction::getMPIDatatype(abstraction::getabstractionDataType<decltype(taskID)>()),
             theMPISystem()->getManagerRank(), 0, theMPISystem()->getGlobalComm(),
             MPI_STATUS_IGNORE);
  }
  MPI_Bcast(&taskID, 1,
            abstraction::getMPIDatatype(abstraction::getabstractionDataType<decltype(taskID)>()),
            theMPISystem()->getMasterRank(), theMPISystem()->getLocalComm());

  // call diagnostics on that Task
  for (auto task : tasks_) {
    if (task->getID() == taskID) {
      std::vector<DistributedSparseGridUniform<CombiDataType>*> dsgsToPassToTask;
      for (auto& dsgPtr : combinedUniDSGVector_) {
        dsgsToPassToTask.push_back(dsgPtr.get());
      }
      task->doDiagnostics(dsgsToPassToTask, combiParameters_.getHierarchizationDims());
      return;
    }
  }
  assert(false && "this taskID is not here");
}

void receiveAndBroadcastInterpolationCoords(std::vector<std::vector<real>>& interpolationCoords,
                                            DimType dim) {
  std::vector<real> interpolationCoordsSerial;
  auto realType = abstraction::getMPIDatatype(abstraction::getabstractionDataType<real>());
  int coordsSize = 0;
  MASTER_EXCLUSIVE_SECTION {
    MPI_Status status;
    status.MPI_ERROR = MPI_SUCCESS;
    int result = MPI_Probe(theMPISystem()->getManagerRank(), TRANSFER_INTERPOLATION_TAG,
                           theMPISystem()->getGlobalComm(), &status);
#ifndef NDEBUG
    assert(result == MPI_SUCCESS);
    if (status.MPI_ERROR != MPI_SUCCESS) {
      std::string errorString;
      errorString.resize(10000);
      int errorStringLength;
      MPI_Error_string(status.MPI_ERROR, &errorString[0], &errorStringLength);
      errorString.resize(errorStringLength);
      std::cout << "error probe: " << errorString << std::endl;
    }
#endif  // NDEBUG
    result = MPI_Get_count(&status, realType, &coordsSize);
    assert(result == MPI_SUCCESS);
    assert(coordsSize > 0);

    // resize buffer to appropriate size and receive
    interpolationCoordsSerial.resize(coordsSize);
    result = MPI_Recv(interpolationCoordsSerial.data(), coordsSize, realType,
                      theMPISystem()->getManagerRank(), TRANSFER_INTERPOLATION_TAG,
                      theMPISystem()->getGlobalComm(), &status);
#ifndef NDEBUG
    assert(result == MPI_SUCCESS);
    if (status.MPI_ERROR != MPI_SUCCESS) {
      std::string errorString;
      errorString.resize(10000);
      int errorStringLength;
      MPI_Error_string(status.MPI_ERROR, &errorString[0], &errorStringLength);
      errorString.resize(errorStringLength);
      std::cout << "error recv: " << errorString << std::endl;
    }
    assert(status.MPI_ERROR == MPI_SUCCESS);
    for (const auto& coord : interpolationCoordsSerial) {
      assert(coord >= 0.0 && coord <= 1.0);
    }
#endif  // NDEBUG
  }
  // broadcast size of vector, and then vector
  MPI_Bcast(&coordsSize, 1, MPI_INT, theMPISystem()->getMasterRank(),
            theMPISystem()->getLocalComm());
  interpolationCoordsSerial.resize(coordsSize);
  MPI_Bcast(interpolationCoordsSerial.data(), coordsSize, realType, theMPISystem()->getMasterRank(),
            theMPISystem()->getLocalComm());
  for (const auto& coord : interpolationCoordsSerial) {
    assert(coord >= 0.0 && coord <= 1.0);
  }

  // split vector into coordinates
  const int dimInt = static_cast<int>(dim);
  auto numCoordinates = coordsSize / dimInt;
  assert(coordsSize % dimInt == 0);
  interpolationCoords.resize(numCoordinates);
  auto it = interpolationCoordsSerial.cbegin();
  for (auto& coord : interpolationCoords) {
    coord.insert(coord.end(), it, it + dimInt);
    it += dimInt;
  }
  assert(it == interpolationCoordsSerial.end());
}

std::vector<CombiDataType> ProcessGroupWorker::interpolateValues() {
  assert(combiParameters_.getNumGrids() == 1 && "interpolate only implemented for 1 species!");
  // receive coordinates and broadcast to group members
  std::vector<std::vector<real>> interpolationCoords;
  receiveAndBroadcastInterpolationCoords(interpolationCoords, combiParameters_.getDim());
  auto numCoordinates = interpolationCoords.size();

  // call interpolation function on tasks and reduce with combination coefficient
  std::vector<CombiDataType> values(numCoordinates, 0.);
  for (Task* t : tasks_) {
    auto coeff = t->getCoefficient();
    for (size_t i = 0; i < numCoordinates; ++i) {
      values[i] += t->getDistributedFullGrid().evalLocal(interpolationCoords[i]) * coeff;
    }
  }
  // reduce interpolated values within process group
  MPI_Allreduce(MPI_IN_PLACE, values.data(), static_cast<int>(numCoordinates),
                abstraction::getMPIDatatype(abstraction::getabstractionDataType<CombiDataType>()),
                MPI_SUM, theMPISystem()->getLocalComm());

  // need to reduce across process groups too
  // these do not strictly need to be allreduce (could be reduce), but it is easier to maintain that
  // way (all processes end up with valid values)
  MPI_Allreduce(MPI_IN_PLACE, values.data(), static_cast<int>(numCoordinates),
                abstraction::getMPIDatatype(abstraction::getabstractionDataType<CombiDataType>()),
                MPI_SUM, theMPISystem()->getGlobalReduceComm());

  return values;
}

void ProcessGroupWorker::writeInterpolatedValuesPerGrid() {
#ifdef HAVE_HIGHFIVE
  assert(combiParameters_.getNumGrids() == 1 && "interpolate only implemented for 1 species!");
  // receive coordinates and broadcast to group members
  std::vector<std::vector<real>> interpolationCoords;
  receiveAndBroadcastInterpolationCoords(interpolationCoords, combiParameters_.getDim());

  // call interpolation function on tasks and write out task-wise
  for (size_t i = 0; i < tasks_.size(); ++i) {
    auto taskVals = tasks_[i]->getDistributedFullGrid().getInterpolatedValues(interpolationCoords);
    if (i % (theMPISystem()->getNumProcs()) == theMPISystem()->getLocalRank()) {
      // generate a rank-local per-run random number
      // std::random_device dev;
      static std::mt19937 rng(std::chrono::high_resolution_clock::now().time_since_epoch().count());
      static std::uniform_int_distribution<std::mt19937::result_type> dist(
          1, std::numeric_limits<size_t>::max());
      static size_t rankLocalRandom = dist(rng);

      std::string saveFilePath = "interpolated_" + std::to_string(tasks_[i]->getID()) + ".h5";
      // check if file already exists, if no, create
      HighFive::File h5_file(saveFilePath,
                             HighFive::File::OpenOrCreate | HighFive::File::ReadWrite);

      // std::vector<std::string> elems = h5_file.listObjectNames();
      // std::cout << elems << std::endl;

      std::string groupName = "run_" + std::to_string(rankLocalRandom);
      HighFive::Group group;
      if (h5_file.exist(groupName)) {
        group = h5_file.getGroup(groupName);
      } else {
        group = h5_file.createGroup(groupName);
      }

      std::string datasetName = "interpolated_" + std::to_string(currentCombi_);
      HighFive::DataSet dataset =
          group.createDataSet<CombiDataType>(datasetName, HighFive::DataSpace::From(taskVals));

      dataset.write(taskVals);

      HighFive::Attribute a2 = dataset.createAttribute<combigrid::real>(
          "simulation_time", HighFive::DataSpace::From(tasks_[i]->getCurrentTime()));
      a2.write(tasks_[i]->getCurrentTime());
    }
  }
#else  // if not compiled with hdf5
  throw std::runtime_error("requesting hdf5 write but built without hdf5 support");
#endif
}

void ProcessGroupWorker::gridEval() {  // not supported anymore
  /* error if no tasks available
   * todo: however, this is not a real problem, we could can create an empty
   * grid an contribute to the reduce operation. at the moment even the dim
   * parameter is stored in the tasks, so if no task available we have no access
   * to this parameter.
   */
  assert(tasks_.size() > 0);

  assert(combiParametersSet_);
  const DimType dim = combiParameters_.getDim();

  LevelVector leval(dim);

  // receive leval
  MASTER_EXCLUSIVE_SECTION {
    // receive size of levelvector = dimensionality
    MPI_Status status;
    int bsize;
    MPI_Probe(theMPISystem()->getManagerRank(), TRANSFER_LEVAL_TAG, theMPISystem()->getGlobalComm(), &status);
    MPI_Get_count(&status, MPI_INT, &bsize);

    assert(bsize == static_cast<int>(dim));

    std::vector<int> tmp(dim);
    MPI_Recv(&tmp[0], bsize, MPI_INT, theMPISystem()->getManagerRank(), TRANSFER_LEVAL_TAG,
             theMPISystem()->getGlobalComm(), MPI_STATUS_IGNORE);
    leval = LevelVector(tmp.begin(), tmp.end());
  }

  assert(combiParametersSet_);
  const std::vector<BoundaryType>& boundary = combiParameters_.getBoundary();
  FullGrid<CombiDataType> fg_red(dim, leval, boundary);

  // create the empty grid on only on localroot
  MASTER_EXCLUSIVE_SECTION { fg_red.createFullGrid(); }

  // collect fg on pgrouproot and reduce
  for (size_t i = 0; i < tasks_.size(); ++i) {
    Task* t = tasks_[i];

    FullGrid<CombiDataType> fg(t->getDim(), t->getLevelVector(), boundary);

    MASTER_EXCLUSIVE_SECTION { fg.createFullGrid(); }

    t->getFullGrid(fg, theMPISystem()->getMasterRank(), theMPISystem()->getLocalComm());

    MASTER_EXCLUSIVE_SECTION { fg_red.add(fg, t->getCoefficient()); }
  }
  // global reduce of f_red
  MASTER_EXCLUSIVE_SECTION {
    CombiCom::FGReduce(fg_red, theMPISystem()->getManagerRank(), theMPISystem()->getGlobalComm());
  }
}

void ProcessGroupWorker::receiveAndInitializeTaskAndFaults(bool mayAlreadyExist /*=true*/) {
  Task* t;

  // local root receives task
  MASTER_EXCLUSIVE_SECTION {
    Task::receive(&t, theMPISystem()->getManagerRank(), theMPISystem()->getGlobalComm());
  }

  // broadcast task to other process of pgroup
  Task::broadcast(&t, theMPISystem()->getMasterRank(), theMPISystem()->getLocalComm());

  if (!mayAlreadyExist) {
    // check if task already exists on this group
    for (auto tmp : tasks_) assert(tmp->getID() != t->getID());
  }

  MPI_Barrier(theMPISystem()->getLocalComm());
  initializeTaskAndFaults(t);
}

void ProcessGroupWorker::initializeTaskAndFaults(Task* t) {
  assert(combiParametersSet_);
  // add task to task storage
  tasks_.push_back(t);

  // set currentTask
  currentTask_ = tasks_.back();

  // initalize task
  auto taskDecomposition = combigrid::downsampleDecomposition(
          combiParameters_.getDecomposition(),
          combiParameters_.getLMax(), currentTask_->getLevelVector(),
          combiParameters_.getBoundary());
  currentTask_->init(theMPISystem()->getLocalComm(), taskDecomposition);
  if (ENABLE_FT) {
    t_fault_ = currentTask_->initFaults(t_fault_, startTimeIteration_);
  }
}

// todo: this is just a temporary function which will drop out some day
// also this function requires a modified fgreduce method which uses allreduce
// instead reduce in manger
void ProcessGroupWorker::combineFG() {
  // gridEval();

  // TODO: Sync back to fullgrids
}

void ProcessGroupWorker::deleteTasks() {
      // freeing tasks
      for (auto tmp : tasks_) delete (tmp);
      tasks_.clear();
}

void ProcessGroupWorker::updateCombiParameters() {
  // local root receives combi parameters
  MASTER_EXCLUSIVE_SECTION {
    MPIUtils::receiveClass(&combiParameters_, theMPISystem()->getManagerRank(), theMPISystem()->getGlobalComm());
    //std::cout << "master received combiparameters \n";
  }

  // broadcast parameters to other process of pgroup
  MPIUtils::broadcastClass(&combiParameters_, theMPISystem()->getMasterRank(), theMPISystem()->getLocalComm());
  //std::cout << "worker received combiparameters \n";

  combiParametersSet_ = true;

  // overwrite local comm with cartesian communicator
  if (!isGENE  && combiParameters_.isParallelizationSet()){
    // cf. https://www.rookiehpc.com/mpi/docs/mpi_cart_create.php
    // get decompositon from combi params
    auto par = combiParameters_.getParallelization();

    // important: note reverse ordering of dims! -- cf DistributedFullGrid //TODO(pollinta) remove reverse ordering
    std::vector<int> dims (par.size());
    if (reverseOrderingDFGPartitions) {
      dims.assign(par.rbegin(), par.rend());
    } else {
      dims.assign(par.begin(), par.end());
    }

    std::vector<int> periods;
    // Make dimensions periodic depending on boundary parameters
    for (const auto& b : combiParameters_.getBoundary()) {
      if (b == 1) {
        periods.push_back(1);

      } else {
        periods.push_back(0);
      }
    }
    assert(combiParameters_.getDim() == static_cast<DimType>(periods.size()));
    assert(periods.size() == dims.size());

    // don't let MPI assign arbitrary ranks
    int reorder = false;

    // Create a communicator given the topology.
    MPI_Comm new_communicator;
    MPI_Cart_create(theMPISystem()->getLocalComm(), combiParameters_.getDim(), dims.data(),
                    periods.data(), reorder, &new_communicator);

    theMPISystem()->storeLocalComm(new_communicator);
  }
}

void ProcessGroupWorker::integrateCombinedSolution() {
  auto numGrids = static_cast<int>(combiParameters_.getNumGrids());
  for (Task* taskToUpdate : tasks_) {
    for (int g = 0; g < numGrids; g++) {
      // fill dfg with hierarchical coefficients from distributed sparse grid
      taskToUpdate->getDistributedFullGrid(g).extractFromUniformSG(*combinedUniDSGVector_[g]);
    }
  }

  bool anyNotBoundary =
      std::any_of(combiParameters_.getBoundary().begin(), combiParameters_.getBoundary().end(),
                  [](BoundaryType b) { return b == 0; });

  Stats::startEvent("worker dehierarchize");
  for (Task* taskToUpdate : tasks_) {
    for (int g = 0; g < numGrids; g++) {
      if (anyNotBoundary) {
        DistributedHierarchization::dehierarchizeDFG(taskToUpdate->getDistributedFullGrid(g),
                                                     combiParameters_.getHierarchizationDims(),
                                                     combiParameters_.getHierarchicalBases());
      } else {
        DistributedHierarchization::dehierarchizeDFG(
            taskToUpdate->getDistributedFullGrid(g), combiParameters_.getHierarchizationDims(),
            combiParameters_.getHierarchicalBases(), combiParameters_.getLMin());
      }
    }
  }
  Stats::stopEvent("worker dehierarchize");
}

template <typename T>
void copyFromCombinedDSGUToExtraDSGU(const DistributedSparseGridUniform<T>& combinedUniDSG,
                                     DistributedSparseGridUniform<T>& extraUniDSG) {
  // copy partial data from uniDSG to extraDSG
  for (decltype(combinedUniDSG.getNumSubspaces()) i = 0; i < combinedUniDSG.getNumSubspaces(); ++i) {
    assert(extraUniDSG.getDataSize(i) == 0 ||
           extraUniDSG.getDataSize(i) == combinedUniDSG.getDataSize(i));
    std::copy_n(combinedUniDSG.getData(i), extraUniDSG.getDataSize(i), extraUniDSG.getData(i));
  }
}

template <typename T>
void copyFromExtraDSGUToCombinedDSGU(const DistributedSparseGridUniform<T>& extraUniDSG,
                                       DistributedSparseGridUniform<T>& combinedUniDSG) {
  // copy partial data from extraDSG back to uniDSG
  for (decltype(combinedUniDSG.getNumSubspaces()) i = 0; i < combinedUniDSG.getNumSubspaces(); ++i) {
    std::copy_n(extraUniDSG.getData(i), extraUniDSG.getDataSize(i), combinedUniDSG.getData(i));
  }
}

void ProcessGroupWorker::combineThirdLevel() {
  assert(combinedUniDSGVector_.size() != 0);
  assert(combiParametersSet_);

  assert(theMPISystem()->getThirdLevelComms().size() == 1 && "init thirdLevel communicator failed");
  const CommunicatorType& managerComm = theMPISystem()->getThirdLevelComms()[0];
  const CommunicatorType& globalReduceComm = theMPISystem()->getGlobalReduceComm();
  const RankType& globalReduceRank = theMPISystem()->getGlobalReduceRank();
  const RankType& manager = theMPISystem()->getThirdLevelManagerRank();

  std::vector<MPI_Request> requests;
  for (size_t i = 0; i < combinedUniDSGVector_.size(); ++i) {
    auto uniDsg = combinedUniDSGVector_[i].get();
    auto dsgToUse = uniDsg;
    if (extraUniDSGVector_.size() > 0) {
      dsgToUse = extraUniDSGVector_[i].get();
    }
    assert(dsgToUse->getRawDataSize() < 2147483647 && "Dsg is larger than 2^31-1 and can not be "
                                             "sent in a single MPI Call (not "
                                             "supported yet) try a more coarse"
                                             "decomposition");
    // if we have an extra dsg for third level exchange, we use it
    if (extraUniDSGVector_.size() > 0) {
      copyFromCombinedDSGUToExtraDSGU(*uniDsg, *dsgToUse);
    }

    // send dsg data to manager
    Stats::startEvent("worker send dsg data");
    sendDsgData(dsgToUse, manager, managerComm);
    Stats::stopEvent("worker send dsg data");

    // recv combined dsgu from manager
    Stats::startEvent("worker recv dsg data");
    recvDsgData(dsgToUse, manager, managerComm);
    Stats::stopEvent("worker recv dsg data");

    if (extraUniDSGVector_.size() > 0) {
      copyFromExtraDSGUToCombinedDSGU(*dsgToUse, *uniDsg);
    }

    // distribute solution in globalReduceComm to other pgs
    auto request = asyncBcastDsgData(uniDsg, globalReduceRank, globalReduceComm);
    requests.push_back(request);
  }
  // update fgs
  integrateCombinedSolution();

  // wait for bcasts to other pgs in globalReduceComm
  Stats::startEvent("worker wait for bcasts");
  for (MPI_Request& request : requests) {
    auto returnedValue = MPI_Wait(&request, MPI_STATUS_IGNORE);
    assert(returnedValue == MPI_SUCCESS);
  }
  Stats::stopEvent("worker wait for bcasts");
}

void ProcessGroupWorker::combineThirdLevelFileBased(std::string filenamePrefixToWrite,
                                                    std::string writeCompleteTokenFileName,
                                                    std::string filenamePrefixToRead,
                                                    std::string startReadingTokenFileName) {
  assert(combinedUniDSGVector_.size() != 0);
  assert(combiParametersSet_);
  assert(theMPISystem()->getThirdLevelComms().size() == 1 && "init thirdLevel communicator failed");

  // write sparse grid and corresponding token file
  this->writeDSGsToDisk(filenamePrefixToWrite);
  MASTER_EXCLUSIVE_SECTION {
    std::ofstream tokenFile(writeCompleteTokenFileName);
  }

  // wait until we can start to read
  while (!std::filesystem::exists(startReadingTokenFileName)) {
    // wait for token file to appear
    std::this_thread::sleep_for(std::chrono::milliseconds(100));
  }
  this->readDSGsFromDiskAndReduce(filenamePrefixToRead);

  if (combinedUniDSGVector_.size() != 1) {
    throw std::runtime_error("Combining more than one DSG is not implemented yet");
  }
  // distribute solution in globalReduceComm to other pgs
  auto request =
      asyncBcastDsgData(combinedUniDSGVector_[0].get(), theMPISystem()->getGlobalReduceRank(),
                        theMPISystem()->getGlobalReduceComm());

  // update fgs
  integrateCombinedSolution();

  // remove reading token
  MASTER_EXCLUSIVE_SECTION {
    std::filesystem::remove(startReadingTokenFileName);
  }

  // wait for bcasts to other pgs in globalReduceComm
  Stats::startEvent("worker wait for bcasts");
  auto returnedValue = MPI_Wait(&request, MPI_STATUS_IGNORE);
  assert(returnedValue == MPI_SUCCESS);
  Stats::stopEvent("worker wait for bcasts");
}

/** Reduces subspace sizes with remote.
 */
void ProcessGroupWorker::reduceSubspaceSizesThirdLevel(bool thirdLevelExtraSparseGrid) {
  assert(combiParametersSet_);
  // update either old or new sparse grids
  auto* uniDSGVectorToSet = &combinedUniDSGVector_;
  if (thirdLevelExtraSparseGrid) {
    if (extraUniDSGVector_.empty()) {
      // create new vector for extra sparse grids (that will be only on this process group)
      extraUniDSGVector_.resize(combinedUniDSGVector_.size());
      for (auto& extraUniDSG : extraUniDSGVector_) {
        extraUniDSG = std::unique_ptr<DistributedSparseGridUniform<CombiDataType>>(
            new DistributedSparseGridUniform<CombiDataType>(
                combinedUniDSGVector_[0]->getDim(), combinedUniDSGVector_[0]->getAllLevelVectors(),
                theMPISystem()->getLocalComm()));
      }
    }
    uniDSGVectorToSet = &extraUniDSGVector_;
  }

  if (uniDSGVectorToSet->size() != 1) {
    throw std::runtime_error(
        "uniDSGVectorToSet.size() > 1 -- not implemented on pg manager's side");
  }

  // prepare for MPI calls to manager
  CommunicatorType thirdLevelComm = theMPISystem()->getThirdLevelComms()[0];
  RankType thirdLevelManagerRank = theMPISystem()->getThirdLevelManagerRank();
  for (size_t i = 0; i < uniDSGVectorToSet->size(); ++i) {
    combinedUniDSGVector_[i]->sendDsgSizesWithGather(thirdLevelComm, thirdLevelManagerRank);
    // set updated sizes in dsgs
    (*uniDSGVectorToSet)[i]->receiveDsgSizesWithScatter(thirdLevelComm, thirdLevelManagerRank);
  }

  if (!thirdLevelExtraSparseGrid) {
    // distribute updated sizes to workers with same decomposition (global reduce comm)
    // cf. waitForThirdLevelSizeUpdate(), which is called in other process groups
    CommunicatorType globalReduceComm = theMPISystem()->getGlobalReduceComm();
    RankType globalReduceRank = theMPISystem()->getGlobalReduceRank();
    for (auto& dsg : combinedUniDSGVector_) {
      dsg->broadcastDsgSizes(globalReduceComm, globalReduceRank);
    }
  }
}

void ProcessGroupWorker::waitForThirdLevelSizeUpdate() {
  RankType thirdLevelPG = (RankType)combiParameters_.getThirdLevelPG();
  CommunicatorType globalReduceComm = theMPISystem()->getGlobalReduceComm();

  for (auto& dsg : combinedUniDSGVector_) {
    dsg->broadcastDsgSizes(globalReduceComm, thirdLevelPG);
  }
}

void ProcessGroupWorker::waitForThirdLevelCombiResult() {
  // receive third level combi result from third level pgroup (global reduce comm)
  RankType thirdLevelPG = (RankType)combiParameters_.getThirdLevelPG();
  CommunicatorType globalReduceComm = theMPISystem()->getGlobalReduceComm();

  for (auto& dsg : combinedUniDSGVector_) {
    auto request = asyncBcastDsgData(dsg.get(), thirdLevelPG, globalReduceComm);
    auto returnedValue = MPI_Wait(&request, MPI_STATUS_IGNORE);
    assert(returnedValue == MPI_SUCCESS);
  }

  integrateCombinedSolution();
}

void ProcessGroupWorker::zeroDsgsData() {
  for (auto& dsg : combinedUniDSGVector_)
    dsg->setZero();
}

/** free dsgus space */
void ProcessGroupWorker::deleteDsgsData() {
  for (auto& dsg : combinedUniDSGVector_)
    dsg->deleteSubspaceData();
}

void ProcessGroupWorker::writeVTKPlotFileOfTask(Task& task) {
#ifdef USE_VTK
  IndexType numGrids = combiParameters_.getNumGrids();
  for (IndexType g = 0; g < numGrids; g++) {
    DistributedFullGrid<CombiDataType>& dfg = task.getDistributedFullGrid(static_cast<int>(g));
    DFGPlotFileWriter<CombiDataType> writer {dfg, g};
    writer.writePlotFile();
  }
#else
  std::cout << "Warning: no vtk output produced as DisCoTec was compiled without VTK." << std::endl;
#endif /* USE_VTK */
}

void ProcessGroupWorker::writeVTKPlotFilesOfAllTasks() {
  for (Task* task : tasks_) writeVTKPlotFileOfTask(*task);
}

void ProcessGroupWorker::writeDSGsToDisk(std::string filenamePrefix) {
  for (size_t i = 0; i < combinedUniDSGVector_.size(); ++i) {
    auto uniDsg = combinedUniDSGVector_[i].get();
    auto dsgToUse = uniDsg;
    if (extraUniDSGVector_.size() > 0) {
      dsgToUse = extraUniDSGVector_[i].get();
      copyFromCombinedDSGUToExtraDSGU(*uniDsg, *dsgToUse);
    }
    dsgToUse->writeOneFileToDisk(filenamePrefix + "_" + std::to_string(i));
  }
}

void ProcessGroupWorker::readDSGsFromDisk(std::string filenamePrefix) {
  for (size_t i = 0; i < combinedUniDSGVector_.size(); ++i) {
    auto uniDsg = combinedUniDSGVector_[i].get();
    auto dsgToUse = uniDsg;
    if (extraUniDSGVector_.size() > 0) {
      dsgToUse = extraUniDSGVector_[i].get();
    }
    dsgToUse->readOneFileFromDisk(filenamePrefix + "_" + std::to_string(i));
    if (extraUniDSGVector_.size() > 0) {
      copyFromExtraDSGUToCombinedDSGU(*dsgToUse, *uniDsg);
    }
  }
}

void ProcessGroupWorker::readDSGsFromDiskAndReduce(std::string filenamePrefixToRead) {
  for (size_t i = 0; i < combinedUniDSGVector_.size(); ++i) {
    auto uniDsg = combinedUniDSGVector_[i].get();
    auto dsgToUse = uniDsg;
    if (extraUniDSGVector_.size() > 0) {
      dsgToUse = extraUniDSGVector_[i].get();
    }
    dsgToUse->readOneFileFromDiskAndReduce(filenamePrefixToRead + "_" + std::to_string(i));
    if (extraUniDSGVector_.size() > 0) {
      copyFromExtraDSGUToCombinedDSGU(*dsgToUse, *uniDsg);
    }
  }
}

} /* namespace combigrid */<|MERGE_RESOLUTION|>--- conflicted
+++ resolved
@@ -718,11 +718,7 @@
       DistributedFullGrid<CombiDataType>& dfg = t->getDistributedFullGrid(static_cast<int>(g));
 
       // lokales reduce auf sg ->
-<<<<<<< HEAD
-      dfg.addToUniformSG(*combinedUniDSGVector_[g], t->getCoefficient());
-=======
       combinedUniDSGVector_[g]->addDistributedFullGrid(dfg, combiParameters_.getCoeff(t->getID()));
->>>>>>> 7be0db59
 #ifdef DEBUG_OUTPUT
       std::cout << "Combination: added task " << t->getID() << " with coefficient "
                 << t->getCoefficient() << "\n";
