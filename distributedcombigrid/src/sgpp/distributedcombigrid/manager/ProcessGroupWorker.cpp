/*
 * ProcessGroupWorker.cpp
 *
 *  Created on: Jun 24, 2014
 *      Author: heenemo
 */

#include "sgpp/distributedcombigrid/manager/ProcessGroupWorker.hpp"

#include "boost/lexical_cast.hpp"

#include "sgpp/distributedcombigrid/combicom/CombiCom.hpp"
#include "sgpp/distributedcombigrid/fullgrid/FullGrid.hpp"
#include "sgpp/distributedcombigrid/hierarchization/DistributedHierarchization.hpp"
#include "sgpp/distributedcombigrid/manager/CombiParameters.hpp"
#include "sgpp/distributedcombigrid/manager/ProcessGroupSignals.hpp"
#include "sgpp/distributedcombigrid/mpi/MPIUtils.hpp"
#include "sgpp/distributedcombigrid/sparsegrid/DistributedSparseGrid.hpp"
#include "sgpp/distributedcombigrid/sparsegrid/DistributedSparseGridUniform.hpp"

#include <algorithm>
#include <iostream>
#include <string>
#include "sgpp/distributedcombigrid/mpi_fault_simulator/MPI-FT.h"

namespace combigrid {

ProcessGroupWorker::ProcessGroupWorker()
    : currentTask_(NULL),
      status_(PROCESS_GROUP_WAIT),
      combinedFG_(NULL),
      combinedUniDSGVector_(0),
      combinedFGexists_(false),
      combiParameters_(),
      combiParametersSet_(false),
      currentCombi_(0) {
  t_fault_ = -1;
  startTimeIteration_ = (std::chrono::high_resolution_clock::now());
  MASTER_EXCLUSIVE_SECTION {
    std::string fname = "out/all-betas-" + std::to_string(theMPISystem()->getGlobalRank()) + ".txt";
    // betasFile_ = std::ofstream( fname, std::ofstream::out );
  }
}

ProcessGroupWorker::~ProcessGroupWorker() { delete combinedFG_; }

SignalType ProcessGroupWorker::wait() {
  if (status_ == PROCESS_GROUP_FAIL) {  // in this case worker got reused
    status_ = PROCESS_GROUP_WAIT;
  }
  if (status_ != PROCESS_GROUP_WAIT) {
    int myRank;
    MPI_Comm_rank(theMPISystem()->getWorldComm(), &myRank);
#ifdef DEBUG_OUTPUT
    std::cout << "status is " << status_ << "of rank " << myRank << "\n";
    std::cout << "executing next task\n";
#endif
    return RUN_NEXT;
  }
  SignalType signal = -1;

  MASTER_EXCLUSIVE_SECTION {
    // receive signal from manager
    MPI_Recv(&signal, 1, MPI_INT, theMPISystem()->getManagerRank(), signalTag,
             theMPISystem()->getGlobalComm(), MPI_STATUS_IGNORE);
  }
  // distribute signal to other processes of pgroup
  MPI_Bcast(&signal, 1, MPI_INT, theMPISystem()->getMasterRank(), theMPISystem()->getLocalComm());
#ifdef DEBUG_OUTPUT
  std::cout << theMPISystem()->getWorldRank() << " waits for signal " << signal << " \n";
#endif
  // process signal
  switch (signal) {
    case RUN_FIRST: {
      initializeTaskAndFaults();

      // execute task
      Stats::startEvent("worker run first");
      currentTask_->run(theMPISystem()->getLocalComm());
      Stats::stopEvent("worker run first");
    } break;
    case RUN_NEXT: {
      assert(tasks_.size() > 0);
      // reset finished status of all tasks
      if (tasks_.size() != 0) {
        for (size_t i = 0; i < tasks_.size(); ++i) tasks_[i]->setFinished(false);

        status_ = PROCESS_GROUP_BUSY;

        // set currentTask
        currentTask_ = tasks_[0];

        // run first task
        if (!isGENE) {
          Stats::startEvent("worker run");
        }
        currentTask_->run(theMPISystem()->getLocalComm());
        if (!isGENE) {
          Stats::stopEvent("worker run");
        }
      } else {
        std::cout << "Possible error: No tasks! \n";
      }

    } break;
    case ADD_TASK: {  // add a new task to the process group
      // initalize task and set values to zero
      // the task will get the proper initial solution during the next combine
      initializeTaskAndFaults();

      currentTask_->setZero();

      currentTask_->setFinished(true);

      currentTask_->changeDir(theMPISystem()->getLocalComm());
    } break;
    case RESET_TASKS: {  // deleta all tasks (used in process recovery)
      std::cout << "resetting tasks" << std::endl;

      // freeing tasks
      for (auto tmp : tasks_) delete (tmp);

      tasks_.clear();
      status_ = PROCESS_GROUP_BUSY;

    } break;
    case EVAL: {
      // receive x

      // loop over all tasks
      // t.eval(x)
    } break;
    case EXIT: {
      if (isGENE) {
        chdir("../ginstance");
      }

    } break;
    case SYNC_TASKS: {
      MASTER_EXCLUSIVE_SECTION {
        for (size_t i = 0; i < tasks_.size(); ++i) {
          Task::send(&tasks_[i], theMPISystem()->getManagerRank(), theMPISystem()->getGlobalComm());
        }
      }
    } break;
    case COMBINE: {  // start combination

      Stats::startEvent("combine");
      combineUniform();
      currentCombi_++;
      Stats::stopEvent("combine");

    } break;
    case GRID_EVAL: {  // not supported anymore

      Stats::startEvent("eval");
      gridEval();
      Stats::stopEvent("eval");

      return signal;

    } break;
    case COMBINE_FG: {
      combineFG();

    } break;
    case UPDATE_COMBI_PARAMETERS: {  // update combiparameters (e.g. in case of faults -> FTCT)

      updateCombiParameters();

    } break;
    case RECOMPUTE: {  // recompute the received task (immediately computes tasks ->
                       // difference to ADD_TASK)
      initializeTaskAndFaults();
      currentTask_->setZero();

      // fill task with combisolution
      if (!isGENE) {
        setCombinedSolutionUniform(currentTask_);
      }
      // execute task
      currentTask_->run(theMPISystem()->getLocalComm());
    } break;
    case RECOVER_COMM: {  // start recovery in case of faults
      theMPISystem()->recoverCommunicators(true);
      return signal;
    } break;
    case PARALLEL_EVAL: {  // output final grid

      Stats::startEvent("parallel eval");
      parallelEval();
      Stats::stopEvent("parallel eval");
    } break;
    default: { assert(false && "signal not implemented"); }
  }
  if (isGENE) {
    // special solution for GENE
    // todo: find better solution and remove this
    if ((signal == RUN_FIRST || signal == RUN_NEXT || signal == RECOMPUTE) &&
        !currentTask_->isFinished() && omitReadySignal)
      return signal;
  }
  // in the general case: send ready signal.
  // if(!omitReadySignal)
  ready();
  if (isGENE) {
    if (signal == ADD_TASK) {  // ready resets currentTask but needs to be set for GENE
      currentTask_ = tasks_.back();
    }
  }
  return signal;
}  // namespace combigrid

void ProcessGroupWorker::decideToKill() {
  // decide if processor was killed during this iteration
  currentTask_->decideToKill();
}

void ProcessGroupWorker::ready() {
  if (ENABLE_FT) {
    // with this barrier the local root but also each other process can detect
    // whether a process in the group has failed
    int globalRank;
    MPI_Comm_rank(MPI_COMM_WORLD, &globalRank);
    // std::cout << "rank " << globalRank << " is ready \n";
    int err = simft::Sim_FT_MPI_Barrier(theMPISystem()->getLocalCommFT());

    if (err == MPI_ERR_PROC_FAILED) {
      status_ = PROCESS_GROUP_FAIL;

      std::cout << "rank " << globalRank << " fault detected" << std::endl;
    }
  }

  if (status_ != PROCESS_GROUP_FAIL) {
    // check if there are unfinished tasks
    for (size_t i = 0; i < tasks_.size(); ++i) {
      if (!tasks_[i]->isFinished()) {
        status_ = PROCESS_GROUP_BUSY;

        // set currentTask
        currentTask_ = tasks_[i];
        Stats::startEvent("worker run");
        currentTask_->run(theMPISystem()->getLocalComm());
        Stats::stopEvent("worker run");
        if (ENABLE_FT) {
          // with this barrier the local root but also each other process can detect
          // whether a process in the group has failed
          int err = simft::Sim_FT_MPI_Barrier(theMPISystem()->getLocalCommFT());

          if (err == MPI_ERR_PROC_FAILED) {
            status_ = PROCESS_GROUP_FAIL;
            break;
          }
        }
        // merge problem?
        // todo: gene specific voodoo
        if (isGENE && !currentTask_->isFinished()) {
          return;
        }
        //
      }
    }

    // all tasks finished -> group waiting
    if (status_ != PROCESS_GROUP_FAIL) {
      status_ = PROCESS_GROUP_WAIT;
    }
  }

  // send ready status to manager
  MASTER_EXCLUSIVE_SECTION {
    StatusType status = status_;

    if (ENABLE_FT) {
      simft::Sim_FT_MPI_Send(&status, 1, MPI_INT, theMPISystem()->getManagerRank(), statusTag,
                             theMPISystem()->getGlobalCommFT());
    } else {
      MPI_Send(&status, 1, MPI_INT, theMPISystem()->getManagerRank(), statusTag,
               theMPISystem()->getGlobalComm());
    }
  }

  // reset current task
  currentTask_ = NULL;

  // if failed proc in this group detected the alive procs go into recovery state
  if (ENABLE_FT) {
    if (status_ == PROCESS_GROUP_FAIL) {
      theMPISystem()->recoverCommunicators(false);
      status_ = PROCESS_GROUP_WAIT;
    }
  }
}
/* not supported anymore
void ProcessGroupWorker::combine() {
  assert( false && "not properly implemented" );

  // early exit if no tasks available
  // todo: doesnt work, each pgrouproot must call reduce function
  assert(tasks_.size() > 0);

  assert( combiParametersSet_ );
  DimType dim = combiParameters_.getDim();
  const LevelVector& lmin = combiParameters_.getLMin();
  const LevelVector& lmax = combiParameters_.getLMax();
  const std::vector<bool>& boundary = combiParameters_.getBoundary();

  // erzeug dsg
  DistributedSparseGrid<CombiDataType> dsg(dim, lmax, lmin, boundary,
theMPISystem()->getLocalComm());

  for (Task* t : tasks_) {
    DistributedFullGrid<CombiDataType>& dfg = t->getDistributedFullGrid();

    // hierarchize dfg
    DistributedHierarchization::hierarchize<CombiDataType>(dfg);

    // lokales reduce auf sg ->
    //CombiCom::distributedLocalReduce<CombiDataType>( dfg, dsg, combiParameters_.getCoeff(
t->getID() ) );
  }

  // globales reduce
  CombiCom::distributedGlobalReduce(dsg);

  for (Task* t : tasks_) {
    // get handle to dfg
    DistributedFullGrid<CombiDataType>& dfg = t->getDistributedFullGrid();

    // lokales scatter von dsg auf dfg
    //CombiCom::distributedLocalScatter<CombiDataType>( dfg, dsg );

    // dehierarchize dfg
    DistributedHierarchization::dehierarchize<CombiDataType>(dfg);
  }
} */

/**
 * This method reduces the lmax and lmin vectors of the sparse grid according to the reduction
 * specifications in ctparam. It is taken care of that lmin does not fall below 1 and lmax >= lmin.
 * We do not reduce the levels in the last combination as we do not want to loose any information for
 * the final checkpoint.
 */
void reduceSparseGridCoefficients(LevelVector& lmax, LevelVector& lmin,
                                  LevelVector reduceLmin, LevelVector reduceLmax) {
  if(currentCombi < totalNumberOfCombis - 1){ // do not reduce in last iteration
    for (size_t i = 0; i < reduceLmin.size(); ++i) {
      assert(reduceLmax[i] >= 0 && reduceLmin[i] >= 0); //check for valid reduce values
      if (lmin[i] > 1) {
        lmin[i] = std::max((IndexType) 1, lmin[i] - reduceLmin[i]);
      }
    }
    for (size_t i = 0; i < reduceLmax.size(); ++i) {
      lmax[i] = std::max(lmin[i], lmax[i] - reduceLmax[i]);
    }
  }
}

void ProcessGroupWorker::combineUniform() {
#ifdef DEBUG_OUTPUT

  MASTER_EXCLUSIVE_SECTION { std::cout << "start combining \n"; }
#endif
  Stats::startEvent("combine init");

  if (tasks_.size() == 0) {
    std::cout << "Possible error: task size is 0! \n";
  }
  assert(combiParametersSet_);
  // we assume here that every task has the same number of grids, e.g. species in GENE
  int numGrids = combiParameters_.getNumGrids();

  DimType dim = combiParameters_.getDim();
  LevelVector lmin = combiParameters_.getLMin();
  LevelVector lmax = combiParameters_.getLMax();
  const std::vector<bool>& boundary = combiParameters_.getBoundary();

  // the dsg can be smaller than lmax because the highest subspaces do not have
  // to be exchanged
<<<<<<< HEAD
  // todo: use a flag to switch on/off optimized combination

  reduceSparseGridCoefficients(lmax, lmin, combiParameters_.getLMinReductionVector(),
=======
  reduceSparseGridCoefficients(lmax, lmin, combiParameters_.getNumberOfCombinations(),
                               currentCombi_, combiParameters_.getLMinReductionVector(),
>>>>>>> 296780be
                               combiParameters_.getLMaxReductionVector());

#ifdef DEBUG_OUTPUT
  MASTER_EXCLUSIVE_SECTION {
    std::cout << "lmin: " << lmin << std::endl;
    std::cout << "lmax: " << lmax << std::endl;
  }
#endif

  // delete old dsgs
  combinedUniDSGVector_.clear();
  // create dsgs
  combinedUniDSGVector_.resize(numGrids);
  for (auto& uniDSG : combinedUniDSGVector_) {
    uniDSG = std::unique_ptr<DistributedSparseGridUniform<CombiDataType>>(
        new DistributedSparseGridUniform<CombiDataType>(dim, lmax, lmin, boundary,
                                                        theMPISystem()->getLocalComm()));
  }
  // todo: move to init function to avoid reregistering
  // register dsgs in all dfgs
  for (Task* t : tasks_) {
    for (int g = 0; g < numGrids; g++) {
      DistributedFullGrid<CombiDataType>& dfg = t->getDistributedFullGrid(g);

      dfg.registerUniformSG(*(combinedUniDSGVector_[g]));
    }
  }
  Stats::stopEvent("combine init");
  Stats::startEvent("combine hierarchize");

  real localMax(0.0);
  // std::vector<CombiDataType> beforeCombi;
  for (Task* t : tasks_) {
    for (int g = 0; g < numGrids; g++) {
      DistributedFullGrid<CombiDataType>& dfg = t->getDistributedFullGrid(g);
      // std::vector<CombiDataType> datavector(dfg.getElementVector());
      // beforeCombi = datavector;
      // compute max norm
      /*
      real max = dfg.getLpNorm(0);
      if( max > localMax )
        localMax = max;
        */

      // hierarchize dfg
      DistributedHierarchization::hierarchize<CombiDataType>(
          dfg, combiParameters_.getHierarchizationDims());

      // lokales reduce auf sg ->
      dfg.addToUniformSG(*combinedUniDSGVector_[g], combiParameters_.getCoeff(t->getID()));
#ifdef DEBUG_OUTPUT
      std::cout << "Combination: added task " << t->getID() << " with coefficient "
                << combiParameters_.getCoeff(t->getID()) << "\n";
#endif
    }
  }
  Stats::stopEvent("combine hierarchize");

  // compute global max norm
  /*
  real globalMax_tmp;
  MPI_Allreduce(  &localMax, &globalMax_tmp, 1, MPI_DOUBLE,
                  MPI_MAX, theMPISystem()->getGlobalReduceComm() );

  real globalMax;
  MPI_Allreduce(  &globalMax_tmp, &globalMax, 1, MPI_DOUBLE,
                    MPI_MAX, theMPISystem()->getLocalComm() );
                    */
  Stats::startEvent("combine global reduce");

  for (int g = 0; g < numGrids; g++) {
    CombiCom::distributedGlobalReduce(*combinedUniDSGVector_[g]);
  }
  Stats::stopEvent("combine global reduce");

  // std::vector<CombiDataType> afterCombi;
  Stats::startEvent("combine dehierarchize");

  for (Task* t : tasks_) {
    for (int g = 0; g < numGrids; g++) {
      // get handle to dfg
      DistributedFullGrid<CombiDataType>& dfg = t->getDistributedFullGrid(g);

      // extract dfg vom dsg
      dfg.extractFromUniformSG(*combinedUniDSGVector_[g]);

      // dehierarchize dfg
      DistributedHierarchization::dehierarchize<CombiDataType>(
          dfg, combiParameters_.getHierarchizationDims());

      // std::vector<CombiDataType> datavector(dfg.getElementVector());
      // afterCombi = datavector;
      // if exceeds normalization limit, normalize dfg with global max norm
      /*
      if( globalMax > 1000 ){
        dfg.mul( 1.0 / globalMax );
        std::cout << "normalized dfg with " << globalMax << std::endl;
      }
      */
    }
  }
  Stats::stopEvent("combine dehierarchize");

  // test changes
  /*for(int i=0; i<afterCombi.size(); i++){
    if(std::abs(beforeCombi[i] - afterCombi[i])/std::abs(beforeCombi[i]) > 0.0001)
      std::cout << std::abs(beforeCombi[i] - afterCombi[i])/std::abs(beforeCombi[i]) << " ";
  }*/
  /* std::cout << "before \n";
   for(int i=0; i<4;i++){

     int rank = theMPISystem()->getLocalRank();
     if(rank == i){
       std::cout << "\n" << i << "\n";

       for(int i=0; i<beforeCombi.size(); i++){
         std::cout << beforeCombi[i] << " \n ";

       }
     }
     MPI_Barrier(theMPISystem()->getLocalComm());
   }
   std::cout << "\n";
   std::cout << "after \n";
   for(int i=0; i<4;i++){
     int rank = theMPISystem()->getLocalRank();
     if(rank == i){
       std::cout << "\n" << i << "\n";

       for(int i=0; i<afterCombi.size(); i++){
         std::cout << afterCombi[i] << " \n ";

       }
     }
     MPI_Barrier(theMPISystem()->getLocalComm());
   }
   std::cout << "\n";

   std::cout << "\n";
   */
}

void ProcessGroupWorker::parallelEval() {
  if (uniformDecomposition)
    parallelEvalUniform();
  else
    assert(false && "not yet implemented");
}

void ProcessGroupWorker::parallelEvalUniform() {
  assert(uniformDecomposition);

  assert(combiParametersSet_);
  int numGrids = combiParameters_
                     .getNumGrids();  // we assume here that every task has the same number of grids

  const int dim = static_cast<int>(combiParameters_.getDim());

  // combine must have been called before this function
  assert(combinedUniDSGVector_.size() != 0 && "you must combine before you can eval");

  // receive leval and broadcast to group members
  std::vector<int> tmp(dim);
  MASTER_EXCLUSIVE_SECTION {
    MPI_Recv(&tmp[0], dim, MPI_INT, theMPISystem()->getManagerRank(), 0,
             theMPISystem()->getGlobalComm(), MPI_STATUS_IGNORE);
  }

  MPI_Bcast(&tmp[0], dim, MPI_INT, theMPISystem()->getMasterRank(), theMPISystem()->getLocalComm());
  LevelVector leval(tmp.begin(), tmp.end());

  // receive filename and broadcast to group members
  std::string filename;
  MASTER_EXCLUSIVE_SECTION {
    MPIUtils::receiveClass(&filename, theMPISystem()->getManagerRank(),
                           theMPISystem()->getGlobalComm());
  }

  MPIUtils::broadcastClass(&filename, theMPISystem()->getMasterRank(),
                           theMPISystem()->getLocalComm());

  for (int g = 0; g < numGrids; g++) {  // loop over all grids and plot them
    // create dfg
    bool forwardDecomposition = !isGENE;
    DistributedFullGrid<CombiDataType> dfg(
        dim, leval, combiParameters_.getApplicationComm(), combiParameters_.getBoundary(),
        combiParameters_.getParallelization(), forwardDecomposition);

    // register dsg
    dfg.registerUniformSG(*combinedUniDSGVector_[g]);

    // fill dfg with hierarchical coefficients from distributed sparse grid
    dfg.extractFromUniformSG(*combinedUniDSGVector_[g]);

    // dehierarchize dfg
    DistributedHierarchization::dehierarchize<CombiDataType>(
        dfg, combiParameters_.getHierarchizationDims());
    std::string fn = filename;
    fn = fn + std::to_string(g);
    // save dfg to file with MPI-IO
    dfg.writePlotFile(fn.c_str());
  }
}

void ProcessGroupWorker::gridEval() {  // not supported anymore
  /* error if no tasks available
   * todo: however, this is not a real problem, we could can create an empty
   * grid an contribute to the reduce operation. at the moment even the dim
   * parameter is stored in the tasks, so if no task available we have no access
   * to this parameter.
   */
  assert(tasks_.size() > 0);

  assert(combiParametersSet_);
  const DimType dim = combiParameters_.getDim();

  LevelVector leval(dim);

  // receive leval
  MASTER_EXCLUSIVE_SECTION {
    // receive size of levelvector = dimensionality
    MPI_Status status;
    int bsize;
    MPI_Probe(theMPISystem()->getManagerRank(), 0, theMPISystem()->getGlobalComm(), &status);
    MPI_Get_count(&status, MPI_INT, &bsize);

    assert(bsize == static_cast<int>(dim));

    std::vector<int> tmp(dim);
    MPI_Recv(&tmp[0], bsize, MPI_INT, theMPISystem()->getManagerRank(), 0,
             theMPISystem()->getGlobalComm(), MPI_STATUS_IGNORE);
    leval = LevelVector(tmp.begin(), tmp.end());
  }

  assert(combiParametersSet_);
  const std::vector<bool>& boundary = combiParameters_.getBoundary();
  FullGrid<CombiDataType> fg_red(dim, leval, boundary);

  // create the empty grid on only on localroot
  MASTER_EXCLUSIVE_SECTION { fg_red.createFullGrid(); }

  // collect fg on pgrouproot and reduce
  for (size_t i = 0; i < tasks_.size(); ++i) {
    Task* t = tasks_[i];

    FullGrid<CombiDataType> fg(t->getDim(), t->getLevelVector(), boundary);

    MASTER_EXCLUSIVE_SECTION { fg.createFullGrid(); }

    t->getFullGrid(fg, theMPISystem()->getMasterRank(), theMPISystem()->getLocalComm());

    MASTER_EXCLUSIVE_SECTION { fg_red.add(fg, combiParameters_.getCoeff(t->getID())); }
  }
  // global reduce of f_red
  MASTER_EXCLUSIVE_SECTION {
    CombiCom::FGReduce(fg_red, theMPISystem()->getManagerRank(), theMPISystem()->getGlobalComm());
  }
}

void ProcessGroupWorker::initializeTaskAndFaults(bool mayAlreadyExist /*=true*/) {
  Task* t;

  // local root receives task
  MASTER_EXCLUSIVE_SECTION {
    Task::receive(&t, theMPISystem()->getManagerRank(), theMPISystem()->getGlobalComm());
  }

  // broadcast task to other process of pgroup
  Task::broadcast(&t, theMPISystem()->getMasterRank(), theMPISystem()->getLocalComm());

  if (!mayAlreadyExist) {
    // check if task already exists on this group
    for (auto tmp : tasks_) assert(tmp->getID() != t->getID());
  }

  MPI_Barrier(theMPISystem()->getLocalComm());

  // add task to task storage
  tasks_.push_back(t);

  status_ = PROCESS_GROUP_BUSY;

  // set currentTask
  currentTask_ = tasks_.back();

  // initalize task
  Stats::startEvent("task init in worker");
  currentTask_->init(theMPISystem()->getLocalComm());
  t_fault_ = currentTask_->initFaults(t_fault_, startTimeIteration_);
  Stats::stopEvent("task init in worker");
}

// todo: this is just a temporary function which will drop out some day
// also this function requires a modified fgreduce method which uses allreduce
// instead reduce in manger
void ProcessGroupWorker::combineFG() {
  // gridEval();

  // TODO: Sync back to fullgrids
}

void ProcessGroupWorker::updateCombiParameters() {
  CombiParameters tmp;

  // local root receives task
  MASTER_EXCLUSIVE_SECTION {
    MPIUtils::receiveClass(&tmp, theMPISystem()->getManagerRank(), theMPISystem()->getGlobalComm());
    std::cout << "master received combiparameters \n";
  }

  // broadcast task to other process of pgroup
  MPIUtils::broadcastClass(&tmp, theMPISystem()->getMasterRank(), theMPISystem()->getLocalComm());
  std::cout << "worker received combiparameters \n";
  if (combiParameters_.isApplicationCommSet()) {
    CommunicatorType free = combiParameters_.getApplicationComm();
    if (free != NULL && free != MPI_COMM_NULL) {
      MPI_Comm_free(&free);
    }
  }
  combiParameters_ = tmp;

  combiParametersSet_ = true;
}

void ProcessGroupWorker::setCombinedSolutionUniform(Task* t) {
  assert(combinedUniDSGVector_.size() != 0);
  assert(combiParametersSet_);

  int numGrids = combiParameters_
                     .getNumGrids();  // we assume here that every task has the same number of grids

  for (int g = 0; g < numGrids; g++) {
    assert(combinedUniDSGVector_[g] != NULL);

    // get handle to dfg
    DistributedFullGrid<CombiDataType>& dfg = t->getDistributedFullGrid(g);

    // extract dfg vom dsg
    dfg.extractFromUniformSG(*combinedUniDSGVector_[g]);

    // dehierarchize dfg
    DistributedHierarchization::dehierarchize<CombiDataType>(
        dfg, combiParameters_.getHierarchizationDims());
  }
}

} /* namespace combigrid */<|MERGE_RESOLUTION|>--- conflicted
+++ resolved
@@ -378,14 +378,8 @@
 
   // the dsg can be smaller than lmax because the highest subspaces do not have
   // to be exchanged
-<<<<<<< HEAD
-  // todo: use a flag to switch on/off optimized combination
 
   reduceSparseGridCoefficients(lmax, lmin, combiParameters_.getLMinReductionVector(),
-=======
-  reduceSparseGridCoefficients(lmax, lmin, combiParameters_.getNumberOfCombinations(),
-                               currentCombi_, combiParameters_.getLMinReductionVector(),
->>>>>>> 296780be
                                combiParameters_.getLMaxReductionVector());
 
 #ifdef DEBUG_OUTPUT
