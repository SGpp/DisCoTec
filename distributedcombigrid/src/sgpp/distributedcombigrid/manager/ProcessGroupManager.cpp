/*
 * ProcessGroupManager.cpp
 *
 *  Created on: Jul 17, 2014
 *      Author: heenemo
*/

#include "sgpp/distributedcombigrid/manager/ProcessGroupManager.hpp"
#include "sgpp/distributedcombigrid/manager/CombiParameters.hpp"
#include "sgpp/distributedcombigrid/mpi/MPIUtils.hpp"
#include "sgpp/distributedcombigrid/mpi_fault_simulator/MPI-FT.h"

namespace combigrid {
ProcessGroupManager::ProcessGroupManager(RankType pgroupRootID)
    : pgroupRootID_(pgroupRootID),
      status_(PROCESS_GROUP_WAIT),
      statusRequest_(MPI_Request()),
      statusRequestFT_(nullptr) {}

bool ProcessGroupManager::runfirst(Task* t) {
  return storeTaskReferenceAndSendTaskToProcessGroup(t, RUN_FIRST);
}

bool ProcessGroupManager::storeTaskReferenceAndSendTaskToProcessGroup(Task* t, SignalType signal) {
  // first check status
  // tying to add a task to a busy group is an invalid operation
  // and should be avoided
  if (status_ != PROCESS_GROUP_WAIT) return false;

  storeTaskReference(t);
  return sendTaskToProcessGroup(t, signal);
}

void ProcessGroupManager::storeTaskReference(Task* t) {
  // add task to list of tasks managed by this pgroup
  tasks_.push_back(t);
}

bool ProcessGroupManager::sendTaskToProcessGroup(Task* t, SignalType signal) {
  // send signal to pgroup
  sendSignalToProcessGroup(signal);

  // send task
  Task::send(&t, pgroupRootID_, theMPISystem()->getGlobalComm());

  setProcessGroupBusyAndReceive();

  // only return true if task successfully sent to pgroup
  return true;
}

void ProcessGroupManager::sendSignalAndReceive(SignalType signal) {
  sendSignalToProcessGroup(signal);
  setProcessGroupBusyAndReceive();
}

void ProcessGroupManager::sendSignalToProcessGroup(SignalType signal) {
  MPI_Send(&signal, 1, MPI_INT, pgroupRootID_, signalTag, theMPISystem()->getGlobalComm());
}

void ProcessGroupManager::sendSignalToProcess(SignalType signal, RankType rank) { //TODO send only to process in this pgroup
  MPI_Send(&signal, 1, MPI_INT, rank, signalTag, theMPISystem()->getGlobalComm());
}

inline void ProcessGroupManager::setProcessGroupBusyAndReceive() {
  // set status
  status_ = PROCESS_GROUP_BUSY;

  // start non-blocking MPI_IRecv to receive status
  recvStatus();
}

bool ProcessGroupManager::runnext() {
  // first check status
  // trying to send a command to a busy group is an invalid operation
  // and should be avoided
  assert(status_ == PROCESS_GROUP_WAIT);

  if (tasks_.size() == 0) return false;

  sendSignalAndReceive(RUN_NEXT);

  return true;
}

bool ProcessGroupManager::exit() {
  // can only send exit signal when in wait state
  if (status_ != PROCESS_GROUP_WAIT) return false;

  sendSignalAndReceive(EXIT);
  return true;
}

bool ProcessGroupManager::combine() {
  // can only send sync signal when in wait state
  assert(status_ == PROCESS_GROUP_WAIT);

  sendSignalAndReceive(COMBINE);

  return true;
}

<<<<<<< HEAD

bool ProcessGroupManager::combineLocalAndGlobal() {
  // can only send sync signal when in wait state
  assert(status_ == PROCESS_GROUP_WAIT);

  SignalType signal = COMBINE_LOCAL_AND_GLOBAL;
  MPI_Send(&signal, 1, MPI_INT, pgroupRootID_, signalTag, theMPISystem()->getGlobalComm());

  // set status
  status_ = PROCESS_GROUP_BUSY;

  // start non-blocking MPI_IRecv to receive status
  recvStatus();
=======
bool ProcessGroupManager::broadcastUpdatedDSG() {
  // can only send sync signal when in wait state
  assert(status_ == PROCESS_GROUP_WAIT);

  sendSignalAndReceive(BROADCAST_DSG);
>>>>>>> ae42e9e2

  return true;
}

<<<<<<< HEAD
bool ProcessGroupManager::integrateCommonSS() {
  // can only send sync signal when in wait state
  assert(status_ == PROCESS_GROUP_WAIT);

  SignalType signal = INTEGRATE_COMBINED_DSGU;
  MPI_Send(&signal, 1, MPI_INT, pgroupRootID_, signalTag, theMPISystem()->getGlobalComm());

  // set status
  status_ = PROCESS_GROUP_BUSY;

  // start non-blocking MPI_IRecv to receive status
  recvStatus();

  return true;
}


=======
>>>>>>> ae42e9e2
bool ProcessGroupManager::updateCombiParameters(CombiParameters& params) {
  // can only send sync signal when in wait state
  assert(status_ == PROCESS_GROUP_WAIT);

  sendSignalToProcessGroup(UPDATE_COMBI_PARAMETERS);

  // send combiparameters
  // std::cout << "sending class \n";
  MPIUtils::sendClass(&params, pgroupRootID_, theMPISystem()->getGlobalComm());

  setProcessGroupBusyAndReceive();
  // std::cout << "manager received status \n";
  return true;
}

bool ProcessGroupManager::getDSGFromProcessGroup(std::vector<std::unique_ptr<DistributedSparseGridUniform<CombiDataType>>>& outbound) {
  // this is not really useful, as it immediately overwrites the same outbound grid, so just here for illustration on the idea
  initiateGetDSGFromProcessGroup();
  for (size_t i = 0; i < theMPISystem()->getNumProcs(); ++i) {
    getDSGFromNextProcess(outbound);
  }
  return true;
}

bool ProcessGroupManager::initiateGetDSGFromProcessGroup() {
  // can only send sync signal when in wait state
  assert(status_ == PROCESS_GROUP_WAIT);
  status_ = PROCESS_GROUP_BUSY;

  sendSignalToProcessGroup(SEND_DSG_AND_CONTINUE);

  return true;
}

bool ProcessGroupManager::getAndSetDSGInProcessGroup(std::vector<std::unique_ptr<DistributedSparseGridUniform<CombiDataType>>>& outbound) {
  // this is not really useful, as it immediately overwrites the same outbound grid, so just here for illustration on the idea
  initiateGetAndSetDSGInProcessGroup();
  for (size_t i = 0; i < theMPISystem()->getNumProcs(); ++i) {
    getDSGFromNextProcess(outbound);
  }
  addDSGToProcessGroup(outbound);
  return true;
}

bool ProcessGroupManager::initiateGetAndSetDSGInProcessGroup() {
  // can only send sync signal when in wait state
  assert(status_ == PROCESS_GROUP_WAIT);
  status_ = PROCESS_GROUP_BUSY;

  sendSignalToProcessGroup(SEND_DSG_AND_WAIT_FOR_ADD);

  return true;
}


void getDSGFrom(std::vector<std::unique_ptr<DistributedSparseGridUniform<CombiDataType>>>& outbound, size_t from) {
  size_t numGrids = outbound.size();
  for (size_t g = 0; g < numGrids; ++g) {
    outbound[g].reset(recvDSGUniform<CombiDataType>(from, theMPISystem()->getWorldComm()));
  }
}

size_t ProcessGroupManager::getDSGFromNextProcess(std::vector<std::unique_ptr<DistributedSparseGridUniform<CombiDataType>>>& outbound) {
  // static variable to iterate the processes in the first group
  static size_t from = 0;
  getDSGFrom(outbound, from);
  size_t processesLeft = (theMPISystem()->getNumProcs() - 1) - from;

  from = (from+1) % theMPISystem()->getNumProcs(); //TODO get actual indices in case of not first process group
  if(processesLeft == 0){
    status_ = PROCESS_GROUP_WAIT; //TODO
  }
  
  return processesLeft;
}

bool ProcessGroupManager::addDSGToProcessGroup(std::vector<std::unique_ptr<DistributedSparseGridUniform<CombiDataType>>>& inbound){
  // this is not really useful, as it overwrites with the same inbound grid, so just here for illustration on the idea
  for (size_t i = 0; i < theMPISystem()->getNumProcs(); ++i) {
    addDSGToNextProcess(inbound);
  }
  return true;
}

void addDSGTo(std::vector<std::unique_ptr<DistributedSparseGridUniform<CombiDataType>>>& inbound, size_t to) {
  size_t numGrids = inbound.size();
  for (size_t g = 0; g < numGrids; ++g) {
    sendDSGUniform<CombiDataType>(inbound[g].get(), to, theMPISystem()->getWorldComm());
  }
}

size_t ProcessGroupManager::addDSGToNextProcess(std::vector<std::unique_ptr<DistributedSparseGridUniform<CombiDataType>>>& inbound) {
  // static variable to iterate the processes in the first group
  static size_t to = 0;
  // std::cerr << "adding inbound to " << to << std::endl;

  addDSGTo(inbound, to);

  size_t processesLeft = (theMPISystem()->getNumProcs() - 1) - to;
  if(processesLeft == 0){
    status_ = PROCESS_GROUP_WAIT; //TODO
  }

  to = (to+1) % theMPISystem()->getNumProcs(); //TODO get actual indices in case of not first process group
  return processesLeft;
}


bool ProcessGroupManager::addTask(Task* t) {
  return storeTaskReferenceAndSendTaskToProcessGroup(t, ADD_TASK);
}

bool ProcessGroupManager::refreshTask(Task* t) {
  // first check status
  // tying to add a task to a busy group is an invalid operation
  // and should be avoided
  if (status_ != PROCESS_GROUP_WAIT) {
    std::cout << "refreshing failed! \n";
    return false;
  }

  sendSignalToProcessGroup(ADD_TASK);

  // send task
  Task::send(&t, pgroupRootID_, theMPISystem()->getGlobalComm());

  setProcessGroupBusyAndReceive();

  // only return true if task successfully send to pgroup
  return true;
}

bool ProcessGroupManager::resetTasksWorker() {
  // first check status
  // tying to reset tasks of a busy group is an invalid operation
  // and should be avoided
  if (status_ != PROCESS_GROUP_WAIT) {
    assert(false);
    // return false;
  }

  // add task to list of tasks managed by this pgroup
  // tasks_.clear(); we do not clear group manager tasks

  sendSignalAndReceive(RESET_TASKS);

  return true;
}

bool ProcessGroupManager::recompute(Task* t) {
  storeTaskReferenceAndSendTaskToProcessGroup(t, RECOMPUTE);

  // only return true if task successfully send to pgroup
  return true;
}

bool ProcessGroupManager::parallelEval(const LevelVector& leval, std::string& filename) {
  // can only send sync signal when in wait state, so check first
  assert(status_ == PROCESS_GROUP_WAIT);

  sendSignalToProcessGroup(PARALLEL_EVAL);

  // send levelvector
  std::vector<int> tmp(leval.begin(), leval.end());
  MPI_Send(&tmp[0], static_cast<int>(tmp.size()), MPI_INT, pgroupRootID_, 0,
           theMPISystem()->getGlobalComm());

  // send filename
  MPIUtils::sendClass(&filename, pgroupRootID_, theMPISystem()->getGlobalComm());

  setProcessGroupBusyAndReceive();

  return true;
}

void ProcessGroupManager::recvStatus() {
  // start non-blocking call to receive status
  if (ENABLE_FT) {
    simft::Sim_FT_MPI_Irecv(&status_, 1, MPI_INT, pgroupRootID_, statusTag,
                            theMPISystem()->getGlobalCommFT(), &statusRequestFT_);
  } else {
    MPI_Irecv(&status_, 1, MPI_INT, pgroupRootID_, statusTag, theMPISystem()->getGlobalComm(),
              &statusRequest_);
  }
}

bool ProcessGroupManager::recoverCommunicators() {
  assert(status_ == PROCESS_GROUP_WAIT);

  sendSignalToProcessGroup(RECOVER_COMM);

  return true;
}

} /* namespace combigrid */<|MERGE_RESOLUTION|>--- conflicted
+++ resolved
@@ -100,7 +100,6 @@
   return true;
 }
 
-<<<<<<< HEAD
 
 bool ProcessGroupManager::combineLocalAndGlobal() {
   // can only send sync signal when in wait state
@@ -114,18 +113,10 @@
 
   // start non-blocking MPI_IRecv to receive status
   recvStatus();
-=======
-bool ProcessGroupManager::broadcastUpdatedDSG() {
-  // can only send sync signal when in wait state
-  assert(status_ == PROCESS_GROUP_WAIT);
-
-  sendSignalAndReceive(BROADCAST_DSG);
->>>>>>> ae42e9e2
-
-  return true;
-}
-
-<<<<<<< HEAD
+
+  return true;
+}
+
 bool ProcessGroupManager::integrateCommonSS() {
   // can only send sync signal when in wait state
   assert(status_ == PROCESS_GROUP_WAIT);
@@ -143,8 +134,6 @@
 }
 
 
-=======
->>>>>>> ae42e9e2
 bool ProcessGroupManager::updateCombiParameters(CombiParameters& params) {
   // can only send sync signal when in wait state
   assert(status_ == PROCESS_GROUP_WAIT);
