#pragma once

#define BOOST_TEST_DYN_LINK

#include <boost/serialization/export.hpp>
#include "sgpp/distributedcombigrid/task/Task.hpp"

using namespace combigrid;


/**
 * functor for test function $f(x) = \sum_{i=0}^d x_i * (i+1)$
 * which maps to points on a hyperplane
 */
template <typename FG_ELEMENT>
class TestFnCount {
 public:
  // function value
  FG_ELEMENT operator()(const std::vector<double>& coords, size_t nrun = 1) {
    FG_ELEMENT result = 0.;
    for (DimType d = 0; d < coords.size(); ++d) {
      result += coords[d] * std::pow(10,d);
    }
    result *= static_cast<double>(nrun);
    return result;
  }
};

/* simple task class to set all values on the grid to n_timestep * sum( (d_i + 1) * x_i)
 */
class TaskCount : public combigrid::Task {
 public:
<<<<<<< HEAD
  TaskCount(DimType dim, LevelVector& l, std::vector<bool>& boundary, real coeff, LoadModel* loadModel)
      : Task(dim, l, boundary, coeff, loadModel), dfg_(nullptr), nrun_(0) {
=======
  TaskCount(DimType dim, LevelVector& l, std::vector<BoundaryType>& boundary, real coeff, LoadModel* loadModel)
      : Task(dim, l, boundary, coeff, loadModel), dfg_(nullptr){
>>>>>>> 6bb541e9
        BOOST_TEST_CHECKPOINT("TaskCount constructor");
      }

  void init(CommunicatorType lcomm, std::vector<IndexVector> decomposition) {

    auto nprocs = getCommSize(lcomm);
    std::vector<int> p;
    if (decomposition.size() == 0) {
      p = {nprocs,1};
    } else {
      for (const auto& d : decomposition) {
        p.push_back(d.size());
      }
    }
    dfg_ = new DistributedFullGrid<CombiDataType>(getDim(), getLevelVector(), lcomm, getBoundary(), p, true, decomposition);

    std::vector<CombiDataType>& elements = dfg_->getElementVector();
    for (auto& element : elements) {
      element = -0.;
    }
    nrun_ = 0;
    BOOST_TEST_CHECKPOINT("TaskCount init");
  }

  void run(CommunicatorType lcomm) {

    // std::cout << "run " << getCommRank(lcomm) << std::endl;

    // increase each value by sum( (d_i+1) * x_i)
    TestFnCount<CombiDataType> f;
    for (IndexType li = 0; li < dfg_->getNrLocalElements(); ++li) {
      std::vector<double> coords(getDim());
      dfg_->getCoordsLocal(li, coords);
      dfg_->getData()[li] += f(coords);
    }

    ++nrun_;
    BOOST_CHECK(dfg_);

    time_ += 1.;

    setFinished(true);

    MPI_Barrier(lcomm);
    BOOST_TEST_CHECKPOINT("TaskCount run");
  }

  void getFullGrid(FullGrid<CombiDataType>& fg, RankType r, CommunicatorType lcomm, int n = 0) {
    BOOST_TEST_CHECKPOINT("TaskCount getFullGrid");
    dfg_->gatherFullGrid(fg, r);
  }

  DistributedFullGrid<CombiDataType>& getDistributedFullGrid(int n = 0) { return *dfg_; }

  void setZero() {
    BOOST_TEST_CHECKPOINT("TaskCount setZero");
  }

  ~TaskCount() {
    BOOST_TEST_CHECKPOINT("TaskCount destructor begin");
    if (dfg_ != NULL) delete dfg_;
    BOOST_TEST_CHECKPOINT("TaskCount destructor");
  }

  CombiDataType analyticalSolution(const std::vector<real>& coords, int n = 0) const override {
    TestFnCount<CombiDataType> f;
    return f(coords, nrun_);
  }

  real getCurrentTime() const override {
    return time_;
  }

 protected:
  TaskCount() : dfg_(NULL) {}

 private:
  friend class boost::serialization::access;

  DistributedFullGrid<CombiDataType>* dfg_;

  size_t nrun_;
  combigrid::real time_ = 0.;

  template <class Archive>
  void serialize(Archive& ar, const unsigned int version) {
    ar& boost::serialization::base_object<Task>(*this);
    // ar& nprocs_;
  }
};<|MERGE_RESOLUTION|>--- conflicted
+++ resolved
@@ -30,13 +30,8 @@
  */
 class TaskCount : public combigrid::Task {
  public:
-<<<<<<< HEAD
-  TaskCount(DimType dim, LevelVector& l, std::vector<bool>& boundary, real coeff, LoadModel* loadModel)
+  TaskCount(DimType dim, LevelVector& l, std::vector<BoundaryType>& boundary, real coeff, LoadModel* loadModel)
       : Task(dim, l, boundary, coeff, loadModel), dfg_(nullptr), nrun_(0) {
-=======
-  TaskCount(DimType dim, LevelVector& l, std::vector<BoundaryType>& boundary, real coeff, LoadModel* loadModel)
-      : Task(dim, l, boundary, coeff, loadModel), dfg_(nullptr){
->>>>>>> 6bb541e9
         BOOST_TEST_CHECKPOINT("TaskCount constructor");
       }
 
