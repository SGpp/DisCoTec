#define BOOST_TEST_DYN_LINK
// to resolve https://github.com/open-mpi/ompi/issues/5157
#define OMPI_SKIP_MPICXX 1
#include <mpi.h>
#include <boost/test/unit_test.hpp>
#include <complex>
#include <cstdarg>
#include <iostream>
#include <random>
#include <vector>

#include "sgpp/distributedcombigrid/fullgrid/DistributedFullGrid.hpp"
#include "sgpp/distributedcombigrid/fullgrid/FullGrid.hpp"
#include "sgpp/distributedcombigrid/utils/Types.hpp"

#include "test_helper.hpp"

using namespace combigrid;

/**
 * functor for test function $f(x) = \sum_{i=0}^d x_i * (i+1)$
 * which maps to points on a hyperplane
 */
class TestFn {
 public:
  // function value
  std::complex<double> operator()(std::vector<double>& coords) {
    std::complex<double> result(1, 0);
    for (size_t d = 0; d < coords.size(); ++d) {
      result += coords[d] * (double)(d + 1);
    }
    return result;
  }
};

void checkDistributedFullgrid(LevelVector& levels, IndexVector& procs, std::vector<bool>& boundary,
                              int size, bool forward = false) {
  CommunicatorType comm = TestHelper::getComm(size);
  if (comm == MPI_COMM_NULL) return;

  if (TestHelper::getRank(comm) == 0) {
    std::cout << "test distributedfullgrid " << levels << procs << std::endl;
  }

  TestFn f;
  const DimType dim = levels.size();

  // create dfg
  DistributedFullGrid<std::complex<double>> dfg(dim, levels, comm, boundary, procs, forward);

  IndexType nrElements = 1;
  for (DimType d = 0; d < dim; ++d) {
    nrElements *= (1 << levels[d]) + (boundary[d] ? 1 : -1);
  }
  BOOST_CHECK(nrElements == dfg.getNrElements());

  // set function values
  for (IndexType li = 0; li < dfg.getNrLocalElements(); ++li) {
    std::vector<double> coords(dim);
    dfg.getCoordsLocal(li, coords);
    dfg.getData()[li] = f(coords);
  }

  // test addToUniformSG, extractFromUniformSG
  LevelVector lmin = levels;
  LevelVector lmax = levels;
  for (DimType d = 0; d < dim; ++d) {
    lmax[d] *= 2;
  }
  DistributedSparseGridUniform<std::complex<double>> dsg(dim, lmax, lmin, boundary, comm);
  dfg.addToUniformSG(dsg, 2.1);
  DistributedFullGrid<std::complex<double>> dfg2(dim, levels, comm, boundary, procs, forward);
  dfg2.extractFromUniformSG(dsg);

  for (IndexType li = 0; li < dfg.getNrLocalElements(); ++li) {
    std::vector<double> coords(dim);
    dfg.getCoordsLocal(li, coords);
    BOOST_TEST(2.1 * dfg.getData()[li] == dfg2.getData()[li]);
  }

<<<<<<< HEAD
=======
  // test full grid interpolation
  std::vector<std::vector<double>> interpolationCoords;
  interpolationCoords.emplace_back(dim, 1./std::sqrt(2.));
  interpolationCoords.emplace_back(dim, 1./std::sqrt(3.));
  interpolationCoords.emplace_back(dim, 1./std::sqrt(5.));
  interpolationCoords.emplace_back(dim, 0.5);
  interpolationCoords.emplace_back(dim, 0.5 + 1e-4);
  interpolationCoords.emplace_back(dim, 0.5 - 1e-4);
  interpolationCoords.emplace_back(dim, 0.5 + 1e-5);
  interpolationCoords.emplace_back(dim, 0.5 - 1e-5);
  BOOST_CHECK_CLOSE(dfg.eval(interpolationCoords[0]).real(), f(interpolationCoords[0]).real(), TestHelper::tolerance);

  auto interpolatedValues = dfg.getInterpolatedValues(interpolationCoords);

  for (size_t i = 0; i < interpolationCoords.size(); ++i) {
    BOOST_CHECK_CLOSE(interpolatedValues[i].real(), f(interpolationCoords[i]).real(), TestHelper::tolerance);
  }

>>>>>>> 55164f39
  // test norm calculation
  auto maxnorm = dfg.getLpNorm(0);
  auto onenorm = dfg.getLpNorm(1);
  auto twonorm = dfg.getLpNorm(2);
  if (std::all_of(boundary.begin(), boundary.end(), [](bool i){return i;})){
    std::vector<double> maxcoords(dim, 1.);
    BOOST_CHECK_EQUAL(f(maxcoords), maxnorm);
  }
  // solution is a hyperplane, so the sum is equal to the value in the middle times the number of points
  std::vector<double> middlecoords(dim, 0.5);
  BOOST_CHECK_EQUAL(f(middlecoords)*static_cast<double>(dfg.getNrElements()), onenorm);
  // lazy for the two-norm, just check boundedness relations:
  BOOST_CHECK(twonorm <= onenorm);
  BOOST_CHECK(onenorm <= std::sqrt(dfg.getNrElements())*twonorm);

  // test ghost layer exchange
  IndexVector subarrayExtents;
  for (DimType d = 0; d < dim; ++d) {
    auto ghostLayer = dfg.exchangeGhostLayerUpward(d, subarrayExtents);
    IndexVector offsets(dim);
    IndexType numElements = 1;
    for (DimType j = 0; j < dim; ++j) {
      offsets[j] = numElements;
      numElements *= subarrayExtents[j];
    }
    BOOST_CHECK_EQUAL(ghostLayer.size(), numElements);
    if(numElements > 0){
      BOOST_CHECK_EQUAL(subarrayExtents[d], 1);
      for (size_t j=0; j < numElements; ++j){
        // calculate local axis indices of ghost layer points
        // == axis index of lowest layer in dim d for dfg
        IndexVector locAxisIndex(dim), globAxisIndex(dim);
        IndexType tmp = j;
        for (int i = static_cast<int>(dim) - 1; i >= 0; i--) {
          locAxisIndex[i] = tmp / offsets[i];
          tmp = tmp % offsets[i];
        }
        // calculate global indices and coordinates of ghost layer points
        dfg.getGlobalVectorIndex(locAxisIndex, globAxisIndex);
        --globAxisIndex[d];
        std::vector<double> coords(dim);
        dfg.getCoordsGlobal(dfg.getGlobalLinearIndex(globAxisIndex), coords);
        BOOST_CHECK_EQUAL(ghostLayer[j], f(coords));
      }
    }
  }

  // test gatherFullgrid
  FullGrid<std::complex<double>> fg(dim, levels, boundary);
  dfg.gatherFullGrid(fg, 0);

  // only check on rank 0
  if (TestHelper::getRank(comm) == 0) {
    for (size_t i = 0; i < static_cast<size_t>(fg.getNrElements()); ++i) {
      std::vector<double> coords(dim);
      fg.getCoords(i, coords);
      BOOST_TEST(fg.getData()[i] == f(coords));
    }
  }

  // std::stringstream ss;
  // ss << "test_dfg_" << levels << procs << boundary << forward << ".vtk";
  // dfg.writePlotFileVTK(ss.str().c_str());

  // test lower to upper exchange
  for (DimType d = 0; d < dim; ++d) {
    // std::cout << dfg << std::endl;
    if (boundary[d] == true){
      dfg.writeLowerBoundaryToUpperBoundary(d);

      for (IndexType i = 0; i < dfg.getNrLocalElements(); ++i){
        std::vector<double> coords(dim);
        dfg.getCoordsLocal(i, coords);
<<<<<<< HEAD
        if (abs((coords[d] - 1.)) < TestHelper::tolerance){
=======
        if (std::abs((coords[d] - 1.)) < TestHelper::tolerance){
>>>>>>> 55164f39
          bool edge = false;
          // if other dimensions are at maximum too, we are at an edge
          // results may differ; skip
          for (DimType d_i = 0; d_i < dim; ++d_i){
<<<<<<< HEAD
            if (d_i != d && abs((coords[d_i] - 1.)) < TestHelper::tolerance){
=======
            if (d_i != d && std::abs((coords[d_i] - 1.)) < TestHelper::tolerance){
>>>>>>> 55164f39
              edge = true;
            }
          }
          if (!edge){
            // check if the value is the same as on the lower boundary
            auto compareCoords = coords;
            compareCoords[d] = 0;
            BOOST_CHECK_EQUAL(dfg.getElementVector()[i], f(compareCoords));
          }
        } else {
          bool otherBoundary = false;
          for (DimType d_i = 0; d_i < dim; ++d_i){
<<<<<<< HEAD
            if (d_i != d && abs((coords[d_i] - 1.)) < TestHelper::tolerance){
=======
            if (d_i != d && std::abs((coords[d_i] - 1.)) < TestHelper::tolerance){
>>>>>>> 55164f39
              otherBoundary = true;
            }
          }
          if (!otherBoundary){
            // make sure all other values remained the same
            BOOST_CHECK_EQUAL(dfg.getElementVector()[i], f(coords));
          }
        }
      }
    }
  }

  // std::cout << dfg << std::endl;
}

BOOST_AUTO_TEST_SUITE(distributedfullgrid)

// with boundary
// isotropic

<<<<<<< HEAD
BOOST_AUTO_TEST_CASE(test_minus1) {
=======
BOOST_AUTO_TEST_CASE(test_minus2) {
>>>>>>> 55164f39
  BOOST_REQUIRE(TestHelper::checkNumMPIProcsAvailable(1));
  LevelVector levels = {1, 2};
  IndexVector procs = {1, 1};
  std::vector<bool> boundary(2, true);
  checkDistributedFullgrid(levels, procs, boundary, 1);
}
<<<<<<< HEAD
=======
BOOST_AUTO_TEST_CASE(test_minus1) {
  BOOST_REQUIRE(TestHelper::checkNumMPIProcsAvailable(1));
  LevelVector levels = {1, 1, 2};
  IndexVector procs = {1, 1, 1};
  std::vector<bool> boundary(3, true);
  checkDistributedFullgrid(levels, procs, boundary, 1);
}
>>>>>>> 55164f39
BOOST_AUTO_TEST_CASE(test_0) {
  BOOST_REQUIRE(TestHelper::checkNumMPIProcsAvailable(1));
  LevelVector levels = {2, 3};
  IndexVector procs = {1, 1};
  std::vector<bool> boundary(2, true);
  checkDistributedFullgrid(levels, procs, boundary, 1);
}
BOOST_AUTO_TEST_CASE(test_1) {
  BOOST_REQUIRE(TestHelper::checkNumMPIProcsAvailable(6));
  LevelVector levels = {2, 2};
  IndexVector procs = {2, 3};
  std::vector<bool> boundary(2, true);
  checkDistributedFullgrid(levels, procs, boundary, 6);
}
BOOST_AUTO_TEST_CASE(test_2) {
  BOOST_REQUIRE(TestHelper::checkNumMPIProcsAvailable(8));
  LevelVector levels = {3, 3, 3};
  IndexVector procs = {2, 2, 2};
  std::vector<bool> boundary(3, true);
  checkDistributedFullgrid(levels, procs, boundary, 8);
}
BOOST_AUTO_TEST_CASE(test_3) {
  BOOST_REQUIRE(TestHelper::checkNumMPIProcsAvailable(8));
  LevelVector levels = {3, 3, 3};
  IndexVector procs = {2, 2, 2};
  std::vector<bool> boundary(3, true);
  checkDistributedFullgrid(levels, procs, boundary, 8, true);
}

// anisotropic

BOOST_AUTO_TEST_CASE(test_4) {
  BOOST_REQUIRE(TestHelper::checkNumMPIProcsAvailable(4));
  LevelVector levels = {2, 3};
  IndexVector procs = {2, 2};
  std::vector<bool> boundary(2, true);
  checkDistributedFullgrid(levels, procs, boundary, 4);
}
BOOST_AUTO_TEST_CASE(test_5) {
  BOOST_REQUIRE(TestHelper::checkNumMPIProcsAvailable(8));
  LevelVector levels = {2, 4, 6};
  IndexVector procs = {1, 4, 2};
  std::vector<bool> boundary(3, true);
  checkDistributedFullgrid(levels, procs, boundary, 8);
}
BOOST_AUTO_TEST_CASE(test_6) {
  BOOST_REQUIRE(TestHelper::checkNumMPIProcsAvailable(8));
  LevelVector levels = {2, 4, 6};
  IndexVector procs = {1, 4, 2};
  std::vector<bool> boundary(3, true);
  checkDistributedFullgrid(levels, procs, boundary, 8, true);
}

// without boundary
// isotropic

BOOST_AUTO_TEST_CASE(test_7) {
  BOOST_REQUIRE(TestHelper::checkNumMPIProcsAvailable(2));
  LevelVector levels = {3, 3};
  IndexVector procs = {2, 1};
  std::vector<bool> boundary(2, false);
  checkDistributedFullgrid(levels, procs, boundary, 2);
}
BOOST_AUTO_TEST_CASE(test_8) {
  BOOST_REQUIRE(TestHelper::checkNumMPIProcsAvailable(8));
  LevelVector levels = {4, 4, 4};
  IndexVector procs = {2, 2, 2};
  std::vector<bool> boundary(3, false);
  checkDistributedFullgrid(levels, procs, boundary, 8);
}
BOOST_AUTO_TEST_CASE(test_9) {
  BOOST_REQUIRE(TestHelper::checkNumMPIProcsAvailable(8));
  LevelVector levels = {4, 4, 4};
  IndexVector procs = {2, 2, 2};
  std::vector<bool> boundary(3, false);
  checkDistributedFullgrid(levels, procs, boundary, 8, true);
}

// anisotropic

BOOST_AUTO_TEST_CASE(test_10) {
  BOOST_REQUIRE(TestHelper::checkNumMPIProcsAvailable(4));
  LevelVector levels = {2, 3};
  IndexVector procs = {2, 2};
  std::vector<bool> boundary(2, false);
  checkDistributedFullgrid(levels, procs, boundary, 4);
}
BOOST_AUTO_TEST_CASE(test_11) {
  BOOST_REQUIRE(TestHelper::checkNumMPIProcsAvailable(8));
  LevelVector levels = {2, 3, 4};
  IndexVector procs = {2, 2, 2};
  std::vector<bool> boundary(3, false);
  checkDistributedFullgrid(levels, procs, boundary, 8);
}
BOOST_AUTO_TEST_CASE(test_12) {
  BOOST_REQUIRE(TestHelper::checkNumMPIProcsAvailable(8));
  LevelVector levels = {2, 3, 4};
  IndexVector procs = {2, 2, 2};
  std::vector<bool> boundary(3, false);
  checkDistributedFullgrid(levels, procs, boundary, 8, true);
}

// partial boundary
// isotropic

BOOST_AUTO_TEST_CASE(test_13) {
  BOOST_REQUIRE(TestHelper::checkNumMPIProcsAvailable(4));
  LevelVector levels = {4, 4};
  IndexVector procs = {2, 2};
  std::vector<bool> boundary(2, false);
  boundary[1] = true;
  checkDistributedFullgrid(levels, procs, boundary, 4);
}
BOOST_AUTO_TEST_CASE(test_14) {
  BOOST_REQUIRE(TestHelper::checkNumMPIProcsAvailable(8));
  LevelVector levels = {3, 3, 3};
  IndexVector procs = {2, 2, 2};
  std::vector<bool> boundary(3, false);
  boundary[0] = true;
  checkDistributedFullgrid(levels, procs, boundary, 8);
}
BOOST_AUTO_TEST_CASE(test_15) {
  BOOST_REQUIRE(TestHelper::checkNumMPIProcsAvailable(8));
  LevelVector levels = {3, 3, 3};
  IndexVector procs = {2, 2, 2};
  std::vector<bool> boundary(3, false);
  boundary[0] = true;
  checkDistributedFullgrid(levels, procs, boundary, 8, true);
}

// anisotropic

BOOST_AUTO_TEST_CASE(test_16) {
  BOOST_REQUIRE(TestHelper::checkNumMPIProcsAvailable(4));
  LevelVector levels = {2, 3};
  IndexVector procs = {2, 2};
  std::vector<bool> boundary(2, false);
  boundary[0] = true;
  checkDistributedFullgrid(levels, procs, boundary, 4);
}
BOOST_AUTO_TEST_CASE(test_17) {
  BOOST_REQUIRE(TestHelper::checkNumMPIProcsAvailable(8));
  LevelVector levels = {3, 4, 3};
  IndexVector procs = {2, 2, 2};
  std::vector<bool> boundary(3, false);
  boundary[2] = true;
  checkDistributedFullgrid(levels, procs, boundary, 8);
}
BOOST_AUTO_TEST_CASE(test_18) {
  BOOST_REQUIRE(TestHelper::checkNumMPIProcsAvailable(8));
  LevelVector levels = {3, 4, 3};
  IndexVector procs = {2, 2, 2};
  std::vector<bool> boundary(3, false);
  boundary[2] = true;
  checkDistributedFullgrid(levels, procs, boundary, 8, true);
}

BOOST_AUTO_TEST_SUITE_END()<|MERGE_RESOLUTION|>--- conflicted
+++ resolved
@@ -78,8 +78,6 @@
     BOOST_TEST(2.1 * dfg.getData()[li] == dfg2.getData()[li]);
   }
 
-<<<<<<< HEAD
-=======
   // test full grid interpolation
   std::vector<std::vector<double>> interpolationCoords;
   interpolationCoords.emplace_back(dim, 1./std::sqrt(2.));
@@ -98,7 +96,6 @@
     BOOST_CHECK_CLOSE(interpolatedValues[i].real(), f(interpolationCoords[i]).real(), TestHelper::tolerance);
   }
 
->>>>>>> 55164f39
   // test norm calculation
   auto maxnorm = dfg.getLpNorm(0);
   auto onenorm = dfg.getLpNorm(1);
@@ -172,20 +169,12 @@
       for (IndexType i = 0; i < dfg.getNrLocalElements(); ++i){
         std::vector<double> coords(dim);
         dfg.getCoordsLocal(i, coords);
-<<<<<<< HEAD
-        if (abs((coords[d] - 1.)) < TestHelper::tolerance){
-=======
         if (std::abs((coords[d] - 1.)) < TestHelper::tolerance){
->>>>>>> 55164f39
           bool edge = false;
           // if other dimensions are at maximum too, we are at an edge
           // results may differ; skip
           for (DimType d_i = 0; d_i < dim; ++d_i){
-<<<<<<< HEAD
-            if (d_i != d && abs((coords[d_i] - 1.)) < TestHelper::tolerance){
-=======
             if (d_i != d && std::abs((coords[d_i] - 1.)) < TestHelper::tolerance){
->>>>>>> 55164f39
               edge = true;
             }
           }
@@ -198,11 +187,7 @@
         } else {
           bool otherBoundary = false;
           for (DimType d_i = 0; d_i < dim; ++d_i){
-<<<<<<< HEAD
-            if (d_i != d && abs((coords[d_i] - 1.)) < TestHelper::tolerance){
-=======
             if (d_i != d && std::abs((coords[d_i] - 1.)) < TestHelper::tolerance){
->>>>>>> 55164f39
               otherBoundary = true;
             }
           }
@@ -223,19 +208,14 @@
 // with boundary
 // isotropic
 
-<<<<<<< HEAD
-BOOST_AUTO_TEST_CASE(test_minus1) {
-=======
 BOOST_AUTO_TEST_CASE(test_minus2) {
->>>>>>> 55164f39
   BOOST_REQUIRE(TestHelper::checkNumMPIProcsAvailable(1));
   LevelVector levels = {1, 2};
   IndexVector procs = {1, 1};
   std::vector<bool> boundary(2, true);
   checkDistributedFullgrid(levels, procs, boundary, 1);
 }
-<<<<<<< HEAD
-=======
+
 BOOST_AUTO_TEST_CASE(test_minus1) {
   BOOST_REQUIRE(TestHelper::checkNumMPIProcsAvailable(1));
   LevelVector levels = {1, 1, 2};
@@ -243,7 +223,7 @@
   std::vector<bool> boundary(3, true);
   checkDistributedFullgrid(levels, procs, boundary, 1);
 }
->>>>>>> 55164f39
+
 BOOST_AUTO_TEST_CASE(test_0) {
   BOOST_REQUIRE(TestHelper::checkNumMPIProcsAvailable(1));
   LevelVector levels = {2, 3};
