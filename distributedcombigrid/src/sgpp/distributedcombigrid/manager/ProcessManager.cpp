#include "sgpp/distributedcombigrid/manager/ProcessManager.hpp"
#include <algorithm>
#include <iostream>
#include "sgpp/distributedcombigrid/combicom/CombiCom.hpp"
#include "sgpp/distributedcombigrid/utils/MonteCarlo.hpp"
#include "sgpp/distributedcombigrid/utils/Types.hpp"
#include "sgpp/distributedcombigrid/mpi/MPIUtils.hpp"

#ifdef HAVE_HIGHFIVE
#include <chrono>
#include <random>
// highfive is a C++ hdf5 wrapper, available in spack (-> configure with right boost and mpi versions)
#include <highfive/H5File.hpp>
#endif

namespace combigrid {

ProcessManager::~ProcessManager() {}

void ProcessManager::sortTasks(){
  LoadModel* lm = loadModel_.get();
  assert(lm);
  std::sort(tasks_.begin(), tasks_.end(),
            [lm](const Task* instance1, const Task* instance2){
                assert(instance1);
                return (lm->eval(instance1->getLevelVector()) > lm->eval(instance2->getLevelVector()));
            }
  );
}

bool ProcessManager::runfirst(bool doInitDSGUs) {
  // sort instances in decreasing order
  sortTasks();

  assert(tasks_.size() >= pgroups_.size());

  for (size_t i = 0; i < tasks_.size(); ++i) {
    // wait for available process group
    ProcessGroupManagerID g = wait();

    // assign instance to group
    g->runfirst(tasks_[i]);
  }

  bool group_failed = waitAllFinished();
  //size_t numDurationsToReceive = tasks_.size(); //TODO make work for failure
  //receiveDurationsOfTasksFromGroupMasters(0);

  if (doInitDSGUs) {
    // initialize dsgus
    initDsgus();
  }

  // return true if no group failed
  return !group_failed;
}

void ProcessManager::receiveDurationsOfTasksFromGroupMasters(size_t numDurationsToReceive = 0){
  if (numDurationsToReceive == 0){
    numDurationsToReceive = pgroups_.size();
  }
  for (size_t i = 0; i < numDurationsToReceive; ++i) {
    DurationInformation recvbuf;
    for(const auto& t : pgroups_[i]->getTaskContainer()){
      // this assumes that the manager rank is the highest in globalComm
      MPIUtils::receiveClass(&recvbuf, i, theMPISystem()->getGlobalComm());

      const auto& levelVector = getLevelVectorFromTaskID(tasks_, recvbuf.task_id);
      if(LearningLoadModel* llm = dynamic_cast<LearningLoadModel*>(loadModel_.get())){
        llm->addDurationInformation(recvbuf, levelVector);
      }
      levelVectorToLastTaskDuration_[levelVector] = recvbuf.duration;
    }
  }
}

bool ProcessManager::runnext() {
  bool group_failed = waitAllFinished();

  assert(!group_failed && "runnext must not be called when there are failed groups");

  for (size_t i = 0; i < pgroups_.size(); ++i) {
    pgroups_[i]->runnext();
  }

  group_failed = waitAllFinished();
  //size_t numDurationsToReceive = tasks_.size(); //TODO make work for failure
  if(!group_failed)
    // receiveDurationsOfTasksFromGroupMasters(0);
  // return true if no group failed
  return !group_failed;
}

void ProcessManager::exit() {
  // wait until all process groups are in wait state
  // after sending the exit signal checking the status might not be possible
  size_t numWaiting = 0;

  while (numWaiting != pgroups_.size()) {
    numWaiting = 0;

    for (size_t i = 0; i < pgroups_.size(); ++i) {
      if (pgroups_[i]->getStatus() == PROCESS_GROUP_WAIT)
        ++numWaiting;
    }
  }

  // send exit signal to each group
  for (size_t i = 0; i < pgroups_.size(); ++i) {
    bool success = pgroups_[i]->exit();
    assert(success);
  }
}

void ProcessManager::initDsgus() {
  // wait until all process groups are in wait state
  // after sending the exit signal checking the status might not be possible
  size_t numWaiting = 0;

  while (numWaiting != pgroups_.size()) {
    numWaiting = 0;

    for (size_t i = 0; i < pgroups_.size(); ++i) {
      if (pgroups_[i]->getStatus() == PROCESS_GROUP_WAIT)
        ++numWaiting;
    }
  }

  // tell groups to init Dsgus
  for (size_t i = 0; i < pgroups_.size(); ++i) {
    bool success = pgroups_[i]->initDsgus();
    assert(success);
  }

  waitAllFinished();
}

void ProcessManager::updateCombiParameters() {
  {
    bool fail = waitAllFinished();
    assert(!fail && "should not fail here");
  }

  for (auto g : pgroups_) g->updateCombiParameters(params_);
  {
    bool fail = waitAllFinished();
    assert(!fail && "should not fail here");
  }
}


/*
 * Compute the group faults that occured at this combination step using the
 * fault simulator
 */
void ProcessManager::getGroupFaultIDs(std::vector<size_t>& faultsID,
                                      std::vector<ProcessGroupManagerID>& groupFaults) {
  for (auto p : pgroups_) {
    StatusType status = p->waitStatus();

    if (status == PROCESS_GROUP_FAIL) {
      TaskContainer failedTasks = p->getTaskContainer();
      groupFaults.push_back(p);
      for (auto task : failedTasks) faultsID.push_back(task->getID());
    }
  }
}

void ProcessManager::redistribute(std::vector<size_t>& taskID) {
  for (size_t i = 0; i < taskID.size(); ++i) {
    // find id in list of tasks
    Task* t = NULL;

    for (Task* tmp : tasks_) {
      if (tmp->getID() == taskID[i]) {
        t = tmp;
        break;
      }
    }

    assert(t != NULL);

    // wait for available process group
    ProcessGroupManagerID g = wait();

    // assign instance to group
    g->addTask(t);
  }

  size_t numWaiting = 0;

  while (numWaiting != pgroups_.size()) {
    numWaiting = 0;

    for (size_t i = 0; i < pgroups_.size(); ++i) {
      if (pgroups_[i]->getStatus() == PROCESS_GROUP_WAIT) ++numWaiting;
    }
  }

  std::cout << "Redistribute finished" << std::endl;
}

void ProcessManager::reInitializeGroup(std::vector<ProcessGroupManagerID>& recoveredGroups,
                                       std::vector<size_t>& tasksToIgnore) {
  std::vector<Task*> removeTasks;
  for (auto g : recoveredGroups) {
    // erase existing tasks in group members to avoid doubled tasks
    g->resetTasksWorker();
    for (Task* t : g->getTaskContainer()) {
      assert(t != NULL);
      if (std::find(tasksToIgnore.begin(), tasksToIgnore.end(), t->getID()) ==
          tasksToIgnore.end()) {  // ignore tasks that are recomputed
        StatusType status = g->waitStatus();
        std::cout << "status of g: " << status << "\n";
        // assign instance to group
        g->refreshTask(t);
      } else {
        if (std::find(removeTasks.begin(), removeTasks.end(), t) != removeTasks.end()) {
          std::cout << "Error task " << t->getID() << "twice in container! Processor"
                    << theMPISystem()->getWorldRank() << " \n";
        }
        removeTasks.push_back(t);
      }
    }
    for (Task* t : removeTasks) {
      g->removeTask(t);
    }
    removeTasks.clear();
  }

  size_t numWaiting = 0;

  while (numWaiting != pgroups_.size()) {
    numWaiting = 0;
    for (size_t i = 0; i < pgroups_.size(); ++i) {
      if (pgroups_[i]->getStatus() == PROCESS_GROUP_WAIT) ++numWaiting;
    }
  }

  std::cout << "Reinitialization finished" << std::endl;
}

void ProcessManager::recompute(std::vector<size_t>& taskID, bool failedRecovery,
                               std::vector<ProcessGroupManagerID>& recoveredGroups) {
  for (size_t i = 0; i < taskID.size(); ++i) {
    // find id in list of tasks
    Task* t = NULL;

    for (Task* tmp : tasks_) {
      if (tmp->getID() == taskID[i]) {
        t = tmp;
        break;
      }
    }

    assert(t != NULL);

    // wait for available process group
    if (failedRecovery) {
      ProcessGroupManagerID g = wait();
      // assign instance to group
      g->recompute(t);
    } else {
      ProcessGroupManagerID g = waitAvoid(recoveredGroups);
      // assign instance to group
      g->recompute(t);
    }
  }

  size_t numWaiting = 0;

  while (numWaiting != pgroups_.size()) {
    numWaiting = 0;

    for (size_t i = 0; i < pgroups_.size(); ++i) {
      if (pgroups_[i]->getStatus() == PROCESS_GROUP_WAIT) ++numWaiting;
    }
  }

  std::cout << "Recompute finished" << std::endl;
}

bool ProcessManager::recoverCommunicators(std::vector<ProcessGroupManagerID> failedGroups) {
  if (pgroups_.size() == failedGroups.size()) {
    std::cout << "last process groups failed! Aborting! \n";
    MPI_Abort(MPI_COMM_WORLD, 1);
  }
  waitAllFinished();

  // send recover communicators signal to alive groups
  for (ProcessGroupManagerID g : pgroups_) {
    if (g->getStatus() == PROCESS_GROUP_WAIT) {
      g->recoverCommunicators();
    }
  }

  bool failedRecovery = theMPISystem()->recoverCommunicators(true, failedGroups);

  // remove failed groups from group list and set new
  // todo: this is rather error prone. this relies on the previous functions
  // to have removed all processes of failed groups and that the order of
  // processes has not changed
  if (!failedRecovery) {
    for (auto pg : failedGroups) {
      pg->setStatus(PROCESS_GROUP_WAIT);
    }
  }
  if (failedRecovery) {
    pgroups_.erase(std::remove_if(pgroups_.begin(), pgroups_.end(),
                                  [](const ProcessGroupManagerID& p) {
                                    return (p->getStatus() == PROCESS_GROUP_FAIL);
                                  }),
                   pgroups_.end());

    for (size_t i = 0; i < pgroups_.size(); ++i) {
      pgroups_[i]->setMasterRank(int(i));
    }
  }
  return failedRecovery;
}

void ProcessManager::recover(int i, int nsteps) {  // outdated

  assert(false && "deprecated function recover");
  std::vector<size_t> faultsID;
  std::vector<ProcessGroupManagerID> groupFaults;
  getGroupFaultIDs(faultsID, groupFaults);

  /* call optimization code to find new coefficients */
  const std::string prob_name = "interpolation based optimization";
  std::vector<size_t> redistributeFaultsID, recomputeFaultsID;
  recomputeOptimumCoefficients(prob_name, faultsID, redistributeFaultsID, recomputeFaultsID);
  // time does not need to be updated in gene but maybe in other applications
  /*  for ( auto id : redistributeFaultsID ) {
      GeneTask* tmp = static_cast<GeneTask*>(getTask(id));
      tmp->setStepsTotal((i+1)*nsteps);
      tmp->setCombiStep(i+1);
    }

    for ( auto id : recomputeFaultsID ) {
      GeneTask* tmp = static_cast<GeneTask*>(getTask(id));
      tmp->setStepsTotal((i)*nsteps);
      tmp->setCombiStep(i);
    }*/
  /* recover communicators*/
  bool failedRecovery = recoverCommunicators(groupFaults);
  /* communicate new combination scheme*/
  if (failedRecovery) {
    std::cout << "redistribute \n";
    redistribute(redistributeFaultsID);
  } else {
    std::cout << "reinitializing group \n";
    reInitializeGroup(groupFaults, recomputeFaultsID);
  }

  /* if some tasks have to be recomputed, do so*/
  if (!recomputeFaultsID.empty()) {
    recompute(recomputeFaultsID, failedRecovery, groupFaults);
  }
  std::cout << "updateing Combination Parameters \n";
  // needs to be after reInitialization!
  this->updateCombiParameters();
  /* redistribute failed tasks to living groups */
  // redistribute(faultsID);
}

void ProcessManager::restoreCombischeme() {
  LevelVector lmin = params_.getLMin();
  LevelVector lmax = params_.getLMax();
  CombiMinMaxScheme combischeme(params_.getDim(), lmin, lmax);
  combischeme.createAdaptiveCombischeme();
  combischeme.makeFaultTolerant();
  std::vector<LevelVector> levels = combischeme.getCombiSpaces();
  std::vector<combigrid::real> coeffs = combischeme.getCoeffs();

  for (size_t i = 0; i < levels.size(); ++i) {
    params_.setCoeff(params_.getID(levels[i]), coeffs[i]);
  }

  this->updateCombiParameters();
}

bool ProcessManager::waitAllFinished() {
  bool group_failed = false;
  for (auto p : pgroups_) {
    if (waitForPG(p))
      group_failed = true;
  }
  return group_failed;
}

bool ProcessManager::waitForPG(ProcessGroupManagerID pg) {
  StatusType status = pg->waitStatus();
  if (status == PROCESS_GROUP_FAIL)
    return true;
  return false;
}

void ProcessManager::parallelEval(const LevelVector& leval, std::string& filename, size_t groupID) {
  // actually it would be enough to wait for the group which does the eval
  {
    bool fail = waitAllFinished();

    assert(!fail && "should not fail here");
  }

  assert(groupID < pgroups_.size());

  auto g = pgroups_[groupID];
  g->parallelEval(leval, filename);

  {
    bool fail = waitAllFinished();

    assert(!fail && "should not fail here");
  }
}

void ProcessManager::doDiagnostics(int taskID) {
  auto g = getProcessGroupWithTaskID(taskID);
  g->doDiagnostics(taskID);
  // call manager-side diagnostics on that Task
  for (auto task : tasks_) {
    if (task->getID() == taskID) {
      task->receiveDiagnostics();
      return;
    }
  }
}

std::map<size_t, double> ProcessManager::getLpNorms(int p) {
  std::map<size_t, double> norms;

  for (const auto& pg : pgroups_) {
    pg->getLpNorms(p, norms);
  }
  return norms;
}

std::vector<double> ProcessManager::parallelEvalNorm(const LevelVector& leval, size_t groupID) {
  auto g = pgroups_[groupID];
  return g->parallelEvalNorm(leval);
}

std::vector<double> ProcessManager::evalAnalyticalOnDFG(const LevelVector& leval, size_t groupID) {
  auto g = pgroups_[groupID];
  return g->evalAnalyticalOnDFG(leval);
}

std::vector<double> ProcessManager::evalErrorOnDFG(const LevelVector& leval, size_t groupID) {
  auto g = pgroups_[groupID];
  return g->evalErrorOnDFG(leval);
}

std::vector<real> serializeInterpolationCoords (const std::vector<std::vector<real>>& interpolationCoords) {
  auto coordsSize = interpolationCoords.size() * interpolationCoords[0].size();
  std::vector<real> interpolationCoordsSerial;
  interpolationCoordsSerial.reserve(coordsSize);
  for (const auto& coord: interpolationCoords) {
    interpolationCoordsSerial.insert(interpolationCoordsSerial.end(), coord.begin(), coord.end());
  }
  return interpolationCoordsSerial;
}

std::vector<CombiDataType> ProcessManager::interpolateValues(const std::vector<std::vector<real>>& interpolationCoords) {
  auto numValues = interpolationCoords.size();
  std::vector<std::vector<CombiDataType>> values (pgroups_.size(), std::vector<CombiDataType>(numValues, std::numeric_limits<double>::quiet_NaN()));
  std::vector<MPI_Request> requests(pgroups_.size());

  // send interpolation coords as a single array
  std::vector<real> interpolationCoordsSerial = serializeInterpolationCoords(interpolationCoords);

  for (size_t i = 0; i < pgroups_.size(); ++i) {
    pgroups_[i]->interpolateValues(interpolationCoordsSerial, values[i], requests[i]);
  }
  MPI_Waitall(static_cast<int>(requests.size()), requests.data(), MPI_STATUSES_IGNORE);

  std::vector<CombiDataType> reducedValues(numValues);
  for (const auto& v : values){
    for (size_t i = 0; i < numValues; ++i) {
      reducedValues[i] += v[i];
    }
  }
  return reducedValues;
}

<<<<<<< HEAD
void ProcessManager::monteCarloThirdLevel(size_t numPoints, std::vector<std::vector<real>>& coordinates, std::vector<CombiDataType>& values) {
  coordinates = montecarlo::getRandomCoordinates(numPoints, params_.getDim());
  auto ourCoordinatesSerial = serializeInterpolationCoords(coordinates);

  // obtain instructions from third level manager
  thirdLevel_.signalReadyToExchangeData();
  std::string instruction = thirdLevel_.fetchInstruction();

  // exchange coordinates with remote
  if (instruction == "send_first") {
    thirdLevel_.sendData(ourCoordinatesSerial.data(), ourCoordinatesSerial.size());
    // this part is redundant but also doesn't hurt (?)
    auto theirCoordinates = ourCoordinatesSerial; // to reserve the size
    thirdLevel_.recvData(theirCoordinates.data(), theirCoordinates.size());
    for (size_t i = 0; i < theirCoordinates.size(); ++i) {
      assert(ourCoordinatesSerial[i] == theirCoordinates[i]);
    }
  } else if (instruction == "recv_first") {
    thirdLevel_.recvData(ourCoordinatesSerial.data(), ourCoordinatesSerial.size());
    thirdLevel_.sendData(ourCoordinatesSerial.data(), ourCoordinatesSerial.size());
  }
  thirdLevel_.signalReady();

  // interpolate locally
  values = this->interpolateValues(coordinates);

  // obtain instructions from third level manager
  thirdLevel_.signalReadyToExchangeData();
  instruction = thirdLevel_.fetchInstruction();

  // exchange values with remote
  auto buffSize = numPoints;
  std::vector<CombiDataType> remoteValues(buffSize);
  if (instruction == "send_first") {
    thirdLevel_.sendData(values.data(), buffSize);
    thirdLevel_.recvData(remoteValues.data(), buffSize);
  } else if (instruction == "recv_first") {
    thirdLevel_.recvData(remoteValues.data(), buffSize);
    thirdLevel_.sendData(values.data(), buffSize);
  }
  thirdLevel_.signalReady();

  // add them up
  for (size_t i = 0; i < numPoints; ++i){
    values[i] += remoteValues[i];
  }
}

void ProcessManager::setupThirdLevel() {
  thirdLevel_.connectToThirdLevelManager();
=======
void ProcessManager::writeInterpolatedValues(
    const std::vector<std::vector<real>>& interpolationCoords) {
  // send interpolation coords as a single array
  std::vector<real> interpolationCoordsSerial = serializeInterpolationCoords(interpolationCoords);

  for (size_t i = 0; i < pgroups_.size(); ++i) {
    pgroups_[i]->writeInterpolatedValues(interpolationCoordsSerial);
  }
}

void ProcessManager::writeInterpolationCoordinates(
    const std::vector<std::vector<real>>& interpolationCoords) {
#ifdef HAVE_HIGHFIVE
  // generate a rank-local per-run random number
  // std::random_device dev;
  static std::mt19937 rng(std::chrono::high_resolution_clock::now().time_since_epoch().count());
  static std::uniform_int_distribution<std::mt19937::result_type> dist(
      1, std::numeric_limits<size_t>::max());
  static size_t rankLocalRandom = dist(rng);

  std::string saveFilePath = "interpolation_coords.h5";
  // check if file already exists, if no, create
  HighFive::File h5_file(saveFilePath, HighFive::File::OpenOrCreate | HighFive::File::ReadWrite);

  std::string groupName = "run_" + std::to_string(rankLocalRandom);
  HighFive::Group group = h5_file.createGroup(groupName);

  std::string datasetName = "coordinates";
  HighFive::DataSet dataset =
      group.createDataSet<real>(datasetName, HighFive::DataSpace::From(interpolationCoords));
  dataset.write(interpolationCoords);

#else  // if not compiled with hdf5
  throw std::runtime_error("requesting hdf5 write but built without hdf5 support");
#endif
>>>>>>> 19920d5f
}

void ProcessManager::writeSparseGridMinMaxCoefficients(const std::string& filename) {
  pgroups_.back()->writeSparseGridMinMaxCoefficients(filename);
}

void ProcessManager::reschedule() {
  std::map<LevelVector, int> levelVectorToProcessGroupIndex;
  for (size_t i = 0; i < pgroups_.size(); ++i) {
    for (const auto& t : pgroups_[i]->getTaskContainer()) {
      levelVectorToProcessGroupIndex.insert({t->getLevelVector(), i});
    }
  }
  auto tasksToMigrate = rescheduler_->eval(levelVectorToProcessGroupIndex, 
                                           levelVectorToLastTaskDuration_, 
                                           loadModel_.get());
  for (const auto& t : tasksToMigrate) {
    auto levelvectorToMigrate = t.first;
    auto processGroupIndexToAddTaskTo = t.second;
    auto processGroupIndexToRemoveTaskFrom = 
      levelVectorToProcessGroupIndex.at(levelvectorToMigrate);

    Task *removedTask = 
      pgroups_[processGroupIndexToRemoveTaskFrom]->rescheduleRemoveTask(
          levelvectorToMigrate);
    waitAllFinished();
    assert(removedTask != nullptr);
    pgroups_[processGroupIndexToAddTaskTo]->rescheduleAddTask(removedTask);
    waitAllFinished();
  }

  // update local tasks_ vector!
  tasks_.clear();
  for (auto& pg : pgroups_) {
    for (auto t : pg->getTaskContainer()) {
      tasks_.push_back(t);
    }
  }
}

void ProcessManager::writeCombigridsToVTKPlotFile(ProcessGroupManagerID pg) {
#if defined(USE_VTK)
  pg->writeCombigridsToVTKPlotFile();
  waitForPG(pg);
#else
  std::cout << "Warning: no vtk output produced as DisCoTec was compiled without VTK." << std::endl;
#endif /* defined(USE_VTK) */
}

} /* namespace combigrid */<|MERGE_RESOLUTION|>--- conflicted
+++ resolved
@@ -484,7 +484,47 @@
   return reducedValues;
 }
 
-<<<<<<< HEAD
+void ProcessManager::setupThirdLevel() {
+  thirdLevel_.connectToThirdLevelManager();
+}
+
+void ProcessManager::writeInterpolatedValues(
+    const std::vector<std::vector<real>>& interpolationCoords) {
+  // send interpolation coords as a single array
+  std::vector<real> interpolationCoordsSerial = serializeInterpolationCoords(interpolationCoords);
+
+  for (size_t i = 0; i < pgroups_.size(); ++i) {
+    pgroups_[i]->writeInterpolatedValues(interpolationCoordsSerial);
+  }
+}
+
+void ProcessManager::writeInterpolationCoordinates(
+    const std::vector<std::vector<real>>& interpolationCoords) {
+#ifdef HAVE_HIGHFIVE
+  // generate a rank-local per-run random number
+  // std::random_device dev;
+  static std::mt19937 rng(std::chrono::high_resolution_clock::now().time_since_epoch().count());
+  static std::uniform_int_distribution<std::mt19937::result_type> dist(
+      1, std::numeric_limits<size_t>::max());
+  static size_t rankLocalRandom = dist(rng);
+
+  std::string saveFilePath = "interpolation_coords.h5";
+  // check if file already exists, if no, create
+  HighFive::File h5_file(saveFilePath, HighFive::File::OpenOrCreate | HighFive::File::ReadWrite);
+
+  std::string groupName = "run_" + std::to_string(rankLocalRandom);
+  HighFive::Group group = h5_file.createGroup(groupName);
+
+  std::string datasetName = "coordinates";
+  HighFive::DataSet dataset =
+      group.createDataSet<real>(datasetName, HighFive::DataSpace::From(interpolationCoords));
+  dataset.write(interpolationCoords);
+
+#else  // if not compiled with hdf5
+  throw std::runtime_error("requesting hdf5 write but built without hdf5 support");
+#endif
+}
+
 void ProcessManager::monteCarloThirdLevel(size_t numPoints, std::vector<std::vector<real>>& coordinates, std::vector<CombiDataType>& values) {
   coordinates = montecarlo::getRandomCoordinates(numPoints, params_.getDim());
   auto ourCoordinatesSerial = serializeInterpolationCoords(coordinates);
@@ -533,47 +573,6 @@
   }
 }
 
-void ProcessManager::setupThirdLevel() {
-  thirdLevel_.connectToThirdLevelManager();
-=======
-void ProcessManager::writeInterpolatedValues(
-    const std::vector<std::vector<real>>& interpolationCoords) {
-  // send interpolation coords as a single array
-  std::vector<real> interpolationCoordsSerial = serializeInterpolationCoords(interpolationCoords);
-
-  for (size_t i = 0; i < pgroups_.size(); ++i) {
-    pgroups_[i]->writeInterpolatedValues(interpolationCoordsSerial);
-  }
-}
-
-void ProcessManager::writeInterpolationCoordinates(
-    const std::vector<std::vector<real>>& interpolationCoords) {
-#ifdef HAVE_HIGHFIVE
-  // generate a rank-local per-run random number
-  // std::random_device dev;
-  static std::mt19937 rng(std::chrono::high_resolution_clock::now().time_since_epoch().count());
-  static std::uniform_int_distribution<std::mt19937::result_type> dist(
-      1, std::numeric_limits<size_t>::max());
-  static size_t rankLocalRandom = dist(rng);
-
-  std::string saveFilePath = "interpolation_coords.h5";
-  // check if file already exists, if no, create
-  HighFive::File h5_file(saveFilePath, HighFive::File::OpenOrCreate | HighFive::File::ReadWrite);
-
-  std::string groupName = "run_" + std::to_string(rankLocalRandom);
-  HighFive::Group group = h5_file.createGroup(groupName);
-
-  std::string datasetName = "coordinates";
-  HighFive::DataSet dataset =
-      group.createDataSet<real>(datasetName, HighFive::DataSpace::From(interpolationCoords));
-  dataset.write(interpolationCoords);
-
-#else  // if not compiled with hdf5
-  throw std::runtime_error("requesting hdf5 write but built without hdf5 support");
-#endif
->>>>>>> 19920d5f
-}
-
 void ProcessManager::writeSparseGridMinMaxCoefficients(const std::string& filename) {
   pgroups_.back()->writeSparseGridMinMaxCoefficients(filename);
 }
