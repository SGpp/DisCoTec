/*
 * LearningLoadModel.hpp
 *
 *      Author: pollinta
 */

#ifndef LEARNINGLOADMODEL_HPP_
#define LEARNINGLOADMODEL_HPP_

#include <deque>
#include <limits>
#include <string>

#include "sgpp/distributedcombigrid/loadmodel/LinearLoadModel.hpp"
#include "sgpp/distributedcombigrid/loadmodel/LoadModel.hpp"
#include "sgpp/distributedcombigrid/utils/LevelVector.hpp"
#include "sgpp/distributedcombigrid/utils/Stats.hpp"
#include "sgpp/distributedcombigrid/utils/Types.hpp"
#include "sgpp/distributedcombigrid/mpi/MPIUtils.hpp"

namespace combigrid {
// TODO include "metadata" in model: nrg.dat, parameters etc. ?
struct durationInformation {
  // durationInformation(const Stats::Event& e, const Task& t, uint nProcesses_)
  // :task_id(t.getID()),
  // ,duration(Stats::getEventDurationInUsec(e))
  // ,simtime_now(t.getCurrentTime())
  // ,real_dt(t.getCurrentTimestep())
  // ,pgroup_id(theMPISystem()->getWorldRank())
  // ,nProcesses(nProcesses_)
  // {}

  int task_id;
  long unsigned int duration;
  real simtime_now;
  real real_dt;
  int pgroup_id;
  uint nProcesses;

  template <class Archive>
  void serialize(Archive& ar, const unsigned int version) {
    ar& task_id;
    ar& duration;
    ar& simtime_now;
    ar& real_dt;
    ar& pgroup_id;
    ar& nProcesses;
  }
};


static std::string getFilename(const LevelVector& levelVector){
  return "./l_" + toString(levelVector) + ".durations";//TODO which directory
}

unsigned long int getAverageOfFirstColumn(std::istream& fs);

class LearningLoadModel : public LoadModel {
 public:
  LearningLoadModel(std::vector<LevelVector> levelVectors) :
  writeEveryNCombis_(50)
  {
    durationsOfLevels_ =
        std::unique_ptr<std::map<LevelVector, std::deque<durationInformation>>>(
            new std::map<LevelVector, std::deque<durationInformation>>);
    for (const auto& lv : levelVectors) {
      addLevelVectorToLoadModel(lv);
    }
  }

  inline real eval(const LevelVector& l);

  ~LearningLoadModel() {
    // upon destruction, write data gathered to file
    for (const auto& item : *durationsOfLevels_) {
      LevelVector lv = item.first;
      writeDurationsToFile(lv);
    }
  }

  void addDataPoint(durationInformation dI, LevelVector l) {
    durationsOfLevels_->at(l).push_back(dI);
    // write to file intermediately for long simulations
<<<<<<< HEAD
    size_t maxsize = 500;
    if (durationsOfLevels_->at(l).size() > maxsize) {
      writeDurationsToFile(l, durationsOfLevels_->at(l), 200);
=======
    // if (durationsOfLevels_->at(l).size() > writeEveryNCombis_*2) {
    if (durationsOfLevels_->at(l).size() > writeEveryNCombis_) {
      writeDurationsToFile(l, durationsOfLevels_->at(l), writeEveryNCombis_);
>>>>>>> 7852a93b
    }
    assert(durationsOfLevels_->at(l).size() < writeEveryNCombis_ + 1);
  }

 private:
  size_t writeEveryNCombis_;

  void addLevelVectorToLoadModel(const LevelVector& lv);

  // durations that are written to file will be removed from the referenced deque
  void writeDurationsToFile(const LevelVector& lv,
                            std::deque<durationInformation>& durations,
                            size_t num_entries = std::numeric_limits<size_t>::max()) {
    std::fstream fs;
    fs.open(getFilename(lv), std::fstream::out | std::fstream::app);
    // std::cout << "writing data points for " << toString(lv) << " to load model" << std::endl;
    // assert(fs.good());
    for (size_t i = 0; i < num_entries && !durations.empty(); ++i) {
      durationInformation duration = durations.front();
      fs << std::to_string(duration.duration) << " " << std::to_string(duration.real_dt) << " " 
        //  << std::to_string(duration.task_id)  << " "
        << std::to_string(duration.simtime_now)  << " " 
        << std::to_string(duration.pgroup_id) << " " << std::to_string(duration.nProcesses) << " "
         << std::endl;
      durations.pop_front();
    }
    fs.close();
  }

  // write all durations for lv to file
  void writeDurationsToFile(const LevelVector& lv) {
    writeDurationsToFile(lv, durationsOfLevels_->at(lv));
  }

  std::unique_ptr<std::map<LevelVector, std::deque<durationInformation>>>
      durationsOfLevels_;
  std::map<LevelVector, long unsigned int> last_durations_avg_;
};

inline real LearningLoadModel::eval(const LevelVector& l) {
  // std::cout << "eval loadmodel at " << toString(l) << std::endl;
  real ret(0.0);
  if (durationsOfLevels_->at(l).empty()) {
    // if no data yet, use linear load model
    if (!last_durations_avg_.count(l)) {
      // std::cout << "using linear load model for initial guess" << std::endl;
      LinearLoadModel llm = LinearLoadModel();
      ret = llm.eval(l);
    } else {
      // use data from last time
      // std::cout << "using recoded average of " << last_durations_avg_[l] << " for " << toString(l)
                // << std::endl;
      ret = last_durations_avg_[l];
    }
  } else {  // use simple averaging for now //TODO do fancier things, cache results
    for (auto duration : durationsOfLevels_->at(l)) {
<<<<<<< HEAD
      ret += static_cast<double>(duration.first);
=======
      ret += duration.duration;
>>>>>>> 7852a93b
    }
    ret /= static_cast<double>(durationsOfLevels_->at(l).size());
  }

  return ret;
}

} /* namespace combigrid */

#endif /* LEARNINGLOADMODEL_HPP_ */<|MERGE_RESOLUTION|>--- conflicted
+++ resolved
@@ -81,15 +81,9 @@
   void addDataPoint(durationInformation dI, LevelVector l) {
     durationsOfLevels_->at(l).push_back(dI);
     // write to file intermediately for long simulations
-<<<<<<< HEAD
-    size_t maxsize = 500;
-    if (durationsOfLevels_->at(l).size() > maxsize) {
-      writeDurationsToFile(l, durationsOfLevels_->at(l), 200);
-=======
     // if (durationsOfLevels_->at(l).size() > writeEveryNCombis_*2) {
     if (durationsOfLevels_->at(l).size() > writeEveryNCombis_) {
       writeDurationsToFile(l, durationsOfLevels_->at(l), writeEveryNCombis_);
->>>>>>> 7852a93b
     }
     assert(durationsOfLevels_->at(l).size() < writeEveryNCombis_ + 1);
   }
@@ -146,11 +140,7 @@
     }
   } else {  // use simple averaging for now //TODO do fancier things, cache results
     for (auto duration : durationsOfLevels_->at(l)) {
-<<<<<<< HEAD
-      ret += static_cast<double>(duration.first);
-=======
       ret += duration.duration;
->>>>>>> 7852a93b
     }
     ret /= static_cast<double>(durationsOfLevels_->at(l).size());
   }
