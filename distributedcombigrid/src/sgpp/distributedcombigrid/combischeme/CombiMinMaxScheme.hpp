#ifndef SRC_SGPP_COMBIGRID_COMBISCHEME_COMBIMINMAXSCHEME_HPP_
#define SRC_SGPP_COMBIGRID_COMBISCHEME_COMBIMINMAXSCHEME_HPP_

#include <boost/math/special_functions/binomial.hpp>
#include <boost/property_tree/json_parser.hpp>
#include <numeric>
#include "sgpp/distributedcombigrid/legacy/combigrid_utils.hpp"
#include "sgpp/distributedcombigrid/utils/LevelVector.hpp"
#include "sgpp/distributedcombigrid/utils/Types.hpp"

namespace combigrid {

class CombiMinMaxScheme {
 public:
  CombiMinMaxScheme(DimType dim, LevelVector& lmin, LevelVector& lmax) {
    assert(dim > 0);

    assert(lmax.size() == dim);
    for (size_t i = 0; i < lmax.size(); ++i) assert(lmax[i] > 0);

    assert(lmin.size() == dim);

    for (size_t i = 0; i < lmin.size(); ++i) {
      assert(lmin[i] > 0);
      assert(lmax[i] >= lmin[i]);
    }

    n_ = 0;
    dim_ = dim;
    lmin_ = lmin;
    lmax_ = lmax;

    // Calculate the effective dimension
    effDim_ = dim_;
    LevelVector diff = lmax_ - lmin_;
    for (auto i : diff)
      if (i == 0) effDim_--;
  }

  virtual ~CombiMinMaxScheme() = default;

  /* Generate the combischeme corresponding to the classical combination technique.
   * We need to ensure that lmax = lmin +c*ones(dim), and take special care
   * of dummy dimensions
   * */
  void createClassicalCombischeme();

  /* Generates the adaptive combination scheme (equivalent to CK's
   * Python code)
   * */
  void createAdaptiveCombischeme();

  /* Generates the fault tolerant combination technique with extra
   * grids used in case of faults
   * */
  void makeFaultTolerant();

  inline const std::vector<LevelVector>& getCombiSpaces() const { return combiSpaces_; }

  inline const std::vector<double>& getCoeffs() const { return coefficients_; }

  inline void print(std::ostream& os) const;

 protected:
  /* L1 norm of combispaces on the highest diagonal */
  LevelType n_;

  /* Dimension of lmin_ and lmax_ */
  DimType dim_;

  /* Number of actual combination dimensions */
  DimType effDim_;

  /* Minimal resolution */
  LevelVector lmin_;

  /* Maximal resolution */
  LevelVector lmax_;

  /* Downset */
  std::vector<LevelVector> levels_;

  /* Component grid levels of the combination technique*/
  std::vector<LevelVector> combiSpaces_;

  /* Combination coefficients */
  std::vector<real> coefficients_;

  /* Creates the downset recursively */
  void createLevelsRec(DimType dim, LevelType n, DimType d, LevelVector& l,
                       const LevelVector& lmax);

  /* Calculate the coefficients of the classical CT (binomial coefficient)*/
  void computeCombiCoeffsClassical();

  /* Calculate the coefficients of the adaptive CT using the formula in Alfredo's
   * SDC paper (from Brendan Harding)*/
  void computeCombiCoeffsAdaptive();

  LevelVector getLevelMinima();
};

inline std::ostream& operator<<(std::ostream& os, const combigrid::CombiMinMaxScheme& scheme) {
  scheme.print(os);
  return os;
}

inline void CombiMinMaxScheme::print(std::ostream& os) const {
  for (uint i = 0; i < combiSpaces_.size(); ++i)
    os << "\t" << i << ". " << combiSpaces_[i] << "\t" << coefficients_[i] << std::endl;

  os << std::endl;
}

<<<<<<< HEAD
static long long int printCombiDegreesOfFreedom(const std::vector<LevelVector>& combiSpaces) {
  long long int numDOF = 0;
  for (const auto& space : combiSpaces) {
    long int numDOFSpace = 1;
    for (const auto& level_i : space) {
      assert(level_i > -1);
      if (level_i > 0) {
        numDOFSpace *= powerOfTwo[level_i];
      } else {
        numDOFSpace *= 2;
      }
    }
    numDOF += numDOFSpace;
  }
  std::cout << "Combination scheme DOF : " << numDOF << " i.e. "
            << (static_cast<double>(sizeof(CombiDataType)) * 8. / 2.e30) << " GiB " << std::endl;

  return numDOF;
}
}
=======
class CombiMinMaxSchemeFromFile : public CombiMinMaxScheme {
 public:
  CombiMinMaxSchemeFromFile(DimType dim, LevelVector& lmin, LevelVector& lmax, std::string ctschemeFile)
      : CombiMinMaxScheme(dim, lmin, lmax) {
    // read in CT scheme, if applicable
    boost::property_tree::ptree pScheme;
    boost::property_tree::json_parser::read_json(ctschemeFile, pScheme);
    for (const auto& component : pScheme.get_child("")) {
      assert(component.first.empty());  // list elements have no names
      for (const auto& c : component.second) {
        if (c.first == "coeff") {
          coefficients_.push_back(c.second.get_value<real>());
        } else if (c.first == "level") {
          LevelVector lvl(dim);
          int i = 0;
          for (const auto& l : c.second) {
            lvl[i] = l.second.get_value<int>();
            ++i;
          }
          assert(lvl <= lmax);
          assert(lmin <= lvl);
          combiSpaces_.push_back(lvl);
        } else if (c.first == "group_no") {
          processGroupNumbers_.push_back(c.second.get_value<size_t>());
        } else {
          assert(false);
        }
      }
      // process group numbers should either be always given or never
      assert(coefficients_.size() == combiSpaces_.size());
      assert(processGroupNumbers_.size() == combiSpaces_.size() || processGroupNumbers_.size() == 0);
    }
    assert(coefficients_.size() > 0);
    assert(coefficients_.size() == combiSpaces_.size());
  }

  inline const std::vector<size_t>& getProcessGroupNumbers() const { return processGroupNumbers_; }
 private:
  std::vector<size_t> processGroupNumbers_;
};
}  // namespace combigrid
>>>>>>> b1bfe239
#endif /* SRC_SGPP_COMBIGRID_COMBISCHEME_COMBIMINMAXSCHEME_HPP_ */<|MERGE_RESOLUTION|>--- conflicted
+++ resolved
@@ -112,28 +112,6 @@
   os << std::endl;
 }
 
-<<<<<<< HEAD
-static long long int printCombiDegreesOfFreedom(const std::vector<LevelVector>& combiSpaces) {
-  long long int numDOF = 0;
-  for (const auto& space : combiSpaces) {
-    long int numDOFSpace = 1;
-    for (const auto& level_i : space) {
-      assert(level_i > -1);
-      if (level_i > 0) {
-        numDOFSpace *= powerOfTwo[level_i];
-      } else {
-        numDOFSpace *= 2;
-      }
-    }
-    numDOF += numDOFSpace;
-  }
-  std::cout << "Combination scheme DOF : " << numDOF << " i.e. "
-            << (static_cast<double>(sizeof(CombiDataType)) * 8. / 2.e30) << " GiB " << std::endl;
-
-  return numDOF;
-}
-}
-=======
 class CombiMinMaxSchemeFromFile : public CombiMinMaxScheme {
  public:
   CombiMinMaxSchemeFromFile(DimType dim, LevelVector& lmin, LevelVector& lmax, std::string ctschemeFile)
@@ -174,6 +152,26 @@
  private:
   std::vector<size_t> processGroupNumbers_;
 };
+
+static long long int printCombiDegreesOfFreedom(const std::vector<LevelVector>& combiSpaces) {
+  long long int numDOF = 0;
+  for (const auto& space : combiSpaces) {
+    long int numDOFSpace = 1;
+    for (const auto& level_i : space) {
+      assert(level_i > -1);
+      if (level_i > 0) {
+        numDOFSpace *= powerOfTwo[level_i];
+      } else {
+        numDOFSpace *= 2;
+      }
+    }
+    numDOF += numDOFSpace;
+  }
+  std::cout << "Combination scheme DOF : " << numDOF << " i.e. "
+            << (static_cast<double>(sizeof(CombiDataType)) * 8. / 2.e30) << " GiB " << std::endl;
+
+  return numDOF;
+}
+
 }  // namespace combigrid
->>>>>>> b1bfe239
 #endif /* SRC_SGPP_COMBIGRID_COMBISCHEME_COMBIMINMAXSCHEME_HPP_ */