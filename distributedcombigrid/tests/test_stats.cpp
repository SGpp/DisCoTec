#define BOOST_TEST_DYN_LINK
#include <boost/test/unit_test.hpp>

#include <chrono>
#include <thread>

#include "sgpp/distributedcombigrid/utils/Stats.hpp"
#include "sgpp/distributedcombigrid/mpi/MPISystem.hpp"
#include "sgpp/distributedcombigrid/utils/Types.hpp"
#include "test_helper.hpp"


void checkStats(int size){
    BOOST_REQUIRE(TestHelper::checkNumMPIProcsAvailable(size));
    BOOST_CHECK( size % 2 == 1);

    combigrid::CommunicatorType comm = TestHelper::getComm(size);

    if(comm == MPI_COMM_NULL){
        return;
    }

    int globalID;
    MPI_Comm_rank(MPI_COMM_WORLD, &globalID);
    
    combigrid::Stats::initialize();
    BOOST_TEST_CHECKPOINT("stats setAttribute");
    combigrid::Stats::setAttribute("group", std::to_string(globalID));

    BOOST_TEST_CHECKPOINT("stats wait start");
    combigrid::Stats::startEvent("wait 5 seconds");
    std::this_thread::sleep_for(std::chrono::microseconds{5000});
    BOOST_TEST_CHECKPOINT("stats wait stop");
    combigrid::Stats::stopEvent("wait 5 seconds");

    BOOST_TEST_CHECKPOINT("stats finalize");
    combigrid::Stats::finalize();
    // MPI_Barrier(comm);
    BOOST_TEST_CHECKPOINT("stats write");
<<<<<<< HEAD
    combigrid::Stats::write("./test_stats_output.json", comm);
=======
    combigrid::Stats::write("./distributedcombigrid/tests/Stats_output", comm);
>>>>>>> 19920d5f
    // MPI_Barrier(comm);
}

void testMeasureTime(int size, long for_milliseconds) {
  BOOST_REQUIRE(TestHelper::checkNumMPIProcsAvailable(size));

  combigrid::CommunicatorType comm = TestHelper::getComm(size);
  if (comm == MPI_COMM_NULL) {
    return;
  }

  combigrid::Stats::initialize();

  combigrid::Stats::Event e;
  std::chrono::milliseconds timespan(for_milliseconds); 
  std::this_thread::sleep_for(timespan);
  e.end = std::chrono::high_resolution_clock::now();

  long unsigned int dur_usec = combigrid::Stats::getEventDurationInUsec(e);

  BOOST_TEST(dur_usec >= for_milliseconds*1000);
  BOOST_TEST(dur_usec < 50*for_milliseconds*1000);

  combigrid::Stats::finalize();
}
BOOST_FIXTURE_TEST_SUITE(stats, TestHelper::BarrierAtEnd, *boost::unit_test::timeout(60))

BOOST_AUTO_TEST_CASE(test_3, * boost::unit_test::timeout(20)) {
    checkStats(1);
}

BOOST_AUTO_TEST_CASE(test_1, * boost::unit_test::timeout(20)) {
    checkStats(9);
}

BOOST_AUTO_TEST_CASE(test_time) {
  testMeasureTime(9,1);
  testMeasureTime(9,10);
  testMeasureTime(9,1000);
  MPI_Barrier(MPI_COMM_WORLD);
}

BOOST_AUTO_TEST_SUITE_END()<|MERGE_RESOLUTION|>--- conflicted
+++ resolved
@@ -37,11 +37,7 @@
     combigrid::Stats::finalize();
     // MPI_Barrier(comm);
     BOOST_TEST_CHECKPOINT("stats write");
-<<<<<<< HEAD
-    combigrid::Stats::write("./test_stats_output.json", comm);
-=======
     combigrid::Stats::write("./distributedcombigrid/tests/Stats_output", comm);
->>>>>>> 19920d5f
     // MPI_Barrier(comm);
 }
 
