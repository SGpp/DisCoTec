# Copyright (C) 2008-today The SG++ Project
# This file is part of the SG++ project. For conditions of distribution and
# use, please see the copyright notice provided with SG++ or at
# sgpp.sparsegrids.org

import atexit
import glob
import os
import pipes
import platform
import subprocess
import sys
import textwrap
import SCons
from SCons.Script.SConscript import SConsEnvironment

import Helper
import SGppConfigure

sys.stdout = Helper.Logger(sys.stdout)
sys.stderr = Helper.Logger(sys.stderr)
finalMessagePrinter = Helper.FinalMessagePrinter()
atexit.register(finalMessagePrinter.printMessage)

# Check for versions of Scons and Python
EnsurePythonVersion(2, 7)
# check scons
EnsureSConsVersion(2, 1)
Helper.printInfo("Platform: {}".format(", ".join(platform.uname())))
Helper.printInfo("Using SCons {} on Python {}".format(SCons.__version__, platform.python_version()))
Helper.printInfo("SCons command line: {}".format(" ".join([pipes.quote(arg) for arg in sys.argv])))

sconsVersion = SConsEnvironment()._get_major_minor_revision(SCons.__version__)
if sconsVersion < (2, 3, 0):
  Helper.printWarning("You are using an older version of scons than we do!",
                      "SGpp officially supports scons >= 2.3.0.",
                      "There are reports that it also compiles with scons >= 2.1.0.")

# to ignore folders containing a SConscript file, do the following:
# ignoreFolders = ["jsgpp"]
ignoreFolders = []

# find all modules
moduleFolders, languageSupport = Helper.getModules(ignoreFolders)

moduleNames = []
languageSupportNames = []

for moduleFolder in moduleFolders:
  moduleName = "SG_" + moduleFolder.upper()
  moduleNames.append(moduleName)

for wrapper in languageSupport:
  if wrapper == "pysgpp":
    languageSupportNames.append("SG_PYTHON")
  elif wrapper == "jsgpp":
    languageSupportNames.append("SG_JAVA")

Helper.printInfo("Available modules: {}".format(", ".join(moduleNames)))
Helper.printInfo("Available language support: {}".format(", ".join(languageSupportNames)))

# Define and read variables
#########################################################################

vars = Variables("custom.py")

# define the flags
vars.Add("CPPFLAGS", "Set additional compiler flags, they are compiler-dependent " +
                     "(multiple flags combined with comma, e.g. -Wall,-Wextra)", "",
                     converter=Helper.multiParamConverter)
vars.Add("LINKFLAGS", "Set additional linker flags, they are linker-dependent " +
                      "(multiple flags combined with comma, e.g. -lpython,-lm)", "",
                     converter=Helper.multiParamConverter)
vars.Add("CPPPATH", "Set path where to look for additional headers", "")
vars.Add("LIBPATH", "Set path where to look for additional libraries", "")
vars.Add("ARCH", "Set the architecture, the possible values are compiler-dependent, " +
                 "for COMPILER=gnu, e.g., the following values are possible: " +
                 "sse3, sse42, avx, fma4, avx2, avx512", "sse3")
vars.Add("COMPILER", "Set the compiler, \"gnu\" means using gcc with standard configuration, " +
                     "the following values are possible: " +
                     "gnu, clang, intel, openmpi, mpich, intel.mpi; " +
                     "when using the Intel Compiler, version 11 or higher must be used", "gnu")
vars.Add(BoolVariable("OPT", "Set compiler optimization on and off", False))
vars.Add(BoolVariable("RUN_PYTHON_TESTS", "Run Python unit tests", True))
vars.Add(BoolVariable("DOC", "Build the doxygen documentation", True))
vars.Add(BoolVariable("PYDOC", "Build Python wrapper with docstrings",
                      "SG_PYTHON" in languageSupportNames))
vars.Add(BoolVariable("SG_ALL", "Default value for the other SG_* variables; " +
                                "if True, the modules must be disabled explicitly, e.g., " +
                                "by setting SG_DATADRIVEN=0; " +
                                "if False, the modules must be enabled explicitly, e.g., " +
                                "by setting SG_DATADRIVEN=1", True))
vars.Add(BoolVariable("SG_PYTHON", "Build with Python support (default: value of SG_ALL)", None))
vars.Add(BoolVariable("SG_JAVA", "Build with Java support (default: value of SG_ALL)", None))

for moduleName in moduleNames:
  vars.Add(BoolVariable(moduleName, "Build the module " + moduleName +
                                    " (default: value of SG_ALL)", None))

vars.Add("PREFIX", "Set prefix of the paths where " +
                   "architecture-independent files are installed", "/usr/local")
vars.Add("EPREFIX", "Set prefix of the path where " +
                    "architecture-dependent files are installed (default: PREFIX)")
vars.Add("LIBDIR", "Set path where the built libraries are installed " +
                   "(default: EPREFIX/lib)")
vars.Add("INCLUDEDIR", "Set path where the header files are installed " +
                       "(default: PREFIX/include)")
vars.Add(BoolVariable("VERBOSE", "Enable verbose output", True))
vars.Add(BoolVariable("USE_OCL", "Enable OpenCL support (only actually enabled if " +
                                 "also the OpenCL environment variables are set)", False))
vars.Add(BoolVariable("USE_CUDA", "Enable CUDA support (you might need to provide an 'CUDA_TOOLKIT_PATH')", False))
vars.Add("OCL_INCLUDE_PATH", "Set path to the OpenCL header files (parent directory of CL/)")
vars.Add("OCL_LIBRARY_PATH", "Set path to the OpenCL library")
vars.Add("BOOST_INCLUDE_PATH", "Set path to the Boost header files", "/usr/include")
vars.Add("BOOST_LIBRARY_PATH", "Set path to the Boost library", "/usr/lib/x86_64-linux-gnu")
vars.Add(BoolVariable("COMPILE_BOOST_TESTS",
                      "Compile the test cases written using Boost Test", True))
vars.Add(BoolVariable("COMPILE_BOOST_PERFORMANCE_TESTS",
                      "Compile the performance tests written using Boost Test. " +
                      "Currently only buildable with OpenCL enabled", False))
vars.Add(BoolVariable("RUN_BOOST_PERFORMANCE_TESTS", "Run the test cases written using Boost Test " +
                                         "(only if COMPILE_BOOST_PERFORMANCE_TESTS is true)", False))
vars.Add(BoolVariable("RUN_BOOST_TESTS", "Run the test cases written using Boost Test " +
                                         "(only if COMPILE_BOOST_TESTS is true)", True))
vars.Add(BoolVariable("RUN_CPPLINT",
                      "Check compliance to Google's style guide using cpplint", True))

vars.Add(BoolVariable("USE_ARMADILLO", "Set if Armadillo should be used " +
                                       "(only relevant for sgpp::optimization)", False))
vars.Add(BoolVariable("USE_EIGEN", "Set if Eigen should be used " +
                                   "(only relevant for sgpp::optimization)", False))
vars.Add(BoolVariable("USE_GMMPP", "Set if Gmm++ should be used " +
                                   "(only relevant for sgpp::optimization)", False))
vars.Add(BoolVariable("USE_UMFPACK", "Set if UMFPACK should be used " +
                                     "(only relevant for sgpp::optimization)", False))
vars.Add(BoolVariable("DEBUG_OUTPUT", "Set if you want to have additional output for debugging ", False))
vars.Add(BoolVariable("BUILD_STATICLIB", "Set if static libraries should be built " +
                                         "instead of shared libraries", False))
vars.Add(BoolVariable("PRINT_INSTRUCTIONS", "Print instructions for installing SG++", True))
<<<<<<< HEAD
vars.Add('GLPK_INCLUDE_PATH', 'Specifies the location of the glpk header files.', '/usr/include')
vars.Add('GLPK_LIBRARY_PATH', 'Specifies the location of the glpk library.', '/usr/lib/x86_64-linux-gnu')
=======
vars.Add("TEST_PROCESS_COUNT", "How many processes are used for parallel test cases", "1")
>>>>>>> 79259c2e

# create temporary environment to check which system and compiler we should use
# (the Environment call without "tools=[]" crashes with MinGW,
# so we do it like that)
env = Environment(variables=vars, ENV=os.environ, tools=[])

if (env["PLATFORM"].lower() == "win32") and \
   (env["COMPILER"].lower() == "gnu"):
  # MinGW: use gcc toolschain
  tools = ["gnulink", "gcc", "g++", "gas", "ar", "swig"]
else:
  # otherwise: use default toolchain
  tools = ["default"]

# Initialize environment
#########################################################################

env = Environment(variables=vars, ENV=os.environ, tools=tools)
finalMessagePrinter.env = env

# fail if unknown variables where encountered on the command line
unknownVariables = [var for var in vars.UnknownVariables()
                    if var not in ["CXX", "CC", "CFLAGS", "CPPDEFINES"]]
if len(unknownVariables) > 0:
  Helper.printErrorAndExit("The following command line variables could not be recognized:",
                           unknownVariables,
                           "Type \"scons -h\" to list all available variables.")

# set "dynamic" defaults of variables
# (which depend on the values of other variables)
env["SG_PYTHON"] = env.get("SG_PYTHON",
                           env["SG_ALL"] and ("SG_PYTHON" in languageSupportNames))
env["SG_JAVA"] = env.get("SG_JAVA",
                         env["SG_ALL"] and ("SG_JAVA" in languageSupportNames))

for moduleName in moduleNames:
  env[moduleName] = env.get(moduleName, env["SG_ALL"])

env["EPREFIX"] = env.get("EPREFIX", env["PREFIX"])
env["LIBDIR"] = env.get("LIBDIR", os.path.join(env["EPREFIX"], "lib"))
env["INCLUDEDIR"] = env.get("INCLUDEDIR", os.path.join(env["PREFIX"], "include"))

# don't create the Doxyfile if we're cleaning:
if not env.GetOption("clean"):
  Helper.prepareDoxyfile(moduleFolders)

if "CXX" in ARGUMENTS:
  Helper.printInfo("CXX: {}".format(ARGUMENTS["CXX"]))
  env["CXX"] = ARGUMENTS["CXX"]
if "CC" in ARGUMENTS:
  Helper.printInfo("CC: {}".format(ARGUMENTS["CC"]))
  env["CC"] = ARGUMENTS["CC"]
if "CPPFLAGS" in ARGUMENTS:
  env["CPPFLAGS"] = ARGUMENTS["CPPFLAGS"].split(",")
if "CFLAGS" in ARGUMENTS:
  env["CFLAGS"] = ARGUMENTS["CFLAGS"]
env.AppendUnique(CPPDEFINES = {})
if "CPPDEFINES" in ARGUMENTS:
  for define in ARGUMENTS["CPPDEFINES"].split(","):
    key, value = define.split("=")
    env["CPPDEFINES"][key] = value

if "CPPPATH" in ARGUMENTS:
  env["CPPPATH"] = ARGUMENTS["CPPPATH"].split(",")
if "LIBPATH" in ARGUMENTS:
  env["LIBPATH"] = ARGUMENTS["LIBPATH"].split(",")

env.Export("moduleNames")
env.Export("moduleFolders")

# help text
Help("""
--------------------------------------------------------------------------------

Type "scons" to build the libraries.

You can set build options in the command line. For example, use
"scons COMPILER=intel" to use the Intel compiler. Boolean flags such as OPT can
be set using various notations (1/0, true/false, yes/no). Use the SG_* flags to
disable building of specific modules (e.g., "scons SG_DATADRIVEN=0"). If you
want to see the compiler and linker commands, use "scons VERBOSE=1". Use
"scons -j 4" to enable parallel building on four cores.

You can find a list of options below this text.

Type "scons doxygen" to build the Doxygen documentation, which can afterwards be
accessed via doc/html/index.html. If you additionally exclude modules (e.g.,
"scons SG_DATADRIVEN=0 doxygen"), then only the documentation for the remaining
modules will be built.

--------------------------------------------------------------------------------

Parameters are:
""" +
"\n".join([textwrap.fill(line, 80)
           for line in vars.GenerateHelpText(env).splitlines()]))

# add trailing slashes were required and if not present
BUILD_DIR = Dir(os.path.join("lib", "sgpp"))
Export("BUILD_DIR")
PYSGPP_PACKAGE_PATH = Dir(os.path.join("lib"))
Export("PYSGPP_PACKAGE_PATH")
PYSGPP_BUILD_PATH = Dir(os.path.join(PYSGPP_PACKAGE_PATH.abspath, "pysgpp"))
Export("PYSGPP_BUILD_PATH")
JSGPP_BUILD_PATH = Dir(os.path.join("lib", "jsgpp"))
Export("JSGPP_BUILD_PATH")
EXAMPLE_DIR = Dir(os.path.join("bin", "examples"))
Export("EXAMPLE_DIR")

# don't configure if we're cleaning:
if not env.GetOption("clean"):
  SGppConfigure.doConfigure(env, moduleFolders, languageSupport)

# fix for "command line too long" errors on MinGW
# (from https://bitbucket.org/scons/scons/wiki/LongCmdLinesOnWin32)
if env["PLATFORM"] == "win32":
  Helper.setWin32Spawn(env)
else:
  Helper.setSpawn(env)

# add #/lib/sgpp to LIBPATH
# (to add corresponding -L... flags to linker calls)
env.Append(LIBPATH=[BUILD_DIR])

# add C++ defines for all modules
for module in moduleNames:
  if env[module]:
    env["CPPDEFINES"][module] = "1"

# environement setup finished, export environment
Export("env")

env.Append(CPPPATH=["#/tools"])
config = env.Configure()
Export("config")

# update PATH under win32/LD_LIBRARY_PATH otherwise
# to add BUILD_DIR (so we can run the Boost tests)
if env["PLATFORM"] == "win32":
  env["ENV"]["PATH"] = os.pathsep.join([env["ENV"].get("PATH", ""),
                                        BUILD_DIR.abspath])

  # also add the Boost library path to the PATH
  # so that the Boost test *.dll can be found when running the tests
  if env["COMPILE_BOOST_TESTS"]:
    env["ENV"]["PATH"] = os.pathsep.join([env["ENV"].get("PATH", ""),
                                          env["BOOST_LIBRARY_PATH"]])
# Mac OS X doesn't use LD_LIBRARY_PATH
elif env["PLATFORM"] == "darwin":
  env["ENV"]["DYLD_FALLBACK_LIBRARY_PATH"] = os.pathsep.join([
      env["ENV"].get("DYLD_FALLBACK_LIBRARY_PATH", ""),
      BUILD_DIR.abspath])
else:
  env["ENV"]["LD_LIBRARY_PATH"] = os.pathsep.join([
      env["ENV"].get("LD_LIBRARY_PATH", ""),
      BUILD_DIR.abspath])

# Add the pysgpp package path to the environment
#########################################################################

if env["PLATFORM"] == "win32":
  # try to import pysgpp to detect an already existing installation, which
  # could cause trouble
  try:
    import pysgpp
    Helper.printWarning("An existing installation of pysgpp was detected."
                        "To get rid of this warning remove the pysgpp package"
                        "from your local Oython installation.")
  except:
    pass

  # get a temporary folders
  import tempfile, uuid
  # get temp directory
  pysgppTempFolder = os.path.join(tempfile.gettempdir(),
                                  "site-pyspp-" + str(uuid.uuid4()))
  # create temp folder
  os.makedirs(pysgppTempFolder)

  # add it to the build python path
  env["ENV"]["PYTHONPATH"] = os.pathsep.join([pysgppTempFolder,
                                              env["ENV"].get("PYTHONPATH", "")])
else:
  env["ENV"]["PYTHONPATH"] = os.pathsep.join([env["ENV"].get("PYTHONPATH", ""),
                                              PYSGPP_PACKAGE_PATH.abspath])

# Style checker
#########################################################################

def lintAction(target, source, env):
  p = subprocess.Popen(["python", "tools/cpplint.py", "--ignorecfg=yes",
                        "--extensions=cpp,hpp", "--linelength=100",
                        source[0].abspath],
                       stdout=subprocess.PIPE, stderr=subprocess.PIPE)
  # wait for termination and get output on stdout and stderr
  stdout, stderr = p.communicate()
  # cpplint prints on stderr
  for line in stderr.splitlines():
    # skip status lines, empty lines, and some warning types
    if ("Done processing " in line) or \
        ("Total errors found: " in line) or \
        ("Is this a non-const reference? " +
         "If so, make const or use a pointer:" in line) or \
        ("Consider using rand_r(...) instead of rand(...) for " +
         "improved thread safety." in line) or \
        ("<chrono> is an unapproved C++11 header." in line) or \
        (line == ""):
      pass
    else:
      parts = line.split(":  ")
      location = parts[0]
      message = ":  ".join(parts[1:])
      print location + ": warning: " + message
  # touch file without writing anything
  # (to indicate for the next run of SCons that we already checked this file)
  with open(target[0].abspath, "w"): pass

env.Export("lintAction")

# Custom builders for Python and Boost tests
#########################################################################

if env["RUN_PYTHON_TESTS"] and env["SG_PYTHON"]:
  # do the actual thing
  builder = Builder(action="python $SOURCE", chdir=0)
  env.Append(BUILDERS={"Test" : builder})
  builder = Builder(action="python $SOURCE")
  env.Append(BUILDERS={"SimpleTest" : builder})

if env["COMPILE_BOOST_TESTS"]:
  proc_count = int(env["TEST_PROCESS_COUNT"])
  run_cmd = "mpiexec -n %s " % proc_count if proc_count > 1 else ""
  builder = Builder(action=run_cmd + "./$SOURCE")
  env.Append(BUILDERS={"BoostTest" : builder})

# Building the modules
#########################################################################

libraryTargetList = []
pythonTestTargetList = []
boostTestTargetList = []
boostTestRunTargetList = []
exampleTargetList = []
pydocTargetList = []
headerSourceList = []
headerDestList = []
env.Export("libraryTargetList")
env.Export("pythonTestTargetList")
env.Export("boostTestTargetList")
env.Export("boostTestRunTargetList")
env.Export("exampleTargetList")
env.Export("pydocTargetList")
env.Export("headerSourceList")
env.Export("headerDestList")

# compile selected modules
flattenedDependencyGraph = []

for moduleFolder in moduleFolders:
  if not env["SG_" + moduleFolder.upper()]:
    continue

  Helper.printInfo("Preparing to build module: {}".format(moduleFolder))
  # SConscript("src/sgpp/SConscript" + moduleFolder, variant_dir="#/tmp/build/", duplicate=0)
  env.SConscript("#/" + moduleFolder + "/SConscript", {"env": env, "moduleName": moduleFolder})

  # add the dependencies of the current module to the overall dependency graph
  Import("moduleDependencies")
  Import("libname")
  flattenedDependencyGraph = Helper.flatDependencyGraph(
      [libname] + moduleDependencies, flattenedDependencyGraph)

Export("flattenedDependencyGraph")

# compile pysgpp
if env["SG_PYTHON"]:
  env.SConscript("#/pysgpp/SConscript", {"env": env, "moduleName": "pysgpp"})

# compile jsgpp
if env["SG_JAVA"]:
  env.SConscript("#/jsgpp/SConscript", {"env": env, "moduleName": "jsgpp"})

if (not env["SG_PYTHON"]) and (not env["SG_JAVA"]) and (len(flattenedDependencyGraph) == 0):
  Helper.printErrorAndExit("You must enable at least one module (e.g., SG_BASE=1).")

# Python tests
#########################################################################

finalStepDependencies = [libraryTargetList, pydocTargetList]

# prepare python package for unit testing
def installPythonLibToTmp(target, source, env):
  # get temp directory
  pysgppTempFolder = source[0].get_string(0)

  # install python interface to tmp directory
  p = subprocess.call(["python", "setup.py",
                       "--quiet",
                       "install", "--install-lib=%s" % pysgppTempFolder])
  if p != 0:
    Helper.printErrorAndExit("Installing Python package to the temporary folder",
                             pysgppTempFolder,
                             "failed. Python unit tests cannot be run automatically.")

if env["RUN_PYTHON_TESTS"] and env["SG_PYTHON"]:
  if env["PLATFORM"] == "win32":
    # install the python library to that temporary folder
    installPythonLibToTmpCommand = env.Command("installPythonLibToTmp", [pysgppTempFolder],
                                               installPythonLibToTmp)
    env.Depends(installPythonLibToTmpCommand, finalStepDependencies)
    env.Depends(pythonTestTargetList, installPythonLibToTmpCommand)

  # serialize tests (from https://bitbucket.org/scons/scons/wiki/FrequentlyAskedQuestions#
  # markdown-header-how-do-i-prevent-commands-from-being-executed-in-parallel)
  # and move them at the end of the build
  env.Depends(pythonTestTargetList, finalStepDependencies)
  finalStepDependencies.append(pythonTestTargetList)
  env.SideEffect("sideEffectFinalSteps", pythonTestTargetList)

# Boost tests
#########################################################################

if env["COMPILE_BOOST_TESTS"]:
  env.Depends(boostTestTargetList, finalStepDependencies)
  finalStepDependencies.append(boostTestTargetList)
  env.SideEffect("sideEffectFinalSteps", boostTestTargetList)

  if env["RUN_BOOST_TESTS"]:
    env.Depends(boostTestRunTargetList, finalStepDependencies)
    finalStepDependencies.append(boostTestRunTargetList)
    env.SideEffect("sideEffectFinalSteps", boostTestRunTargetList)

# Examples
#########################################################################

env.Depends(exampleTargetList, finalStepDependencies)
finalStepDependencies.append(exampleTargetList)
env.SideEffect("sideEffectFinalSteps", exampleTargetList)

# Final output
#########################################################################

def printInstructions(target, source, env):
  import string
  if env["PLATFORM"] in ["cygwin", "win32"]:
    filename = "INSTRUCTIONS_WINDOWS"
  elif env["PLATFORM"] == "darwin" :
    filename = "INSTRUCTIONS_MAC"
  else:
    filename = "INSTRUCTIONS"

  with open(filename) as f:
    instructionsTemplate = string.Template(f.read())
    print
    print instructionsTemplate.safe_substitute(SGPP_BUILD_PATH=BUILD_DIR.abspath,
                                               PYSGPP_PACKAGE_PATH=PYSGPP_PACKAGE_PATH.abspath)

if env["PRINT_INSTRUCTIONS"]:
    printInstructionsTarget = env.Command("printInstructions", [], printInstructions)
    env.Depends(printInstructionsTarget, finalStepDependencies)
    finalStepDependencies.append(printInstructionsTarget)

# System-wide installation
#########################################################################

installLibSGpp = env.Alias("install-lib-sgpp",
                           env.Install(os.path.join(env.get("LIBDIR"), "sgpp"),
                                       libraryTargetList))

headerFinalDestList = []
for headerDest in headerDestList:
  headerFinalDestList.append(os.path.join(env.get("INCLUDEDIR"), headerDest))

installIncSGpp = env.Alias("install-inc-sgpp",
                           env.InstallAs(headerFinalDestList, headerSourceList))

env.Alias("install", [installLibSGpp, installIncSGpp])

# Doxygen
#########################################################################

if env["DOC"]:
    doxygen = env.Command("doc/xml/index.xml", "Doxyfile", "doxygen $SOURCE")
    env.Alias("doxygen", doxygen)
    # SCons doesn't know the *.doxy dependencies of the doxygen target
    # ==> always consider out-of-date with AlwaysBuild
    env.AlwaysBuild(doxygen)

# Things to be cleaned
#########################################################################

# build + log files
env.Clean("clean", ["lib/", "jsgpp/java/", "config.log", "build.log"])
# Doxygen stuff
env.Clean("clean", ["Doxyfile", "doxygen_warnings.log", "doc/html/", "doc/xml/",
                    "base/doc/doxygen/examples.doxy", "base/doc/doxygen/modules.doxy"])

for module in moduleFolders:
  # PYDOC stuff
  env.Clean("clean", [module + "/Doxyfile", module + "/doc/doxygen_warnings.log",
                      module + "/doc/xml/"])

# Default targets
#########################################################################

finalMessagePrinter.sgppBuildPath = BUILD_DIR.abspath
finalMessagePrinter.pysgppPackagePath = PYSGPP_PACKAGE_PATH.abspath

if not GetOption("clean"):
  env.Default(finalStepDependencies)
  if "doxygen" in BUILD_TARGETS:
    finalMessagePrinter.disable()
  elif not env["PRINT_INSTRUCTIONS"]:
    finalMessagePrinter.disable()
else:
  env.Default(finalStepDependencies + ["clean"])
  finalMessagePrinter.disable()<|MERGE_RESOLUTION|>--- conflicted
+++ resolved
@@ -137,12 +137,10 @@
 vars.Add(BoolVariable("BUILD_STATICLIB", "Set if static libraries should be built " +
                                          "instead of shared libraries", False))
 vars.Add(BoolVariable("PRINT_INSTRUCTIONS", "Print instructions for installing SG++", True))
-<<<<<<< HEAD
 vars.Add('GLPK_INCLUDE_PATH', 'Specifies the location of the glpk header files.', '/usr/include')
 vars.Add('GLPK_LIBRARY_PATH', 'Specifies the location of the glpk library.', '/usr/lib/x86_64-linux-gnu')
-=======
 vars.Add("TEST_PROCESS_COUNT", "How many processes are used for parallel test cases", "1")
->>>>>>> 79259c2e
+
 
 # create temporary environment to check which system and compiler we should use
 # (the Environment call without "tools=[]" crashes with MinGW,
