--- conflicted
+++ resolved
@@ -34,38 +34,6 @@
   }
 };
 
-<<<<<<< HEAD
-template <typename dfgTestCombiType>
-void compareResults(const DimType dim, DistributedFullGrid<dfgTestCombiType>& dfg,
-                    DistributedFullGrid<dfgTestCombiType>& dfg2) {
-  for (IndexType li = 0; li < dfg.getNrLocalElements(); ++li) {
-    std::vector<double> coords(dim);
-    dfg.getCoordsLocal(li, coords);
-    BOOST_TEST(2.1 * dfg.getData()[li] == dfg2.getData()[li]);
-  }
-}
-
-template <typename dfgTestCombiType>
-void testGatherFullGrid(LevelVector& levels, std::vector<bool>& boundary, TestFn f,
-                        DistributedFullGrid<dfgTestCombiType>& dfg, CommunicatorType comm) {
-  const DimType dim = levels.size();
-
-  // test gatherFullgrid
-  FullGrid<std::complex<double>> fg(dim, levels, boundary);
-  dfg.gatherFullGrid(fg, 0);
-
-  // only check on rank 0
-  if (TestHelper::getRank(comm) == 0) {
-    for (size_t i = 0; i < static_cast<size_t>(fg.getNrElements()); ++i) {
-      std::vector<double> coords(dim);
-      fg.getCoords(i, coords);
-      BOOST_TEST(fg.getData()[i] == f(coords));
-    }
-  }
-}
-
-void checkDistributedFullgridLinDG(LevelVector& levels, IndexVector& procs, std::vector<bool>& boundary,
-=======
 void checkDistributedFullgridMemory(LevelVector& levels, bool forward = false) {
   auto commSize = getCommSize(MPI_COMM_WORLD);
   std::vector<size_t> groupSizes;
@@ -138,8 +106,37 @@
   TestHelper::testStrayMessages();
 }
 
-void checkDistributedFullgrid(LevelVector& levels, IndexVector& procs, std::vector<bool>& boundary,
->>>>>>> 228f7c06
+
+template <typename dfgTestCombiType>
+void compareResults(const DimType dim, DistributedFullGrid<dfgTestCombiType>& dfg,
+                    DistributedFullGrid<dfgTestCombiType>& dfg2) {
+  for (IndexType li = 0; li < dfg.getNrLocalElements(); ++li) {
+    std::vector<double> coords(dim);
+    dfg.getCoordsLocal(li, coords);
+    BOOST_TEST(2.1 * dfg.getData()[li] == dfg2.getData()[li]);
+  }
+}
+
+template <typename dfgTestCombiType>
+void testGatherFullGrid(LevelVector& levels, std::vector<bool>& boundary, TestFn f,
+                        DistributedFullGrid<dfgTestCombiType>& dfg, CommunicatorType comm) {
+  const DimType dim = levels.size();
+
+  // test gatherFullgrid
+  FullGrid<std::complex<double>> fg(dim, levels, boundary);
+  dfg.gatherFullGrid(fg, 0);
+
+  // only check on rank 0
+  if (TestHelper::getRank(comm) == 0) {
+    for (size_t i = 0; i < static_cast<size_t>(fg.getNrElements()); ++i) {
+      std::vector<double> coords(dim);
+      fg.getCoords(i, coords);
+      BOOST_TEST(fg.getData()[i] == f(coords));
+    }
+  }
+}
+
+void checkDistributedFullgridLinDG(LevelVector& levels, IndexVector& procs, std::vector<bool>& boundary,
                               int size, bool forward = false) {
   using dfgTestCombiType = std::complex<double>;
   CommunicatorType comm = TestHelper::getComm(size);
@@ -175,12 +172,7 @@
   for (DimType d = 0; d < dim; ++d) {
     lmax[d] *= 2;
   }
-<<<<<<< HEAD
-
-  DistributedSparseGridUniform<dfgTestCombiType> dsg(dim, lmax, lmin, boundary, comm);
-  dfg.addToUniformSG(dsg, 2.1);
-  DistributedFullGrid<dfgTestCombiType> dfg2(dim, levels, comm, boundary, procs, forward);
-=======
+
   DistributedSparseGridUniform<std::complex<double>> dsg(dim, lmax, lmin, boundary, comm);
   dfg.registerUniformSG(dsg);
   BOOST_TEST_CHECKPOINT("register uniform sg");
@@ -188,7 +180,6 @@
   BOOST_TEST_CHECKPOINT("add to uniform sg");
   DistributedFullGrid<std::complex<double>> dfg2(dim, levels, comm, boundary, procs, forward);
   dfg2.registerUniformSG(dsg);
->>>>>>> 228f7c06
   dfg2.extractFromUniformSG(dsg);
   BOOST_TEST_CHECKPOINT("extract from uniform sg");
 
@@ -205,7 +196,7 @@
   TestFn f;
   const DimType dim = levels.size();
 
-  // create dfg
+  // create dfg //TODO make this a dfgEnsemble
   DistributedFullGrid<dfgTestCombiType> dfg(dim, levels, comm, boundary, procs, forward);
 
   IndexType nrElements = 1;
@@ -227,19 +218,19 @@
   for (DimType d = 0; d < dim; ++d) {
     lmax[d] *= 2;
   }
-
-<<<<<<< HEAD
   DistributedSparseGridUniform<dfgTestCombiType> dsg(dim, lmax, lmin, boundary, comm);
+  dfg.registerUniformSG(dsg);
+  BOOST_TEST_CHECKPOINT("register uniform sg");
   dfg.addToUniformSG(dsg, 2.1);
+  BOOST_TEST_CHECKPOINT("add to uniform sg");
   DistributedFullGrid<dfgTestCombiType> dfg2(dim, levels, comm, boundary, procs, forward);
+  dfg2.registerUniformSG(dsg);
   dfg2.extractFromUniformSG(dsg);
+  BOOST_TEST_CHECKPOINT("extract from uniform sg");
 
   compareResults(dim, dfg, dfg2);
   testGatherFullGrid(levels, boundary, f, dfg, comm);
 
-  if (TestHelper::getRank(comm) == 0) {
-    std::cout << "test distributedfullgrid norm " << levels << procs << std::endl;
-=======
   // test full grid interpolation
   std::vector<std::vector<double>> interpolationCoords;
   interpolationCoords.emplace_back(dim, 1./std::sqrt(2.));
@@ -256,7 +247,6 @@
 
   for (size_t i = 0; i < interpolationCoords.size(); ++i) {
     BOOST_CHECK_CLOSE(interpolatedValues[i].real(), f(interpolationCoords[i]).real(), TestHelper::tolerance);
->>>>>>> 228f7c06
   }
 
   // test norm calculation
