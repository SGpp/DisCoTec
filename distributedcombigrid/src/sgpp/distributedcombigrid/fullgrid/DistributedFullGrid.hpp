#ifndef DISTRIBUTEDCOMBIFULLGRID_HPP_
#define DISTRIBUTEDCOMBIFULLGRID_HPP_

#include <algorithm>
#include <cassert>
#include <iostream>
#include <numeric>
#include <string>

#include "sgpp/distributedcombigrid/fullgrid/FullGrid.hpp"
#include "sgpp/distributedcombigrid/mpi/MPICartesianUtils.hpp"
#include "sgpp/distributedcombigrid/mpi/MPISystem.hpp"
#include "sgpp/distributedcombigrid/sparsegrid/DistributedSparseGridUniform.hpp"
#include "sgpp/distributedcombigrid/utils/IndexVector.hpp"
#include "sgpp/distributedcombigrid/utils/LevelSetUtils.hpp"
#include "sgpp/distributedcombigrid/utils/LevelVector.hpp"
#include "sgpp/distributedcombigrid/utils/Stats.hpp"
#include "sgpp/distributedcombigrid/utils/Types.hpp"

//#define DEBUG_OUTPUT

namespace combigrid {

/* a regular (equidistant) domain decompositioning for an even number of processes
 * leads to grid points on the (geometrical) process boundaries.
 * with the forwardDecomposition flag it can be decided if the grid points on
 * the process boundaries belong to the process on the right-hand side (true)
 * of the process boundary, or to the one on the left-hand side (false).
 */
static inline std::vector<IndexVector> getDefaultDecomposition(
    const IndexVector& globalNumPointsPerDimension,
    const std::vector<int>& cartesianProcsPerDimension, bool forwardDecomposition) {
  auto dim = static_cast<DimType>(globalNumPointsPerDimension.size());
  assert(cartesianProcsPerDimension.size() == dim);

  // create decomposition vectors
  std::vector<IndexVector> decomposition(dim);
  for (DimType i = 0; i < dim; ++i) {
    if (cartesianProcsPerDimension[i] > globalNumPointsPerDimension[i]) {
      throw std::invalid_argument(
          "change to coarser parallelization! currently not all processes can have points.");
    }
    IndexVector& llbnd = decomposition[i];
    llbnd.resize(cartesianProcsPerDimension[i]);

    for (int j = 0; j < cartesianProcsPerDimension[i]; ++j) {
      double tmp = static_cast<double>(globalNumPointsPerDimension[i]) * static_cast<double>(j) /
                   static_cast<double>(cartesianProcsPerDimension[i]);

      if (forwardDecomposition)
        llbnd[j] = static_cast<IndexType>(std::ceil(tmp));
      else
        llbnd[j] = static_cast<IndexType>(std::floor(tmp));
    }
  }
  return decomposition;
}

/** The full grid class which is the main building block of the combi grid <br>
 *  The index of a gridpoint in the full grid is given by the formula : <br>
 *  ind = i0 + i1*N0 + i2*N0*N1 + ... + id*N0*N1*N2*...*Nd, where i0,i1,i2,... are the indexes in
 * every dimension,
 *  and Nk is the number of gridpoints in direction k. <br>
 *  For more infos you can look at the "getVectorIndex" and "getLinearIndex" functions and their
 * implementation. <br>
 *  Nk=2^level[k]+1 for every k for the directions with boundary points and Nk=2^level[k]-1 for the
 * directions without boundary. <br>
 *
 *  The layout of the process grid, i.e. the ordering of procs is the same as of
 *  levels. The same holds for every function involving partition coordinates, e.g.
 *  getRank().
 *  However, in the internal implementation, i.e. for the grid of MPI processes,
 *  an inverse ordering for the process coordinates is used. This must be kept
 *  in mind when mapping an application's data structure to the distributed
 *  full grid.
 *  In future, we plan to offer more flexiblity here. At least to cover the two
 *  most natural options to arrange processes in a grid. At the end of the day
 *  this only affects the rank in the cartesian communicator, which is assigned
 *  by MPI in fortran-typical column-major ordering.
 * */
template <typename FG_ELEMENT>
class DistributedFullGrid {
 public:
  /** dimension adaptive Ctor */
  DistributedFullGrid(DimType dim, const LevelVector& levels, CommunicatorType comm,
                      const std::vector<BoundaryType>& hasBdrPoints, const std::vector<int>& procs,
                      bool forwardDecomposition = true,
                      const std::vector<IndexVector>& decomposition = std::vector<IndexVector>(),
                      const BasisFunctionBasis* basis = NULL)
      : dim_(dim), levels_(levels), hasBoundaryPoints_(hasBdrPoints) {
    assert(levels_.size() == dim);
    assert(hasBoundaryPoints_.size() == dim);
    assert(procs.size() == dim);

    InitMPI(comm, procs);  // will also check grids per dim

    // set global num of elements and offsets
    nrElements_ = 1;
    offsets_.resize(dim_);
    nrPoints_.resize(dim_);
    gridSpacing_.resize(dim_);

    for (DimType j = 0; j < dim_; j++) {
      nrPoints_[j] = combigrid::getNumDofNodal(levels_[j], hasBoundaryPoints_[j]);
      offsets_[j] = nrElements_;
      nrElements_ = nrElements_ * nrPoints_[j];
      if (hasBoundaryPoints_[j] == 1) {
        assert(!decomposition.empty() || !forwardDecomposition);
      }
      assert(levels_[j] < 30);
      gridSpacing_[j] = oneOverPowOfTwo[levels_[j]];
    }

    if (decomposition.size() == 0) {
      decomposition_ = getDefaultDecomposition(
          nrPoints_, this->getCartesianUtils().getCartesianDimensions(), forwardDecomposition);
    } else {
      setDecomposition(decomposition);
    }
    myPartitionsLowerBounds_ = getLowerBounds(rank_);
    myPartitionsUpperBounds_ = getUpperBounds(rank_);

    // set local elements and local offsets
    nrLocalPoints_ = getUpperBounds() - getLowerBounds();

    nrLocalElements_ = 1;
    localOffsets_.resize(dim);
    // cf. https://en.wikipedia.org/wiki/Row-_and_column-major_order#Address_calculation_in_general
    // -> column-major order
    for (DimType j = 0; j < dim_; ++j) {
      localOffsets_[j] = nrLocalElements_;
      nrLocalElements_ *= nrLocalPoints_[j];
    }

    // in contrast to serial implementation we directly create the grid
    fullgridVector_.resize(nrLocalElements_);

#ifdef DEBUG_OUTPUT
    if (rank_ == 0) {
      for (RankType r = 0; r < size_; ++r) {
        std::cout << "rank " << r << ": \n"
                  << "\t lower bounds " << getLowerBounds(r)
                  << "\t upper bounds " << getUpperBounds(r)
                  << std::endl;
      }
    }
#endif
  }

  // explicit DistributedFullGrid(const DistributedFullGrid& other) {
  //   this = DistributedFullGrid(other.getDimension(), other.getLevels(), other.getCommunicator(),
  //                              other.returnBoundaryFlags(), other.getParallelization(), true,
  //                              other.getDecomposition());
  //   for (IndexType li = 0; li < other.getNrLocalElements(); ++li) {
  //     this->getData()[li] = other.getData()[li];
  //   }
  // }

  // copy construction would need to duplicate communicator_
  DistributedFullGrid(const DistributedFullGrid& other) = delete;
  DistributedFullGrid& operator=( const DistributedFullGrid & ) = delete;
  DistributedFullGrid(DistributedFullGrid&& other) = delete;
  DistributedFullGrid& operator=(DistributedFullGrid&& other) = delete;

  virtual ~DistributedFullGrid() {
    // MPI_Comm_free(&communicator_);
    for (size_t i = 0; i < upwardSubarrays_.size(); ++i)  {
      MPI_Type_free(&upwardSubarrays_[i]);
    }
    for (size_t i = 0; i < downwardSubarrays_.size(); ++i)  {
      MPI_Type_free(&downwardSubarrays_[i]);
    }
  }

  struct SubarrayIterator {
    // cf. https://www.internalpointers.com/post/writing-custom-iterators-modern-cpp
    using iterator_category = std::forward_iterator_tag;
    using difference_type = std::ptrdiff_t;
    using value_type = FG_ELEMENT;
    using pointer = FG_ELEMENT*;
    using reference = FG_ELEMENT&;

    SubarrayIterator(const MPI_Datatype& subarrayType, DistributedFullGrid* dfgPointer) : dfgPointer_(dfgPointer){
      // read out the subarray informaiton
      MPI_Datatype tmp;
      auto dim = dfgPointer_->getDimension();
      std::vector<int> MPITypeIntegers(3 * dim + 2);
      auto success = MPI_Type_get_contents(subarrayType, static_cast<int>(MPITypeIntegers.size()),
                                           0, 1, MPITypeIntegers.data(), nullptr, &tmp);
      assert(success == MPI_SUCCESS);
      auto sizes = std::vector<int>(MPITypeIntegers.begin() + 1, MPITypeIntegers.begin() + dim + 1);
      subsizes_ = std::vector<int>(MPITypeIntegers.begin() + dim + 1,
                                   MPITypeIntegers.begin() + 2 * dim + 1);
      starts_ = std::vector<int>(MPITypeIntegers.begin() + 2 * dim + 1,
                                 MPITypeIntegers.begin() + 3 * dim + 1);
      currentLocalIndex_ = starts_;

      // check datatype
      assert(tmp == dfgPointer_->getMPIDatatype());
      // // check sizes
      // std::cout << " sizes " << sizes << " subsizes " << subsizes_ << " starts " << starts_
      //           << " end " << endIndex() << std::endl;
      for (DimType d = 0; d < dfgPointer_->getDimension() - 1; ++d) {
        assert(sizes[d] == static_cast<int>(dfgPointer_->getLocalSizes()[d]));
        assert(subsizes_[d] + starts_[d] <= sizes[d]);
      }
      assert(std::accumulate(sizes.begin(), sizes.end(), 1,
                                       std::multiplies<int>()) == dfgPointer_->getNrLocalElements());
      // check order
      assert(MPITypeIntegers.back() == MPI_ORDER_FORTRAN);
      assert(linearize(currentLocalIndex_) <= dfgPointer_->getNrLocalElements());
    }

    SubarrayIterator(const std::vector<int>& subsizes, const std::vector<int>& starts,
                                            DistributedFullGrid* dfgPointer)
        : currentLocalIndex_(starts),
          subsizes_(subsizes),
          starts_(starts),
          dfgPointer_(dfgPointer) {
      assert(linearize(currentLocalIndex_) <= dfgPointer_->getNrLocalElements());
    }

    // cheap rule of 5
    SubarrayIterator() = delete;
    SubarrayIterator(const SubarrayIterator& other) = delete;
    SubarrayIterator& operator=( const SubarrayIterator & ) = delete;
    SubarrayIterator(SubarrayIterator&& other) = delete;
    SubarrayIterator& operator=(SubarrayIterator&& other) = delete;

    reference operator*() const {
      // make sure to only dereference when we actually have the data mapped
#ifndef NDEBUG
      if(linearize(currentLocalIndex_) > dfgPointer_->getNrLocalElements()) {
        std::cout << " subsizes " << subsizes_ << " starts " << starts_
                  << " end " << endIndex() << std::endl;
        std::cout << " ref waah currentLocalIndex_" << currentLocalIndex_
                  << " linearized " << linearize(currentLocalIndex_)
                  << " numElements " << dfgPointer_->getNrLocalElements()
                  << std::endl;
      }
      assert(linearize(currentLocalIndex_) <= dfgPointer_->getNrLocalElements());
      assert(linearize(currentLocalIndex_) < endIndex());
#endif // ndef NDEBUG
      return dfgPointer_->getElementVector()[linearize(currentLocalIndex_)];
    }
    pointer operator->() const {
      return &(dfgPointer_->getElementVector()[linearize(currentLocalIndex_)]);
    }
    pointer getPointer() const {
      return &(dfgPointer_->getElementVector()[linearize(currentLocalIndex_)]);
    }
    const std::vector<int>& getVecIndex() const { return currentLocalIndex_; }
    IndexType getIndex() const { return linearize(currentLocalIndex_); }
    const SubarrayIterator& operator++() {
      assert(linearize(currentLocalIndex_) <= dfgPointer_->getNrLocalElements());
#ifndef NDEBUG
      auto cpLocalIdx = currentLocalIndex_;
      auto idxbefore = linearize(currentLocalIndex_);
#endif // ndef NDEBUG
      // increment
      // Fortran ordering
      currentLocalIndex_[0] += 1;
      for (DimType d = 0; d < dfgPointer_->getDimension() - 1; ++d) {
        // wrap around
#ifndef NDEBUG
        if(currentLocalIndex_[d] > starts_[d] + subsizes_[d]) {
          std::cout << " subsizes " << subsizes_ << " starts " << starts_
                    << " end " << endIndex() << " idxbefore " << idxbefore << std::endl;
          std::cout << "waah currentLocalIndex_" << currentLocalIndex_ << " before " << cpLocalIdx << std::endl;
        }
        assert(currentLocalIndex_[d] >= starts_[d]);
        assert(!(currentLocalIndex_[d] > starts_[d] + subsizes_[d]));
#endif // ndef NDEBUG
        if (currentLocalIndex_[d] == starts_[d] + subsizes_[d]) {
          currentLocalIndex_[d] = starts_[d];
          ++currentLocalIndex_[d + 1];
        }
      }
      assert(idxbefore < linearize(currentLocalIndex_));
      assert(linearize(currentLocalIndex_) <= endIndex());
      return *this;
    }
    friend bool operator==(const SubarrayIterator& a, const SubarrayIterator& b) {
      return a.currentLocalIndex_ == b.currentLocalIndex_;
    };
    friend bool operator!=(const SubarrayIterator& a, const SubarrayIterator& b) {
      return a.currentLocalIndex_ != b.currentLocalIndex_;
    };
    pointer begin() { return &(dfgPointer_->getElementVector()[firstIndex()]); }
    pointer end() { return &(dfgPointer_->getElementVector()[endIndex()]); }
    bool isAtEnd() { return (linearize(currentLocalIndex_) == endIndex()); }
    int size() {
      return std::accumulate(subsizes_.begin(), subsizes_.end(), 1,
                                       std::multiplies<int>()); }

    IndexType firstIndex() const {
      return linearize(starts_);
    }
    IndexType endIndex() const {
      std::vector<int> endVectorIndex = starts_;
      endVectorIndex[dfgPointer_->getDimension() - 1] += subsizes_[dfgPointer_->getDimension() - 1];
      auto linEndIndex = linearize(endVectorIndex);
      return linEndIndex;
    }

   private:
    IndexType linearize(std::vector<int> indexVector) const {
      auto offsets = dfgPointer_->getLocalOffsets();
      assert(offsets[0] == 1);
      auto dim = dfgPointer_->getDimension();
      IndexType index = 0;
      // Fortran ordering
      for (DimType d = 0; d < dim; ++d) {
        index += offsets[d] * indexVector[d];
      }
//       // compare to dfg
// #ifndef NDEBUG
//       IndexVector liv;
//       liv.assign(indexVector.begin(), indexVector.end());
//       auto li = dfgPointer_->getLocalLinearIndex(liv);
//       IndexVector linv(dim);
//       dfgPointer_->getLocalVectorIndex(index, linv);
//       if (li != index) {
//         std::cout << "li " << li << " " << indexVector << " vs " << index << " " << linv << std::endl;
//       }
//       assert(li == index);
// #endif // ndef NDEBUG
      return index;
    }

    std::vector<int> currentLocalIndex_;
    std::vector<int> subsizes_;
    std::vector<int> starts_;
    DistributedFullGrid* dfgPointer_;
  };

  FG_ELEMENT evalLocalIndexOn(const IndexVector& localIndex,
                              const std::vector<real>& coords) const {
    const auto& lowerBounds = this->getLowerBounds();

    // get product of 1D hat functions on coords
    const auto& h = getGridSpacing();
    real phi_c = 1.;  // value of product of basis function on coords
    for (DimType d = 0; d < dim_; ++d) {
      // get distance between coords and point
      // this should be the same as
      // coordDistance = this->getCoordsLocal(localIndex) - coords;
      // cf. getLowerBoundsCoords()
      auto coordDistance =
          static_cast<double>(lowerBounds[d] + (hasBoundaryPoints_[d] > 0 ? 0 : 1) +
                              localIndex[d]) *
              h[d] -
          coords[d];
#ifndef NDEBUG
      if (std::abs(coordDistance) > h[d]) {
        std::cout << "assert bounds " << coordDistance << coords << h << static_cast<int>(d)
                  << localIndex << std::endl;
        assert(false &&
               "should only be called for coordinates within the support of this point's basis "
               "function");
      }
#endif  // ndef NDEBUG
      phi_c *= 1. - std::abs(coordDistance / h[d]);
    }

    auto localLinearIndex = getLocalLinearIndex(localIndex);
    // std::cout << "coords " <<  localIndex << coords << localLinearIndex << h << std::endl;
    // std::cout << "phi_c " << phi_c << this->getElementVector()[localLinearIndex] << std::endl;
    assert(phi_c >= 0.);
    return phi_c * this->getElementVector()[localLinearIndex];
  }

  /**
   * @brief recursive call to evaluate all neighbor points' contributions to the coordinate (on this
   * part of the grid)
   *
   * @param localIndex the (in-all-dimensions lower) neighbor of coords
   * @param dim the current dimension to split on (start with 0)
   * @param coords the coordinate to interpolate on
   * @return FG_ELEMENT the interpolated value at coords
   */
  FG_ELEMENT evalMultiindexRecursively(const IndexVector& localIndex, DimType dim,
                                       const std::vector<real>& coords) const {
    assert(!(dim > this->getDimension()));
    if (dim == this->getDimension()) {
      // std::cout << "eval " << localIndex << std::endl;
      return evalLocalIndexOn(localIndex, coords);
    } else {
      FG_ELEMENT sum = 0.;
      auto lastIndexInDim = this->getLastGlobalIndex()[dim] - this->getFirstGlobalIndex()[dim];
      if (localIndex[dim] >= 0 && localIndex[dim] <= lastIndexInDim) {
        sum += evalMultiindexRecursively(localIndex, static_cast<DimType>(dim + 1), coords);
      }

      IndexVector localIndexDimPlusOne = localIndex;
      localIndexDimPlusOne[dim] += 1;
      if (localIndexDimPlusOne[dim] >= 0) {
        if (this->hasBoundaryPoints_[dim] == 1 &&
            this->getCartesianUtils().isOnLowerBoundaryInDimension(dim) &&
            localIndexDimPlusOne[dim] == this->getGlobalSizes()[dim]) {
          // assume periodicity
          // if we are at the end of the dimension, wrap around
          localIndexDimPlusOne[dim] = 0;
          auto secondCoords = coords;
          secondCoords[dim] -= 1.;
          if (localIndexDimPlusOne[dim] <= lastIndexInDim) {
            sum += evalMultiindexRecursively(localIndexDimPlusOne, static_cast<DimType>(dim + 1),
                                             secondCoords);
          }
        } else {
          if (localIndexDimPlusOne[dim] <= lastIndexInDim) {
            sum += evalMultiindexRecursively(localIndexDimPlusOne, static_cast<DimType>(dim + 1),
                                             coords);
          }
        }
      }
      return sum;
    }
  }

  /** evaluates the full grid on the specified coordinates
   * @param coords ND coordinates on the unit square [0,1]^D*/
  FG_ELEMENT evalLocal(const std::vector<real>& coords) const {
    FG_ELEMENT value;
    evalLocal(coords, value);
    return value;
  }

  void evalLocal(const std::vector<real>& coords, FG_ELEMENT& value) const {
    assert(coords.size() == this->getDimension());

    // get the lowest-index point of the points
    // whose basis functions contribute to the interpolated value
    auto lowerCoords = getLowerBoundsCoords();
    const auto& h = getGridSpacing();
    static IndexVector localIndexLowerNonzeroNeighborPoint;
    localIndexLowerNonzeroNeighborPoint.resize(dim_);
    for (DimType d = 0; d < dim_; ++d) {
#ifndef NDEBUG
      if (coords[d] < 0. || coords[d] > 1.) {
        std::cout << "coords " << coords << " out of bounds" << std::endl;
      }
      assert(coords[d] >= 0. && coords[d] <= 1.);
#endif  // ndef NDEBUG
      // this gets the local index of the point that is lower than the coordinate
      // may also be negative if the coordinate is lower than this processes' coordinates
      localIndexLowerNonzeroNeighborPoint[d] =
          static_cast<IndexType>(std::floor((coords[d] - lowerCoords[d]) / h[d]));
    }
    // std::cout <<localIndexLowerNonzeroNeighborPoint << coords << lowerCoords << h << std::endl;

    // evaluate at those points and sum up according to the basis function
    // needs to be recursive in order to be dimensionally adaptive
    value = evalMultiindexRecursively(localIndexLowerNonzeroNeighborPoint, 0, coords);
  }

  /** evaluates the full grid on the specified coordinates
   * @param interpolationCoords vector of ND coordinates on the unit square [0,1]^D*/
  std::vector<FG_ELEMENT> getInterpolatedValues(
      const std::vector<std::vector<real>>& interpolationCoords) const {
    auto numValues = interpolationCoords.size();
    std::vector<FG_ELEMENT> values;
    values.resize(numValues);
    for (size_t i = 0; i < numValues; ++i) {
      this->evalLocal(interpolationCoords[i], values[i]);
    }
    MPI_Allreduce(MPI_IN_PLACE, values.data(), static_cast<int>(numValues), this->getMPIDatatype(),
                  MPI_SUM, this->getCommunicator());
    return values;
  }

  /** return the coordinates on the unit square corresponding to global idx
   * @param globalIndex [IN] global linear index of the element i
   * @param coords [OUT] the vector must be resized already */
  inline void getCoordsGlobal(IndexType globalLinearIndex, std::vector<real>& coords) const {
    // temporary variables
    // int verb = 6;
    IndexType ind = 0;
    IndexType tmp_add = 0;

    coords.resize(dim_);

    for (DimType j = 0; j < dim_; j++) {
      ind = globalLinearIndex % nrPoints_[j];
      globalLinearIndex = globalLinearIndex / nrPoints_[j];
      // set the coordinate based on if we have boundary points
      tmp_add = (hasBoundaryPoints_[j] > 0) ? (0) : (1);
      coords[j] = static_cast<double>(ind + tmp_add) * getGridSpacing()[j];
    }
  }

  /** return coordinates on the unit square corresponding to local idx
   * @param globalIndex [IN] local linear index of the element i
   * @param coords [OUT] the vector must be resized already */
  inline void getCoordsLocal(IndexType localLinearIndex, std::vector<real>& coords) const {
    // todo: probably very inefficient implementation, if crucial for
    // performance implement more direct way of computing the coordinates

    assert(localLinearIndex < getNrLocalElements());

    IndexType globalLinearIndex = getGlobalLinearIndex(localLinearIndex);

    getCoordsGlobal(globalLinearIndex, coords);
  }

  /** returns the LI (level,index) notation for a given element in the full grid
   * @param elementIndex [IN] the linear index of the element
   * @param levels [OUT] the levels of the point in the LI notation
   * @param indexes [OUT] the indexes of the point in the LI notation */
  inline void getGlobalLI(IndexType elementIndex, LevelVector& levels, IndexVector& indexes) const {
    IndexType startindex, tmp_val;

    assert(elementIndex < nrElements_);
    levels.resize(dim_);
    indexes.resize(dim_);

    tmp_val = elementIndex;

    // first calculate intermediary indexes
    for (DimType k = 0; k < dim_; k++) {
      startindex = (hasBoundaryPoints_[k] > 0) ? 0 : 1;
      indexes[k] = tmp_val % nrPoints_[k] + startindex;
      tmp_val = tmp_val / nrPoints_[k];
    }

    // The level and index of the element in the hashgridstorage are computed dividing by two the
    // index and level in the fullgrid
    // until we obtain an impair number for the index, thus obtaining the level and index in the
    // hierarchical basis (Aliz Nagy)
    // ...
    for (DimType k = 0; k < dim_; k++) {
      tmp_val = levels_[k];

      if (indexes[k] != 0) {
        // todo: these operations can be optimized
        while (indexes[k] % 2 == 0) {
          indexes[k] = indexes[k] / 2;
          tmp_val--;
        }
      } else {
        tmp_val = 0;
      }

      levels[k] = tmp_val;
    }
  }

  /** the global vector index corresponding to a global linear index
   * @param linIndex [IN] the linear index
   * @param axisIndex [OUT] the returned vector index */
  inline void getGlobalVectorIndex(IndexType globLinIndex, IndexVector& globAxisIndex) const {
    assert(globLinIndex < nrElements_);
    assert(globAxisIndex.size() == dim_);

    IndexType tmp = globLinIndex;

    for (auto i_shifted = dim_; i_shifted > 0; --i_shifted) {
      auto dim_i = static_cast<DimType>(i_shifted - 1);
      globAxisIndex[dim_i] = tmp / (this->getOffset(dim_i));
      tmp = tmp % this->getOffset(dim_i);
    }
  }

  /** the global vector index corresponding to a local vector index */
  inline void getGlobalVectorIndex(const IndexVector& locAxisIndex,
                                   IndexVector& globAxisIndex) const {
    assert(locAxisIndex.size() == dim_);

    globAxisIndex = this->getLowerBounds() + locAxisIndex;
  }

  /** the local vector index corresponding to a local linear index */
  inline void getLocalVectorIndex(IndexType locLinIndex, IndexVector& locAxisIndex) const {
    assert(locLinIndex < nrElements_);
    assert(locAxisIndex.size() == dim_);

    IndexType tmp = locLinIndex;

    for (int i = static_cast<int>(dim_) - 1; i >= 0; i--) {
      locAxisIndex[i] = tmp / localOffsets_[i];
      tmp = tmp % localOffsets_[i];
    }
  }

  /** the local vector index corresponding to a global vector index
   if global index vector not contained in local domain false will be
   returned */
  inline bool getLocalVectorIndex(const IndexVector& globAxisIndex,
                                  IndexVector& locAxisIndex) const {
    assert(globAxisIndex.size() == dim_);

    if (globAxisIndex >= getLowerBounds() && globAxisIndex < getUpperBounds()) {
      locAxisIndex.assign(globAxisIndex.begin(), globAxisIndex.end());
      std::transform(locAxisIndex.begin(), locAxisIndex.end(), this->getLowerBounds().begin(),
                     locAxisIndex.begin(), std::minus<IndexType>());
      return true;
    } else {
      return false;
    }
  }

  /** returns the global linear index corresponding to the global index vector
   * @param axisIndex [IN] the vector index */
  inline IndexType getGlobalLinearIndex(const IndexVector& globAxisIndex) const {
    assert(globAxisIndex.size() == dim_);

    IndexType tmp = 0;

    for (int i = static_cast<int>(dim_) - 1; i >= 0; i--) {
      tmp = tmp + offsets_[i] * globAxisIndex[i];
    }

    assert(tmp < nrElements_);

    return tmp;
  }

  // the global linear index corresponding to the local linear index
  inline IndexType getGlobalLinearIndex(IndexType locLinIndex) const {
    assert(locLinIndex < nrLocalElements_);

    // convert to local vector index
    static IndexVector locAxisIndex(dim_);
    locAxisIndex.resize(dim_);
    getLocalVectorIndex(locLinIndex, locAxisIndex);

    // convert to global vector index
    static IndexVector globAxisIndex(dim_);
    globAxisIndex.resize(dim_);
    getGlobalVectorIndex(locAxisIndex, globAxisIndex);

    // convert to global linear index
    IndexType globLinIndex = getGlobalLinearIndex(globAxisIndex);

    assert(globLinIndex < nrElements_);

    return globLinIndex;
  }

  /** the local linear index corresponding to the local index vector */
  inline IndexType getLocalLinearIndex(const IndexVector& locAxisIndex) const {
    assert(locAxisIndex.size() == dim_);

    IndexType tmp = 0;

    for (DimType i = 0; i < dim_; ++i) {
      tmp = tmp + localOffsets_[i] * locAxisIndex[i];
    }

    assert(tmp < nrLocalElements_);

    return tmp;
  }

  /** the global linear index corresponding to the local linear index
   returns negative value if element not inside local partition */
  inline IndexType getLocalLinearIndex(IndexType globLinIndex) const {
    assert(globLinIndex < nrElements_);

    // convert to global vector index
    static IndexVector globAxisIndex(dim_);
    globAxisIndex.resize(dim_);
    getGlobalVectorIndex(globLinIndex, globAxisIndex);

    // convert to local vector index
    static IndexVector locAxisIndex(dim_);
    locAxisIndex.resize(dim_);

    if (getLocalVectorIndex(globAxisIndex, locAxisIndex)) {
      // convert to local linear index
      return getLocalLinearIndex(locAxisIndex);
    } else {
      return -1;
    }
  }

  inline bool isGlobalIndexHere(IndexType globLinIndex) const {
    return getLocalLinearIndex(globLinIndex) > -1;
  }

  inline bool isGlobalIndexHere(IndexVector globLinIndex) const {
    for (DimType d = 0; d < this->getDimension(); ++d) {
      if (globLinIndex[d] < this->getLowerBounds()[d] ||
          globLinIndex[d] >= this->getUpperBounds()[d]) {
        return false;
      }
    }
    return true;
  }

  /** returns the dimension of the full grid */
  inline DimType getDimension() const { return dim_; }

  /** the getters for the full grid vector */
  inline std::vector<FG_ELEMENT>& getElementVector() { return fullgridVector_; }

  inline const std::vector<FG_ELEMENT>& getElementVector() const { return fullgridVector_; }

  /** return the offset in the full grid vector of the dimension */
  inline IndexType getOffset(DimType i) const { return offsets_[i]; }

  inline const IndexVector& getOffsets() const { return offsets_; }

  inline const IndexVector& getLocalOffsets() const { return localOffsets_; }

  /** return the level vector */
  inline const LevelVector& getLevels() const { return levels_; }

  /** returns the grid spacing (sometimes called h) */
  inline const std::vector<double>& getGridSpacing() const {
    return gridSpacing_;
  }

  double getInnerNodalBasisFunctionIntegral() const {
    const auto& h = this->getGridSpacing();
    return std::accumulate(h.begin(), h.end(), 1., std::multiplies<double>());
  }

  /** returns the number of elements in the full grid */
  inline IndexType getNrElements() const { return nrElements_; }

  /** number of elements in the local partition */
  inline IndexType getNrLocalElements() const { return nrLocalElements_; }

  /** number of points per dimension i */
  inline IndexType length(DimType i) const { return nrPoints_[i]; }

  /** vector of flags to show if the dimension has boundary points*/
  inline const std::vector<BoundaryType>& returnBoundaryFlags() const { return hasBoundaryPoints_; }

  inline void setZero() {
    std::fill(this->getElementVector().begin(), this->getElementVector().end(), 0.);
  }

  inline FG_ELEMENT* getData() { return &fullgridVector_[0]; }

  inline const FG_ELEMENT* getData() const { return &fullgridVector_[0]; }

  /** MPI Communicator*/
  inline CommunicatorType getCommunicator() const { return communicator_; }

  inline RankType getRank() const { return rank_; }

  inline int getCommunicatorSize() const { return size_; }

  /** lower Bounds of this process */
  inline const IndexVector& getLowerBounds() const {
    // return getLowerBounds(rank_);
    return myPartitionsLowerBounds_;
  }

  /** lower bounds of rank r */
  inline IndexVector getLowerBounds(RankType r) const {
    assert(r >= 0 && r < size_);
    // get coords of r in cart comm
    std::vector<int> coords(dim_);
    IndexVector lowerBounds(dim_);
    cartesianUtils_.getPartitionCoordsOfRank(r, coords);

    for (DimType i = 0; i < dim_; ++i) {
      lowerBounds[i] = getDecomposition()[i][coords[i]];
    }
    return lowerBounds;
  }

  inline IndexType getLowestGlobalIndexOfRank(RankType r) const {
    auto lowestIndex = getGlobalLinearIndex(getLowerBounds(r));
    return lowestIndex;
  }

  /** coordinates of this process' lower bounds */
  inline std::vector<real> getLowerBoundsCoords() const {
    const auto& lowerBounds = this->getLowerBounds();
    std::vector<real> coords(dim_);
    for (DimType i = 0; i < dim_; ++i) {
      coords[i] = static_cast<double>(lowerBounds[i] + (hasBoundaryPoints_[i] > 0 ? 0 : 1)) *
                  this->getGridSpacing()[i];
    }
    return coords;
  }

  /** coordinates of rank r's lower bounds */
  inline std::vector<real> getLowerBoundsCoords(RankType r) const {
    assert(r >= 0 && r < size_);
    IndexType lbli = getLowestGlobalIndexOfRank(r);
    std::vector<real> coords(dim_);
    getCoordsGlobal(lbli, coords);
    return coords;
  }

  /** upper Bounds of this process */
  inline IndexVector getUpperBounds() const {
    // return getUpperBounds(rank_);
    return myPartitionsUpperBounds_;
  }

  /** upper bounds of rank r */
  inline IndexVector getUpperBounds(RankType r) const {
    assert(r >= 0 && r < size_);
    std::vector<int> coords(dim_);
    IndexVector upperBounds(dim_);
    cartesianUtils_.getPartitionCoordsOfRank(r, coords);

    for (DimType i = 0; i < dim_; ++i) {
      RankType n;
      std::vector<int> nc(coords);

      if (nc[i] < this->getCartesianUtils().getCartesianDimensions()[i] - 1) {
        // get rank of next neighbor in dim i
        nc[i] += 1;
        n = this->getCartesianUtils().getRankFromPartitionCoords(nc);
        upperBounds[i] = getLowerBounds(n)[i];
      } else {
        // no neighbor in dim i -> end of domain
        upperBounds[i] = nrPoints_[i];
      }
    }
    return upperBounds;
  }

  /** decomposition coords
   * contains same information as lowerBoundsCoords but in different
   * representation. here for each dim we have coordinate of the 1d lower
   * bound
   */
  inline std::vector<std::vector<real>> getDecompositionCoords() const {
    std::vector<std::vector<real>> decompositionCoords(dim_);
    for (size_t j = 0; j < dim_; ++j)
      decompositionCoords[j].resize(this->getCartesianUtils().getCartesianDimensions()[j]);
    assert(false && "this is pretty much untested, please add test before using this");

    for (RankType r = 0; r < size_; ++r) {
      // get coords of r in cart comm
      std::vector<int> coords(dim_);
      cartesianUtils_.getPartitionCoordsOfRank(r, coords);

      for (DimType i = 0; i < dim_; ++i) {
        decompositionCoords[i][coords[i]] = getLowerBoundsCoords(r)[i];
      }
    }
    return decompositionCoords;
  }

  /** coordinates of this process' upper bounds */
  inline std::vector<real> getUpperBoundsCoords() const { return getUpperBoundsCoords(rank_); }

  /** coordinates of rank r' upper bounds */
  inline std::vector<real> getUpperBoundsCoords(RankType r) const {
    assert(r >= 0 && r < size_);

    /* the upper bound index vector can correspond to coordinates outside of
     * the domain, thus we cannot use the getGlobalLinearIndex method here.
     */
    const IndexVector& ubvi = getUpperBounds(r);
    std::vector<real> coords(dim_);
    IndexType tmp_add = 0;

    for (DimType j = 0; j < dim_; ++j) {
      tmp_add = (hasBoundaryPoints_[j] > 0) ? (0) : (1);
      coords[j] = static_cast<double>(ubvi[j] + tmp_add) * getGridSpacing()[j];
    }
    return coords;
  }

  /* returns the neighboring process (in the sense that the neighbor has the same
   * partion coordinates in all other dimensions than d) in dimension d which
   * contains the point with the one-dimensional index idx1d
   */
  RankType getNeighbor1dFromAxisIndex(DimType dim, IndexType idx1d) const {
    // if global index is outside of domain return negative value
    {
      if (idx1d < 0) return -1;
      if (idx1d > this->getGlobalSizes()[dim] - 1) return -1;
    }
    const auto& decomp1d = this->getDecomposition()[dim];
    auto lower = std::lower_bound(decomp1d.begin(), decomp1d.end(), idx1d + 1);
    int partitionIdx1d = static_cast<int>(std::distance(decomp1d.begin(), lower)) - 1;
    RankType r = this->getCartesianUtils().getNeighbor1dFromPartitionIndex(dim, partitionIdx1d);

    // check if global index vector is actually contained in the domain of rank r
    assert(idx1d >= this->getLowerBounds(r)[dim]);
    assert(idx1d < this->getUpperBounds(r)[dim]);
    assert(r < this->getCommunicatorSize());
    return r;
  }

  /** Number of Grids in every dimension*/
  inline const std::vector<int>& getParallelization() const {
    return this->getCartesianUtils().getCartesianDimensions();
  }

  /** MPI Rank */
  inline int getMpiRank() const { return rank_; }

  /** MPI Size */
  inline int getMpiSize() const { return size_; }

  /** returns the 1d global index of the first point in the local domain
   *
   */
  inline IndexType getFirstGlobal1dIndex(DimType d) const { return getLowerBounds()[d]; }

  IndexVector getFirstGlobalIndex() const {
    IndexVector firstGlobalIndex(dim_);
    for (DimType d = 0; d < dim_; ++d) {
      firstGlobalIndex[d] = getFirstGlobal1dIndex(d);
    }
    return firstGlobalIndex;
  }

  /** returns the 1d global index of the last point in the local domain
   *
   */
  inline IndexType getLastGlobal1dIndex(DimType d) const {
    return getUpperBounds()[d] - 1;
  }

  IndexVector getLastGlobalIndex() const {
    IndexVector lastGlobalIndex(dim_);
    for (DimType d = 0; d < dim_; ++d) {
      lastGlobalIndex[d] = getLastGlobal1dIndex(d);
    }
    return lastGlobalIndex;
  }

  // returns level of a global 1d index
  inline LevelType getLevel(DimType d, IndexType idx1d) const {
    // IndexVector givec(dim_, 0);
    // givec[d] = idx1d;
    // IndexType idx = getGlobalLinearIndex(givec);
    // LevelVector levels(dim_);
    // IndexVector tmp(dim_);
    // getGlobalLI(idx, levels, tmp);
    // return levels[d];

    if (this->hasBoundaryPoints_[d] == 0) {
      ++idx1d;
    }
    // get level of idx1d by rightmost set bit
    // (e.g., all points on the finest level already have a 1 at the rightmost bit)
    if (idx1d == 0) {
      return 0;
    }
    const LevelType lmax = this->getLevels()[d];
    // auto set_bit = idx1d & ~(idx1d-1);
    // LevelType l = lmax - log2(set_bit);
    // builtin is fast and should work with gcc and clang
    // if it is not available, use the one above (at a slight performance hit)
    // or c++20's std::countr_zero
    LevelType l = static_cast<LevelType>(lmax - __builtin_ctzl(static_cast<unsigned long>(idx1d)));
    return l;
  }

  // get 1d index of LeftPredecessor of a point
  // returns negative number if point has no left predecessor
  inline IndexType getLeftPredecessor(DimType d, IndexType idx1d) const {
    LevelType l = getLevel(d, idx1d);

    // boundary points
    if (l == 0) return -1;

    LevelType ldiff = static_cast<LevelType>(levels_[d] - l);
    IndexType lpidx = idx1d - combigrid::powerOfTwoByBitshift(ldiff);

    return lpidx;
  }

  inline IndexType getRightPredecessor(DimType d, IndexType idx1d) const {
    LevelType l = getLevel(d, idx1d);

    // boundary points
    if (l == 0) return -1;

    LevelType ldiff = static_cast<LevelType>(levels_[d] - l);
    IndexType rpidx = idx1d + combigrid::powerOfTwoByBitshift(ldiff);

    // check if outside of domain
    IndexType numElementsD = this->getGlobalSizes()[d];

    if (rpidx > numElementsD - 1) rpidx = -1;

    return rpidx;
  }

  // get coordinates of the partition which contains the point specified
  // by the global index vector
  inline void getPartitionCoords(IndexVector& globalAxisIndex, std::vector<int>& partitionCoords) const {
    partitionCoords.resize(dim_);

    for (DimType d = 0; d < dim_; ++d) {
      partitionCoords[d] = -1;
      for (int i = 0; i < this->getCartesianUtils().getCartesianDimensions()[d]; ++i) {
        if (globalAxisIndex[d] >= getDecomposition()[d][i]) partitionCoords[d] = i;
      }

      // check whether the partition coordinates are valid
      assert(partitionCoords[d] > -1 &&
             partitionCoords[d] < this->getCartesianUtils().getCartesianDimensions()[d]);
    }
  }

  inline void print(std::ostream& os) const {
    if (dim_ == 1)
      print1D(os);
    else if (dim_ == 2)
      print2D(os);
    else if (dim_ == 3)
      print3D(os);
    else
      assert(false && "Maximum dimension for printing is 2");
  }

  // return extents of local grid
  inline const IndexVector& getLocalSizes() const { return nrLocalPoints_; }

  // return extents of global grid
  inline const IndexVector& getGlobalSizes() const { return nrPoints_; }

  // return MPI DataType
  inline MPI_Datatype getMPIDatatype() const {
    return abstraction::getMPIDatatype(abstraction::getabstractionDataType<FG_ELEMENT>());
  }

  // gather fullgrid on rank r
  void gatherFullGrid(FullGrid<FG_ELEMENT>& fg, RankType root) {
    int size = this->getCommunicatorSize();
    int rank = this->getMpiRank();
    CommunicatorType comm = this->getCommunicator();

    // each rank: send dfg to root
    int dest = root;
    MPI_Request sendRequest;
    MPI_Isend(this->getData(), static_cast<int>(this->getNrLocalElements()), this->getMPIDatatype(),
              dest, 0, comm, &sendRequest);

    std::vector<MPI_Request> requests;
    std::vector<MPI_Datatype> subarrayTypes;

    // rank r: for each rank create subarray view on fg
    if (rank == root) {
      if (!fg.isGridCreated()) fg.createFullGrid();

      for (int r = 0; r < size; ++r) {
        IndexVector sizes(fg.getSizes().begin(), fg.getSizes().end());
        IndexVector subsizes = this->getUpperBounds(r) - this->getLowerBounds(r);
        IndexVector starts = this->getLowerBounds(r);

        std::vector<int> csizes(sizes.begin(), sizes.end());
        std::vector<int> csubsizes(subsizes.begin(), subsizes.end());
        std::vector<int> cstarts(starts.begin(), starts.end());


        // create subarray view on data
        MPI_Datatype mysubarray;
        MPI_Type_create_subarray(static_cast<int>(this->getDimension()), &csizes[0], &csubsizes[0],
                                 &cstarts[0], MPI_ORDER_FORTRAN, this->getMPIDatatype(), &mysubarray);
        MPI_Type_commit(&mysubarray);
        subarrayTypes.push_back(mysubarray);

        int src = r;
        MPI_Request req;
        MPI_Irecv(fg.getData(), 1, mysubarray, src, 0, this->getCommunicator(), &req);
        requests.push_back(req);
      }
    }

    // all
    MPI_Wait(&sendRequest, MPI_STATUS_IGNORE);

    if (rank == root) {
      MPI_Waitall(static_cast<int>(requests.size()), &requests[0], MPI_STATUSES_IGNORE);
    }

    // free subarrays
    for (size_t i = 0; i < subarrayTypes.size(); ++i) MPI_Type_free(&subarrayTypes[i]);
  }

  inline void getFGPointsOfSubspaceRecursive(DimType d, IndexType localLinearIndexSum,
                                             std::vector<IndexVector>& oneDIndices,
                                             std::vector<IndexType>& subspaceIndices) const {
    assert(d < dim_);
    assert(oneDIndices.size() == dim_);
    assert(!oneDIndices.empty());

    for (const auto idx : oneDIndices[d]) {
      auto updatedLocalIndexSum = localLinearIndexSum;
      updatedLocalIndexSum += localOffsets_[d] * idx;
      if (d > 0) {
        getFGPointsOfSubspaceRecursive(static_cast<DimType>(d - 1), updatedLocalIndexSum,
                                       oneDIndices, subspaceIndices);
      } else {
        subspaceIndices.emplace_back(updatedLocalIndexSum);
      }
    }
  }

  /**
   * @brief Get the indices of the points of the subspace on this partition
   *
   * @param l level of hierarchical subspace
   * @return the indices of points on this partition
   */
  inline std::vector<IndexType> getFGPointsOfSubspace(const LevelVector& l) const {
    IndexVector subspaceIndices;
    IndexType numPointsOfSubspace = 1;
    static auto oneDIndices = std::vector<IndexVector>(dim_);
    oneDIndices.resize(dim_);
    for (DimType d = 0; d < dim_; ++d) {
      if (l[d] > levels_[d]) {
        return subspaceIndices;
      }
      get1dIndicesLocal(d, l[d], oneDIndices[d]);
      numPointsOfSubspace *= oneDIndices[d].size();
    }
    if (numPointsOfSubspace > 0) {
      subspaceIndices.reserve(numPointsOfSubspace);

      IndexType localLinearIndexSum = 0;
      getFGPointsOfSubspaceRecursive(static_cast<DimType>(dim_ - 1), localLinearIndexSum,
                                     oneDIndices, subspaceIndices);
    }
    assert(static_cast<IndexType>(subspaceIndices.size()) == numPointsOfSubspace);
    return subspaceIndices;
  }

  /**
<<<<<<< HEAD
   * @brief "registers" the DistributedSparseGridUniform with this DistributedFullGrid:
   *        sets the dsg_ member,
   *        and sets the dsg's subspaceSizes where they are not yet set:
   *        If the subspaces in the dsg have zero size, all subspaces
   *        of the dsg that the dfg and dsg have in common are resized. The
   *        size of a subspace in the dsg is chosen according to the corresponding
   *        subspace size in the dfg.
   *
   * @param dsg the DSG to register
   */
  void registerUniformSG(DistributedSparseGridUniform<FG_ELEMENT>& dsg) {
    dsg_ = &dsg;
    assert(dsg_->getDim() == dim_);
    // all the hierarchical subspaces contained in this full grid
    const auto downwardClosedSet = combigrid::getDownSet(levels_);

    subspaceIndexToFGIndices_.clear();
    subspaceIndexToFGIndices_.reserve(downwardClosedSet.size());

    typename DistributedSparseGridUniform<FG_ELEMENT>::SubspaceIndexType index = 0;
    // resize all common subspaces in dsg, if necessary
    for (const auto& level : downwardClosedSet) {
      index = dsg_->getIndexInRange(level, index);
      if (index > -1) {
        subspaceIndexToFGIndices_.emplace_back(
            std::make_pair(index, getFGPointsOfSubspace(level)));
        const auto& FGIndices = subspaceIndexToFGIndices_.back().second;
        const auto lsize = FGIndices.size();
        const auto subSgDataSize = dsg_->getDataSize(index);
        // resize DSG subspace if it has zero size
        if (subSgDataSize == 0) {
          dsg_->setDataSize(index, lsize);
        } else {
          ASSERT(subSgDataSize == lsize, "subSgDataSize: " << subSgDataSize << ", lsize: " << lsize
                                                           << " from " << FGIndices << " , level "
                                                           << level << " , rank "
                                                           << this->getMpiRank() << std::endl);
        }
      }
    }
    subspaceIndexToFGIndices_.shrink_to_fit();
    assert(subspaceIndexToFGIndices_.size() > 0);
    // if localFGIndexToLocalSGPointerList_ was already initialized,
    // it is invalidated now
    localFGIndexToLocalSGPointerList_.clear();
  }

  void setLocalFGPointersRecursive(DimType d, const LevelVector& lvec, IndexVector& ivec, FG_ELEMENT*& sgDataPointer) {
    IndexVector oneDIndices;
    get1dIndicesLocal(d, lvec[d], oneDIndices);

    for (IndexType idx : oneDIndices) {
      ivec[d] = idx;

      if (d > 0)
        setLocalFGPointersRecursive(d - 1, lvec, ivec, sgDataPointer);
      else {
        IndexType j = getLocalLinearIndex(ivec);
        localFGIndexToLocalSGPointerList_[j] = sgDataPointer;
        ++sgDataPointer;
      }
    }
  }

  /**
   * @brief set localFGIndexToLocalSGPointerList_ based on the current sizes of
   *        dsg_
   *       (dsg_'s sizes may have changed as other full grids were registered)
   *        and return it
   */
  std::vector<FG_ELEMENT*>& getLocalFGIndexToLocalSGPointerList() {
    if (localFGIndexToLocalSGPointerList_.size() == 0) {
      // make sure that using pointers instead of indices is sensible
      assert(sizeof(FG_ELEMENT*) <= sizeof(IndexType));

      localFGIndexToLocalSGPointerList_.resize(nrLocalElements_, nullptr);

      // all the hierarchical subspaces contained in this full grid
      auto downwardClosedSet = combigrid::getDownSet(levels_);
      // resize all common subspaces in dsg, if necessary
      for (size_t subspaceID = 0; subspaceID < downwardClosedSet.size(); ++subspaceID) {
        auto level = downwardClosedSet[subspaceID];
        if (dsg_->isContained(level)) {
          FG_ELEMENT* dpointer = dsg_->getData(level);
          IndexVector ivec(dim_);
          setLocalFGPointersRecursive(dim_ - 1, level, ivec, dpointer);
          assert((dpointer - dsg_->getData(level)) == dsg_->getDataSize(level));
        }
      }
    }
    return localFGIndexToLocalSGPointerList_;
  }

  /**
   * @brief adds the (hopefully) hierarchical coefficients from fullgridVector_
   *        to the dsg's data structure, multiplied by coeff
   *
   * @param dsg the DSG to add to
   * @param coeff the coefficient that gets multiplied to all entries
   */
  void addToUniformSG(DistributedSparseGridUniform<FG_ELEMENT>& dsg, real coeff) {
    // test if dsg has already been registered
    // assert (&dsg == dsg_); // if using getLocalFGIndexToLocalSGPointerList,
    // this needs to be asserted.
    if (dsg_ != &dsg) {
      this->registerUniformSG(dsg);
    }

    // auto indexAssignment = getLocalFGIndexToLocalSGPointerList();
    // #ifdef DEBUG_OUTPUT
    //   MASTER_EXCLUSIVE_SECTION { std::cout << "is this where " << indexAssignment[0] << "?\n"; }
    // #endif

    bool anythingWasAdded = false;

    // // loop over all grid points
    // for (size_t i = 0; i < nrLocalElements_; ++i) {
    //   // add grid point to subspace, mul with coeff
    //   if (indexAssignment[i] != nullptr) {
    //     *(indexAssignment[i]) += coeff * fullgridVector_[i];
    //     anythingWasAdded = true;
    //   }
    // }

    assert(!subspaceIndexToFGIndices_.empty());

    // loop over all subspaces
    for (const auto& sToF : subspaceIndexToFGIndices_) {
      const auto sIndex = sToF.first;
      auto sPointer = dsg_->getData(sIndex);
      for (const auto& fIndex : sToF.second) {
        *sPointer += coeff * fullgridVector_[fIndex];
        ++sPointer;
        anythingWasAdded = true;
      }
    }
    // make sure that anything was added -- I can only think of weird setups
    // where that would not be the case
    assert(anythingWasAdded);
  }

  /**
   * @brief extracts the (hopefully) hierarchical coefficients from dsg_
=======
   * @brief extracts the (hopefully) hierarchical coefficients from dsg
>>>>>>> e7d3ecf1
   *        to the full grid's data structure
   *
   * @param dsg the DSG to extract from
   */
  void extractFromUniformSG(const DistributedSparseGridUniform<FG_ELEMENT>& dsg) {
    assert(dsg.isSubspaceDataCreated());

    // all the hierarchical subspaces contained in this full grid
    const auto downwardClosedSet = combigrid::getDownSet(levels_);

    // loop over all subspaces (-> somewhat linear access in the sg)
    typename DistributedSparseGridUniform<FG_ELEMENT>::SubspaceIndexType sIndex = 0;
    static IndexVector subspaceIndices;
    for (const auto& level : downwardClosedSet) {
      sIndex = dsg.getIndexInRange(level, sIndex);
      if (sIndex > -1 && dsg.getDataSize(sIndex) > 0) {
        auto sPointer = dsg.getData(sIndex);
        subspaceIndices = getFGPointsOfSubspace(level);
        for (const auto& fIndex : subspaceIndices) {
          fullgridVector_[fIndex] = *sPointer;
          ++sPointer;
        }
      }
    }
  }

  inline IndexType getStrideForThisLevel(LevelType l, DimType d) const {
    assert(d < this->getDimension());
    // special treatment for level 1 suspaces with boundary
    return (l == 1 && hasBoundaryPoints_[d] > 0)
               ? combigrid::powerOfTwoByBitshift(static_cast<LevelType>(levels_[d] - 1))
               : combigrid::powerOfTwoByBitshift(static_cast<LevelType>(levels_[d] - l + 1));
  }

  inline IndexType getLocalStartForThisLevel(LevelType l, DimType d, IndexType strideForThisLevel) const {
    const auto firstGlobal1dIdx = getFirstGlobal1dIndex(d);

    // get global offset to find indices of this level
    // this is the first global index that has level l in dimension d
    IndexType offsetForThisLevel;
    if (hasBoundaryPoints_[d] > 0) {
      if (l == 1) {
        offsetForThisLevel = 0;
      } else {
        // offsetForThisLevel = strideForThisLevel / 2;
        offsetForThisLevel =
            combigrid::powerOfTwoByBitshift(static_cast<LevelType>(levels_[d] - l));
      }
    } else {
      // offsetForThisLevel = strideForThisLevel / 2 - 1;
      offsetForThisLevel =
          combigrid::powerOfTwoByBitshift(static_cast<LevelType>(levels_[d] - l)) - 1;
    }
    assert(offsetForThisLevel > -1);
    assert(strideForThisLevel >= offsetForThisLevel);

    // first level-index that is on our partition
    const IndexType firstGlobalIndexOnThisPartition =
        (firstGlobal1dIdx < offsetForThisLevel)
            ? 0
            : (firstGlobal1dIdx - offsetForThisLevel + strideForThisLevel - 1) / strideForThisLevel;
    // get global index of first local index which has level l
    const IndexType globalStart =
        (firstGlobalIndexOnThisPartition)*strideForThisLevel + offsetForThisLevel;
    assert(getLevel(d, globalStart) == l ||
           (getLevel(d, globalStart) == 0 && hasBoundaryPoints_[d] > 0 && l == 1));
    assert(globalStart >= firstGlobal1dIdx);

    return globalStart - firstGlobal1dIdx;
  }

  inline IndexType getNumPointsOnThisPartition(DimType d, IndexType localStart,
                                               IndexType strideForThisLevel) const {
    assert(d < this->getDimension());
    return (nrLocalPoints_[d] - 1 < localStart)
               ? 0
               : (nrLocalPoints_[d] - 1 - localStart) / strideForThisLevel + 1;
  }

  inline IndexType getNumPointsOnThisPartition(LevelType l, DimType d) const {
    assert(!(l > levels_[d]));
    const auto strideForThisLevel = getStrideForThisLevel(l, d);
    return getNumPointsOnThisPartition(d, getLocalStartForThisLevel(l, d, strideForThisLevel),
                                       strideForThisLevel);
  }

  /**
   * @brief get the local 1d indices that correspond to a given level
   *
   * @param d the dimension in which we want the indices for the level
   * @param l the level
   * @param oneDIndices a list of the local vector indices
   */
  inline void get1dIndicesLocal(DimType d, LevelType l, IndexVector& oneDIndices) const {
    assert(l > 0);
    assert(d < this->getDimension());
    if (l > levels_[d]) {
      oneDIndices.clear();
      return;
    }

    const IndexType strideForThisLevel = getStrideForThisLevel(l, d);
    IndexType localStart = getLocalStartForThisLevel(l, d, strideForThisLevel);
    const IndexType numPointsOnThisPartition =
        getNumPointsOnThisPartition(d, localStart, strideForThisLevel);
    oneDIndices.resize(numPointsOnThisPartition);

    std::generate(oneDIndices.begin(), oneDIndices.end(), [&localStart, &strideForThisLevel]() {
      auto localStartBefore = localStart;
      localStart += strideForThisLevel;
      return localStartBefore;
    });
  }

  /**
   * @brief Get the Lp Norm of the data on the dfg:
   *      norm = (sum_i(abs(x_i)^p)*integral(basis_i))^1/p
   *
   * @param p : the (polynomial) parameter, 0 is interpreted as maximum norm
   * @return real : the norm
   */
  real getLpNorm(int p) const {
    assert(p >= 0);
    // special case maximum norm
    MPI_Datatype dtype =
      abstraction::getMPIDatatype(abstraction::getabstractionDataType<real>());
    if (p == 0) {
      auto& data = getElementVector();
      real max = 0.0;

      for (size_t i = 0; i < data.size(); ++i) {
        if (std::abs(data[i]) > max) max = std::abs(data[i]);
      }

      real globalMax(-1);
      MPI_Allreduce(&max, &globalMax, 1, dtype, MPI_MAX, getCommunicator());

      return globalMax;
    } else {
      real p_f = static_cast<real>(p);
      auto& data = getElementVector();
      real res = 0.0;

      // double sumIntegral = 0;
      for (size_t i = 0; i < data.size(); ++i) {
        auto isOnBoundary = this->isLocalLinearIndexOnBoundary(i);
        auto countBoundary = std::count(isOnBoundary.begin(), isOnBoundary.end(), true);
        double hatFcnIntegral = oneOverPowOfTwo[countBoundary];
        // std::cout << hatFcnIntegral << std::endl;
        // sumIntegral += hatFcnIntegral;
        real abs = std::abs(data[i]);
        res += std::pow(abs, p_f) * hatFcnIntegral;
      }
      // std::cout << " sum " << sumIntegral << std::endl;
      real globalRes(0.);
      MPI_Allreduce(&res, &globalRes, 1, dtype, MPI_SUM, getCommunicator());
      // TODO this is only correct for 1 norm
      // other norms have mixed terms and need additional boundary communication
      return std::pow(globalRes * std::pow(this->getInnerNodalBasisFunctionIntegral(), p_f),
                      1.0 / p_f);
    }
  }

  // normalize with specific norm
  inline real normalizelp(int p) {
    real norm = getLpNorm(p);

    std::vector<FG_ELEMENT>& data = getElementVector();
    for (size_t i = 0; i < data.size(); ++i) data[i] = data[i] / norm;

    return norm;
  }

  // multiply with a constant
  inline void mul(real c) {
    std::vector<FG_ELEMENT>& data = getElementVector();
    for (size_t i = 0; i < data.size(); ++i) data[i] *= c;
  }

  // write data to file using MPI-IO
  void writePlotFile(const char* filename) const {
    auto dim = getDimension();

    // create subarray data type
    IndexVector sizes = getGlobalSizes();
    IndexVector subsizes = getUpperBounds() - getLowerBounds();
    IndexVector starts = getLowerBounds();

    // we store our data in fortran notation, with the
    // first index in indexvectors being the first dimension.
    std::vector<int> csizes(sizes.begin(), sizes.end());
    std::vector<int> csubsizes(subsizes.begin(), subsizes.end());
    std::vector<int> cstarts(starts.begin(), starts.end());

    // create subarray view on data
    MPI_Datatype mysubarray;
    MPI_Type_create_subarray(static_cast<int>(getDimension()), &csizes[0], &csubsizes[0],
                             &cstarts[0], MPI_ORDER_FORTRAN, getMPIDatatype(), &mysubarray);
    MPI_Type_commit(&mysubarray);

    // open file
    MPI_File fh;
    MPI_File_open(getCommunicator(), filename, MPI_MODE_WRONLY + MPI_MODE_CREATE, MPI_INFO_NULL,
                  &fh);

    MPI_Offset offset = 0;

    // .raw files can be read by paraview, in that case write the header separately
    std::string fn = filename;
    if (fn.find(".raw") != std::string::npos){
      // rank 0 write human-readable header
      if (rank_ == 0) {
        auto headername = fn + "_header";
        std::ofstream ofs(headername);

        // first line: dimension
        ofs << "dimensionality " << getDimension() << std::endl;

        // grid points per dimension in the order
        // x_0, x_1, ... , x_d
        ofs << "Extents ";
        for (auto s : sizes){ ofs << s << " ";}
        ofs << std::endl;

        // data type
        ofs << "Data type size " << sizeof(FG_ELEMENT) << std::endl;
        //TODO (pollinta) write endianness and data spacing
      }
    }else{
      // rank 0 write dim and resolution (and data format?)
      if (rank_ == 0) {
        MPI_File_write(fh, &dim, 1, MPI_INT, MPI_STATUS_IGNORE);

        std::vector<int> res(sizes.begin(), sizes.end());
        MPI_File_write(fh, &res[0], 6, MPI_INT, MPI_STATUS_IGNORE);
      }

      // set file view to right offset (in bytes)
      // 1*int + dim*int = (1+dim)*sizeof(int)
      offset = (1 + dim) * sizeof(int);
    }

    MPI_File_set_view(fh, offset, getMPIDatatype(), mysubarray, "native", MPI_INFO_NULL);

    // write subarray
     MPI_File_write_all(fh, getData(), static_cast<int>(getNrLocalElements()), getMPIDatatype(), MPI_STATUS_IGNORE);
    // close file
    MPI_File_close(&fh);
    MPI_Type_free(&mysubarray);
  }

  // write data to legacy-type VTK file using MPI-IO
  void writePlotFileVTK(const char* filename) const {
    auto dim = getDimension();
    assert(dim < 4);  // vtk supports only up to 3D

    // create subarray data type
    IndexVector sizes = getGlobalSizes();
    IndexVector subsizes = getUpperBounds() - getLowerBounds();
    IndexVector starts = getLowerBounds();

    // we store our data in fortran notation, with the
    // first index in indexvectors being the first dimension.
    std::vector<int> csizes(sizes.begin(), sizes.end());
    std::vector<int> csubsizes(subsizes.begin(), subsizes.end());
    std::vector<int> cstarts(starts.begin(), starts.end());

    // create subarray view on data
    MPI_Datatype mysubarray;
    MPI_Type_create_subarray(static_cast<int>(getDimension()), &csizes[0], &csubsizes[0],
                             &cstarts[0], MPI_ORDER_FORTRAN, getMPIDatatype(), &mysubarray);
    MPI_Type_commit(&mysubarray);

    // open file
    MPI_File fh;
    MPI_File_open(getCommunicator(), filename, MPI_MODE_WRONLY + MPI_MODE_CREATE, MPI_INFO_NULL,
                  &fh);

    std::stringstream vtk_header;
    // cf https://lorensen.github.io/VTKExamples/site/VTKFileFormats/ => structured points
    vtk_header << "# vtk DataFile Version 2.0.\n"
               << "This file contains the combination solution evaluated on a full grid\n"
               << "BINARY\n"
               << "DATASET STRUCTURED_POINTS\n";
    if (dim == 3) { //TODO change for non-boundary grids using getGridSpacing
      vtk_header << "DIMENSIONS " << sizes[0]  << " " << sizes[1]  << " " << sizes[2] << "\n"
                 << "ORIGIN 0 0 0\n"
                 << "SPACING " << 1. / static_cast<double>(sizes[0]-1)  << " " << 1. / static_cast<double>(sizes[1]-1)  << " " << 1. / static_cast<double>(sizes[2]-1) << "\n";
    } else if (dim == 2) {
      vtk_header << "DIMENSIONS " << sizes[0]  << " " << sizes[1]  << " 1\n"
                 << "ORIGIN 0 0 0\n"
                 << "SPACING " << 1. / static_cast<double>(sizes[0]-1)  << " " << 1. / static_cast<double>(sizes[1]-1)  << " 1\n";
    } else if (dim == 1) {
      vtk_header << "DIMENSIONS " << sizes[0]  << " 1 1\n"
                 << "ORIGIN 0 0 0\n"
                 << "SPACING " << 1. / static_cast<double>(sizes[0]-1)  << " 1 1\n";
    } else {
      assert(false);
    }
    vtk_header << "POINT_DATA "
               << std::accumulate(sizes.begin(), sizes.end(), 1, std::multiplies<IndexType>())
               << "\n"
               << "SCALARS quantity double 1\n"
               << "LOOKUP_TABLE default\n";
    //TODO set the right data type from combidatatype, for now double by default
    bool rightDataType = std::is_same<CombiDataType, double>::value;
    assert(rightDataType);
    auto header_string = vtk_header.str();
    auto header_size = header_string.size();

    // rank 0 write header
    if (rank_ == 0) {
      MPI_File_write(fh, header_string.c_str(), static_cast<int>(header_size), MPI_CHAR, MPI_STATUS_IGNORE);
    }

    // set file view to right offset (in bytes)
    MPI_Offset offset = header_size * sizeof(char);
    // external32 not supported in OpenMPI < 5. -> writes "native" endianness
    // might work with MPICH
    MPI_File_set_view(fh, offset, getMPIDatatype(), mysubarray, "external32", MPI_INFO_NULL);

    // write subarray
    MPI_File_write_all(fh, getData(), static_cast<int>(getNrLocalElements()), getMPIDatatype(), MPI_STATUS_IGNORE);

    // close file
    MPI_File_close(&fh);
    MPI_Type_free(&mysubarray);
  }

  const std::vector<IndexVector>& getDecomposition() const { return decomposition_; }

  MPI_Datatype getUpwardSubarray(DimType d) {
    // do index calculations
    // set lower bounds of subarray
    IndexVector subarrayLowerBounds = this->getLowerBounds();
    IndexVector subarrayUpperBounds = this->getUpperBounds();
    subarrayLowerBounds[d] += this->getLocalSizes()[d] - 1;

    auto subarrayExtents = subarrayUpperBounds - subarrayLowerBounds;
    assert(subarrayExtents[d] == 1);
    auto subarrayStarts = subarrayLowerBounds - this->getLowerBounds();

    // create MPI datatype
    std::vector<int> sizes(this->getLocalSizes().begin(), this->getLocalSizes().end());
    std::vector<int> subsizes(subarrayExtents.begin(), subarrayExtents.end());
    // the starts are local indices
    std::vector<int> starts(subarrayStarts.begin(), subarrayStarts.end());

    // create subarray view on data
    MPI_Datatype mysubarray;
    MPI_Type_create_subarray(static_cast<int>(this->getDimension()), sizes.data(), subsizes.data(),
                             starts.data(), MPI_ORDER_FORTRAN, this->getMPIDatatype(), &mysubarray);
    MPI_Type_commit(&mysubarray);
    return mysubarray;
  }

  std::vector<MPI_Datatype> getUpwardSubarrays() {
    // initialize upwardSubarrays_ only once
    if (upwardSubarrays_.size() == 0) {
      upwardSubarrays_.resize(this->getDimension());
      for (DimType d = 0; d < this->getDimension(); ++d) {
        upwardSubarrays_[d] = getUpwardSubarray(d);
      }
    }
    return upwardSubarrays_;
  }

  MPI_Datatype getDownwardSubarray(DimType d) {
    // do index calculations
    // set upper bounds of subarray
    IndexVector subarrayLowerBounds = this->getLowerBounds();
    IndexVector subarrayUpperBounds = this->getUpperBounds();
    subarrayUpperBounds[d] -= this->getLocalSizes()[d] - 1;

    auto subarrayExtents = subarrayUpperBounds - subarrayLowerBounds;
    assert(subarrayExtents[d] == 1);
    auto subarrayStarts = subarrayLowerBounds - this->getLowerBounds();

    // create MPI datatype
    // also, the data dimensions are reversed
    std::vector<int> sizes(this->getLocalSizes().begin(), this->getLocalSizes().end());
    std::vector<int> subsizes(subarrayExtents.begin(), subarrayExtents.end());
    // the starts are local indices
    std::vector<int> starts(subarrayStarts.begin(), subarrayStarts.end());

    // create subarray view on data
    MPI_Datatype mysubarray;
    MPI_Type_create_subarray(static_cast<int>(this->getDimension()), sizes.data(), subsizes.data(),
                             starts.data(), MPI_ORDER_FORTRAN, this->getMPIDatatype(), &mysubarray);
    MPI_Type_commit(&mysubarray);
    return mysubarray;
  }

  std::vector<MPI_Datatype> getDownwardSubarrays() {
    // initialize downwardSubarrays_ only once
    if (downwardSubarrays_.size() == 0) {
      downwardSubarrays_.resize(this->getDimension());
      for (DimType d = 0; d < this->getDimension(); ++d) {
        downwardSubarrays_[d] = getDownwardSubarray(d);
      }
    }
    return downwardSubarrays_;
  }
  /**
   * @brief get the ranks of the highest and lowest "neighbor" rank in dimension d
   *    only sets highest and lowest if they actually are my neighbors
   */
  void getHighestAndLowestNeighbor(DimType d, int& highest, int& lowest) {
    //TODO this is not going to work with periodic cartesian communicator
    lowest = MPI_PROC_NULL;
    highest = MPI_PROC_NULL;

    auto d_reverse = this->getDimension() - d - 1;
    if (!reverseOrderingDFGPartitions) {
      d_reverse = d;
    }

    MPI_Cart_shift(this->getCommunicator(), static_cast<int>(d_reverse),
                   static_cast<int>(getParallelization()[d] - 1), &lowest, &highest);

    // assert only boundaries have those neighbors (remove in case of periodicity)
    // this assumes no periodicity!
    if (!this->getLowerBounds()[d] == 0) {
      assert(highest < 0);
    }
    if (!this->getUpperBounds()[d] == this->getGlobalSizes()[d]) {
      assert(lowest < 0);
    }
  }

  void writeUpperBoundaryToLowerBoundary(DimType d) {
    assert(hasBoundaryPoints_[d] == 2);

    // create MPI datatypes
    auto downSubarray = getDownwardSubarray(d);
    auto upSubarray = getUpwardSubarray(d);

    // if I have the lowest neighbor (i. e. I am the highest rank), I need to send my highest layer in d to them,
    // if I have the highest neighbor (i. e. I am the lowest rank), I can receive it
    int lower, higher;
    getHighestAndLowestNeighbor(d, higher, lower);

    auto success =
        MPI_Sendrecv(this->getData(), 1, upSubarray, lower, TRANSFER_GHOST_LAYER_TAG,
                     this->getData(), 1, downSubarray, higher,
                     TRANSFER_GHOST_LAYER_TAG, this->getCommunicator(), MPI_STATUS_IGNORE);
    MPI_Type_free(&downSubarray);
    MPI_Type_free(&upSubarray);
  }

  void writeLowerBoundaryToUpperBoundary(DimType d) {
    assert(hasBoundaryPoints_[d] == 2);

    // create MPI datatypes
    auto downSubarray = getDownwardSubarray(d);
    auto upSubarray = getUpwardSubarray(d);

    // if I have the highest neighbor (i. e. I am the lowest rank), I need to send my lowest layer in d to them,
    // if I have the lowest neighbor (i. e. I am the highest rank), I can receive it
    int lower, higher;
    getHighestAndLowestNeighbor(d, higher, lower);

    // TODO asynchronous over d??
    auto success =
        MPI_Sendrecv(this->getData(), 1, downSubarray, higher, TRANSFER_GHOST_LAYER_TAG,
                     this->getData(), 1, upSubarray, lower,
                     TRANSFER_GHOST_LAYER_TAG, this->getCommunicator(), MPI_STATUS_IGNORE);
    assert(success == MPI_SUCCESS);
    MPI_Type_free(&downSubarray);
    MPI_Type_free(&upSubarray);
  }

  void exchangeBoundaryLayers(DimType d, std::vector<FG_ELEMENT>& recvbufferFromUp,
                              std::vector<FG_ELEMENT>& recvbufferFromDown) {
    assert(hasBoundaryPoints_[d] == 2);
    auto subarrayExtents = this->getLocalSizes();
    subarrayExtents[d] = 1;
    auto numElements = std::accumulate(subarrayExtents.begin(), subarrayExtents.end(), 1,
                                       std::multiplies<IndexType>());

    // create MPI datatypes
    auto downSubarray = getDownwardSubarray(d);
    auto upSubarray = getUpwardSubarray(d);

    // if I have the highest neighbor (i. e. I am the lowest rank), I need to send my lowest layer
    // in d to them, if I have the lowest neighbor (i. e. I am the highest rank), I can receive it
    int lower, higher;
    getHighestAndLowestNeighbor(d, higher, lower);
    if (lower != MPI_PROC_NULL) {
      recvbufferFromDown.resize(numElements);
    } else {
      recvbufferFromDown.resize(0);
    }
    if (higher != MPI_PROC_NULL) {
      recvbufferFromUp.resize(numElements);
    } else {
      recvbufferFromUp.resize(0);
    }

#ifdef DEBUG_OUTPUT
    auto comm = this->getCommunicator();
    auto commSize = this->getCommunicatorSize();
    auto rank = this->getRank();
    MPI_Barrier(comm);

    for (int r = 0; r < commSize; ++r) {
      if (r == rank) {
        std::cout << "rank " << r << " recvup " << recvbufferFromUp << "  " << higher
                  << " recvdown " << recvbufferFromDown << "  " << lower << std::endl;
      }
      MPI_Barrier(comm);
    }
#endif // def DEBUG_OUTPUT

    // TODO asynchronous??
    // send lower boundary values
    auto success =
        MPI_Sendrecv(this->getData(), 1, downSubarray, higher, TRANSFER_GHOST_LAYER_TAG,
                     recvbufferFromDown.data(), static_cast<int>(recvbufferFromDown.size()),
                     this->getMPIDatatype(), lower, TRANSFER_GHOST_LAYER_TAG,
                     this->getCommunicator(), MPI_STATUS_IGNORE);
    assert(success == MPI_SUCCESS);
    // send upper boundary values
    success = MPI_Sendrecv(this->getData(), 1, upSubarray, lower, TRANSFER_GHOST_LAYER_TAG,
                           recvbufferFromUp.data(), static_cast<int>(recvbufferFromUp.size()),
                           this->getMPIDatatype(), higher, TRANSFER_GHOST_LAYER_TAG,
                           this->getCommunicator(), MPI_STATUS_IGNORE);
    assert(success == MPI_SUCCESS);
    MPI_Type_free(&downSubarray);
    MPI_Type_free(&upSubarray);
  }

  // non-RVO dependent version of ghost layer exchange
  void exchangeGhostLayerUpward(DimType d, IndexVector& subarrayExtents,
                                std::vector<FG_ELEMENT>& recvbuffer) {
    subarrayExtents = this->getLocalSizes();
    subarrayExtents[d] = 1;

    // create MPI datatype
    auto subarray = getUpwardSubarray(d);

    // if I have a higher neighbor, I need to send my highest layer in d to them,
    // if I have a lower neighbor, I can receive it
    int lower = MPI_PROC_NULL;
    int higher = MPI_PROC_NULL;

    // somehow the cartesian directions in the communicator are reversed
    // cf InitMPI(...)
    auto d_reverse = this->getDimension() - d - 1;
    if (!reverseOrderingDFGPartitions) {
      d_reverse = d;
    }
    MPI_Cart_shift( this->getCommunicator(), static_cast<int>(d_reverse), 1, &lower, &higher );

    if (this->returnBoundaryFlags()[d] == 1) {
      // if one-sided boundary, assert that everyone has neighbors
      assert(lower >= 0);
      assert(higher >= 0);
    } else if (this->returnBoundaryFlags()[d] == 2) {
      // assert that boundaries have no neighbors
      if (this->getLowerBounds()[d] == 0) {
        assert(lower < 0);
      }
      if (this->getUpperBounds()[d] == this->getGlobalSizes()[d]) {
        assert(higher < 0);
      }
    }

    // create recvbuffer
    auto numElements = std::accumulate(subarrayExtents.begin(), subarrayExtents.end(), 1,
                                       std::multiplies<IndexType>());
    if (lower < 0) {
      numElements = 0;
      subarrayExtents = IndexVector(this->getDimension(), 0);
    }
    recvbuffer.resize(numElements);
    std::fill(recvbuffer.begin(), recvbuffer.end(), 0.);

    // TODO asynchronous over d??
    auto success =
        MPI_Sendrecv(this->getData(), 1, subarray, higher, TRANSFER_GHOST_LAYER_TAG,
                     recvbuffer.data(), numElements, this->getMPIDatatype(), lower,
                     TRANSFER_GHOST_LAYER_TAG, this->getCommunicator(), MPI_STATUS_IGNORE);
    assert(success == MPI_SUCCESS);
    MPI_Type_free(&subarray);
  }

  std::vector<FG_ELEMENT> exchangeGhostLayerUpward(DimType d, IndexVector& subarrayExtents) {
    std::vector<FG_ELEMENT> recvbuffer{};
    exchangeGhostLayerUpward(d, subarrayExtents, recvbuffer);
    return recvbuffer;
  }

  void averageBoundaryValues(DimType d) {
    std::vector<FG_ELEMENT> recvbufferFromUp, recvbufferFromDown;
    // exchanges just like in the ghost layer exchange, but across boundary
    exchangeBoundaryLayers(d, recvbufferFromUp, recvbufferFromDown);
    MPI_Barrier(this->getCommunicator());
    // get MPI datatypes
    auto downSubarrays = getDownwardSubarrays();
    auto upSubarrays = getUpwardSubarrays();

    // if both lower and higher are set, it's only me and I can just average
    // not strictly necessary but good to test the iterators
    if (recvbufferFromUp.size() > 0 && recvbufferFromDown.size() > 0) {
      SubarrayIterator downIt(downSubarrays[d], this);
      SubarrayIterator upIt(upSubarrays[d], this);
      assert(downIt.size() == upIt.size());
#ifndef NDEBUG
      auto initialIndexDiff = upIt.getIndex() - downIt.getIndex();
      auto initialUpIndex = upIt.getIndex();
      int ctr = 0;
#endif  // ndef NDEBUG
      while (!downIt.isAtEnd()) {
        assert(initialIndexDiff == upIt.getIndex() - downIt.getIndex());
        assert(upIt.getIndex() >= initialUpIndex);
        auto avg = 0.5 * ((*upIt) + (*downIt));
        *upIt = avg;
        *downIt = avg;
        ++downIt;
        ++upIt;
        assert(++ctr);
      }
      assert(upIt.isAtEnd());
      assert(ctr == upIt.size());
    } else if (recvbufferFromUp.size() > 0) {
      SubarrayIterator downIt(downSubarrays[d], this);
      auto upIt = recvbufferFromUp.begin();
      while (!downIt.isAtEnd()) {
        auto avg = 0.5 * ((*upIt) + (*downIt));
        *downIt = avg;
        ++downIt;
        ++upIt;
      }
      assert(upIt == recvbufferFromUp.end());
    } else if (recvbufferFromDown.size() > 0) {
      SubarrayIterator upIt(upSubarrays[d], this);
      auto downIt = recvbufferFromDown.begin();
      while (!upIt.isAtEnd()) {
        auto avg = 0.5 * ((*upIt) + (*downIt));
        *upIt = avg;
        ++downIt;
        ++upIt;
      }
      assert(downIt == recvbufferFromDown.end());
    }
  }

  void averageBoundaryValues() {
    for (DimType d = 0; d < this->getDimension(); ++d) {
      if (this->hasBoundaryPoints_[d] == 2) {
        this->averageBoundaryValues(d);
      }
    }
  }


  /**
   * @brief check if given globalLinearIndex is on the boundary of this DistributedFullGrid
   */
  std::vector<bool> isGlobalLinearIndexOnBoundary(IndexType globalLinearIndex) const {
    // this could likely be done way more efficiently, but it's
    // currently not in any performance critical spot
    std::vector<bool> isOnBoundary(this->getDimension(), false);

    // convert to global vector index
    IndexVector globalAxisIndex(dim_);
    getGlobalVectorIndex(globalLinearIndex, globalAxisIndex);
    for (DimType d = 0; d < this->getDimension(); ++d) {
      if (this->returnBoundaryFlags()[d] == 2) {
        if (globalAxisIndex[d] == 0 || globalAxisIndex[d] == this->length(d) - 1) {
          isOnBoundary[d] = true;
        }
      }
    }
    return isOnBoundary;
  }

  /**
   * @brief check if given localLinearIndex is on the boundary of this DistributedFullGrid
   */
  std::vector<bool> isLocalLinearIndexOnBoundary(IndexType localLinearIndex) const {
    return isGlobalLinearIndexOnBoundary(getGlobalLinearIndex(localLinearIndex));
  }

  /**
   * @brief recursive helper function for getCornersGlobal*Indices
   *        (otherwise, it can't be dimension-independent)
   *
   */
  std::vector<IndexVector> getCornersGlobalVectorIndicesRecursive(
      std::vector<IndexVector> indicesSoFar, DimType dim) const {
    if (dim < this->getDimension()) {
      std::vector<IndexVector> newIndicesSoFar{};
      for (const auto& indexVec : indicesSoFar) {
        newIndicesSoFar.push_back(indexVec);
        newIndicesSoFar.back().push_back(0);
        newIndicesSoFar.push_back(indexVec);
        newIndicesSoFar.back().push_back(this->length(dim) - 1);
      }
      assert(newIndicesSoFar.size() == 2 * indicesSoFar.size());
      return getCornersGlobalVectorIndicesRecursive(newIndicesSoFar, static_cast<DimType>(dim + 1));
    } else {
      return indicesSoFar;
    }
  }

  /**
   * @brief get a vector containing the global vector indices of the 2^d corners of this dfg
   *
   */
  std::vector<IndexVector> getCornersGlobalVectorIndices() const {
    auto emptyVectorInVector = std::vector<IndexVector>(1);
    assert(emptyVectorInVector.size() == 1);
    assert(emptyVectorInVector[0].size() == 0);
    std::vector<IndexVector> cornersVectors =
        getCornersGlobalVectorIndicesRecursive(emptyVectorInVector, 0);
    assert(cornersVectors.size() == static_cast<size_t>(powerOfTwo[this->getDimension()]));
    return cornersVectors;
  }

  /**
   * @brief get a vector containing the global linear indices of the 2^d corners of this dfg
   *
   */
  std::vector<IndexType> getCornersGlobalLinearIndices() const {
    std::vector<IndexVector> cornersVectors = getCornersGlobalVectorIndices();
    std::vector<IndexType> corners;
    for (const auto& corner : cornersVectors) {
      corners.push_back(this->getGlobalLinearIndex(corner));
    }
    assert(corners.size() == powerOfTwo[this->getDimension()]);
    return corners;
  }

  std::vector<FG_ELEMENT> getCornersValues() const {
    std::vector<FG_ELEMENT> values(powerOfTwo[this->getDimension()]);
    auto corners = getCornersGlobalVectorIndices();
    for (size_t cornerNo = 0; cornerNo < corners.size(); ++cornerNo) {
      if (this->isGlobalIndexHere(corners[cornerNo])) {
        // convert to local vector index, then to linear index
        IndexVector locAxisIndex(this->getDimension());
        bool present = getLocalVectorIndex(corners[cornerNo], locAxisIndex);
        assert(present);
        auto index = getLocalLinearIndex(locAxisIndex);
        values[cornerNo] = this->getElementVector()[index];
      }
    }
    MPI_Allreduce(MPI_IN_PLACE, values.data(), static_cast<int>(values.size()),
                  this->getMPIDatatype(), MPI_SUM, this->getCommunicator());
    return values;
  }

  const MPICartesianUtils& getCartesianUtils() const {
    return cartesianUtils_;
  }

 private:
  /** dimension of the full grid */
  DimType dim_;

  /** the size of the vector, nr of total elements */
  IndexType nrElements_;

  /** the size of the vector, nr of total elements */
  IndexType nrLocalElements_;

  /** levels for each dimension */
  LevelVector levels_;

  /** the grid spacing h for each dimension */
  std::vector<double> gridSpacing_;

  /** number of points per axis boundary included*/
  IndexVector nrPoints_;

  /** flag to show if the dimension has boundary points*/
  std::vector<BoundaryType> hasBoundaryPoints_;

  /** the offsets in each direction*/
  IndexVector offsets_;

  /** the local offsets in each direction */
  IndexVector localOffsets_;

  /** my partition's lower 1D bounds */
  IndexVector myPartitionsLowerBounds_;

  /** my partition's upper 1D bounds */
  IndexVector myPartitionsUpperBounds_;

  /** the full grid vector, this contains the elements of the full grid */
  std::vector<FG_ELEMENT> fullgridVector_;

  /** Variables for the distributed Full Grid*/
  /** Cartesien MPI Communicator  */
  CommunicatorType communicator_;

 /**
  * the decomposition of the full grid over processors
  * contains (for every dimension) the grid point indices at
  * which a process boundary is assumed
  */
  std::vector<IndexVector> decomposition_;

  /** utility to get info about cartesian communicator  */
  static MPICartesianUtils cartesianUtils_;

  /** mpi rank */
  RankType rank_;

  /** mpi size */
  int size_;

  // the MPI Datatypes representing the boundary layers of the MPI processes' subgrid
  std::vector<MPI_Datatype> downwardSubarrays_;
  std::vector<MPI_Datatype> upwardSubarrays_;

  /** number of local (in this grid cell) points per axis*/
  IndexVector nrLocalPoints_;

  /**
   * @brief sets the MPI-related members rank_, size_, communicator_, and cartesianUtils_
   *
   * @param comm the communicator to use (assumed to be cartesian)
   * @param procs the desired partition (for sanity checking)
   */
  void InitMPI(MPI_Comm comm, const std::vector<int>& procs) {
    MPI_Comm_rank(comm, &rank_);
    MPI_Comm_size(comm, &size_);

#ifndef NDEBUG
    auto numSubgrids =
        std::accumulate(procs.begin(), procs.end(), 1, std::multiplies<int>());

    ASSERT(size_ == static_cast<int>(numSubgrids),
           " size_: " << size_ << " numSubgrids: " << static_cast<int>(numSubgrids));
    assert(size_ == static_cast<int>(numSubgrids));
#endif

    // check if communicator is already cartesian
    int status;
    MPI_Topo_test(comm, &status);

    if (status == MPI_CART) {
#ifndef NDEBUG
      // check if process grid of comm uses the required ordering
      auto maxdims = static_cast<int>(procs.size());
      std::vector<int> cartdims(maxdims), periods(maxdims), coords(maxdims);
      MPI_Cart_get(comm, static_cast<int>(maxdims), &cartdims[0], &periods[0], &coords[0]);
      // important: note reverse ordering of dims!
      std::vector<int> dims(procs.size());
      if (reverseOrderingDFGPartitions) {
        dims.assign(procs.rbegin(), procs.rend());
      } else {
        dims.assign(procs.begin(), procs.end());
      }
      ASSERT(cartdims == dims, " cartdims: " << cartdims << " dims: " << dims);
      assert(cartdims == dims);
      // not sure if this should be asserted -> for now, check only in exchangeGhostLayer...
      // for (int d = 0; d < maxdims; ++d) {
      //   if (hasBoundaryPoints_[d] == 1) {
      //     // assert periodicity
      //     assert(periods[d] == 1);
      //   } else {
      //     // assert no periodicity
      //     assert(periods[d] == 0);
      //   }
      // }
#endif

      // MPI_Comm_dup(comm, &communicator_);
      // cf. https://www.researchgate.net/publication/220439585_MPI_on_millions_of_cores
      // "Figure 3 shows the memory consumption in all these cases after 32 calls to MPI Comm dup"
      communicator_ = comm;

#ifdef DEBUG_OUTPUT
      std::cout << "DistributedFullGrid: using given cartcomm: " << communicator_ << std::endl;
#endif
    } else {
      // important: note reverse ordering of dims!
      std::vector<int> dims(procs.size());
      if (reverseOrderingDFGPartitions) {
        dims.assign(procs.rbegin(), procs.rend());
      } else {
        dims.assign(procs.begin(), procs.end());
      }
      // todo mh: think whether periodic bc will be useful
      std::vector<int> periods(dim_, 0);
      int reorder = 0;
      MPI_Cart_create(comm, static_cast<int>(dim_), &dims[0], &periods[0], reorder, &communicator_);
      throw std::runtime_error("Currently testing to not duplicate communicator (to save memory), \
                          if you do want to use this code please take care that \
                          MPI_Comm_free(&communicator_) will be called at some point");
#ifdef DEBUG_OUTPUT
      std::cout << "DistributedFullGrid: create new cartcomm" << std::endl;
#endif
    }
    {
      if (communicator_ != cartesianUtils_.getComm()) {
        assert(uniformDecomposition);
        cartesianUtils_ = MPICartesianUtils(communicator_);
#ifdef DEBUG_OUTPUT
        std::cout << "set new cartesian utils "<< cartesianUtils_.getCommunicatorSize() << std::endl;
#endif
      }
    }
  }

  void setDecomposition(const std::vector<IndexVector>& decomposition) {
#ifndef NDEBUG
    assert(decomposition.size() == dim_);
    for (DimType i = 0; i < dim_; ++i)
      assert(decomposition[i].size() ==
             static_cast<size_t>(this->getCartesianUtils().getCartesianDimensions()[i]));

    // check if 1d bounds given in ascending order
    // if not, this might indicate there's something wrong
    for (DimType i = 0; i < dim_; ++i) {
      IndexVector tmp(decomposition[i]);
      std::sort(tmp.begin(), tmp.end());
      assert(tmp == decomposition[i]);
    }

    // check if partitions size larger zero
    // this can be detected by checking for duplicate entries in
    // the 1d decompositions
    for (DimType i = 0; i < dim_; ++i) {
      IndexVector tmp(decomposition[i]);
      IndexVector::iterator last = std::unique(tmp.begin(), tmp.end());

      // todo: this is not sufficient to check for duplicate entries
      // if last points to the same element as tmp.end()
      // this means all entries in tmp are unique
      assert(last == tmp.end() && "some partition in decomposition is of zero size!");
    }
#endif // not def NDEBUG

    decomposition_ = decomposition;
  }

  // 2d output
  void print2D(std::ostream& os) const {
    assert(dim_ == 2);

    // loop over rows i -> dim2
    for (IndexType i = 0; i < nrLocalPoints_[1]; ++i) {
      IndexType offset = localOffsets_[1] * i;

      for (IndexType j = 0; j < nrLocalPoints_[0]; ++j) {
        os << fullgridVector_[offset + j] << "\t";
      }

      os << std::endl;
    }
  }

  // 1d output
  void print1D(std::ostream& os) const {
    assert(dim_ == 1);

    for (IndexType j = 0; j < nrLocalPoints_[0]; ++j) {
      os << fullgridVector_[j] << "\t";
    }

    os << std::endl;
  }

  // n-dim output. will print 2-dimensional slices of domain
  void print3D(std::ostream& os) const {
    for (IndexType k = 0; k < nrLocalPoints_[2]; ++k) {
      assert(dim_ == 3);

// output global z index
#ifdef DEBUG_OUTPUT
      std::cout << "z = " << this->getLowerBounds()[2] + k << ":" << std::endl;
#endif

      IndexType offsetZ = localOffsets_[2] * k;

      // loop over rows i -> dim2
      for (IndexType i = 0; i < nrLocalPoints_[1]; ++i) {
        IndexType offset = offsetZ + localOffsets_[1] * i;

        for (IndexType j = 0; j < nrLocalPoints_[0]; ++j) {
          os << fullgridVector_[offset + j] << "\t";
        }

        os << std::endl;
      }
    }
  }


};
// end class

template <typename FG_ELEMENT>
MPICartesianUtils DistributedFullGrid<FG_ELEMENT>::cartesianUtils_;

// output operator
template <typename FG_ELEMENT>
inline std::ostream& operator<<(std::ostream& os, const DistributedFullGrid<FG_ELEMENT>& dfg) {
  // os << dfg.getRank() << " " << dfg.getDimension() << " " << dfg.getLevels() << std::endl;
  // os << "bounds " << dfg.getLowerBounds() << " to " << dfg.getUpperBounds()  << " to " << dfg.getUpperBoundsCoords() << std::endl;
  // os << "offsets " << dfg.getOffsets() << " " << dfg.getLocalOffsets() << std::endl;
  // os << "sizes " << dfg.getLocalSizes() << "; " << dfg.getElementVector().size() << " " << dfg.getNrLocalElements() << "; " << dfg.getNrElements() << std::endl;
  // std::vector<std::vector<IndexType>> decomposition = dfg.getDecomposition();
  // for (auto& dec : decomposition) {
  //   os << dec;
  // }
  // os << " decomposition; parallelization " << dfg.getParallelization() << std::endl;
  // if(dfg.getNrLocalElements() < 30)
  //   os << "elements " << dfg.getElementVector() << std::endl;

  dfg.print(os);

  return os;
}

static inline std::vector<IndexVector> downsampleDecomposition(
    const std::vector<IndexVector> decomposition, const LevelVector& referenceLevel,
    const LevelVector& newLevel, const std::vector<BoundaryType>& boundary) {
  auto newDecomposition = decomposition;
  if (decomposition.size() > 0) {
    for (DimType d = 0 ; d < static_cast<DimType>(referenceLevel.size()); ++ d) {
      // for now, assume that we never want to interpolate on a level finer than referenceLevel
      assert(referenceLevel[d] >= newLevel[d]);
      auto levelDiff = referenceLevel[d] - newLevel[d];
      auto stepFactor = oneOverPowOfTwo[levelDiff];
      if(boundary[d] > 0) {
        // all levels contain the boundary points -> point 0 is the same
        for (auto& dec: newDecomposition[d]) {
          dec = static_cast<IndexType>(std::ceil(static_cast<double>(dec)*stepFactor));
        }
      } else {
        // all levels do not contain the boundary points -> mid point is the same
        auto leftProtrusion = powerOfTwo[levelDiff] - 1;
        for (auto& dec: newDecomposition[d]) {
          // same as before, but subtract the "left" protrusion on the finer level
          dec = static_cast<IndexType>(std::max(0., std::ceil(static_cast<double>(dec - leftProtrusion)*stepFactor)));
        }
      }
    }
  }
  return newDecomposition;
}

}  // namespace combigrid

#endif /* DISTRIBUTEDCOMBIFULLGRID_HPP_ */<|MERGE_RESOLUTION|>--- conflicted
+++ resolved
@@ -101,7 +101,7 @@
     gridSpacing_.resize(dim_);
 
     for (DimType j = 0; j < dim_; j++) {
-      nrPoints_[j] = combigrid::getNumDofNodal(levels_[j], hasBoundaryPoints_[j]);
+      nrPoints_[j] = powerOfTwo[levels_[j]] + hasBoundaryPoints_[j] - 1;
       offsets_[j] = nrElements_;
       nrElements_ = nrElements_ * nrPoints_[j];
       if (hasBoundaryPoints_[j] == 1) {
@@ -125,8 +125,7 @@
 
     nrLocalElements_ = 1;
     localOffsets_.resize(dim);
-    // cf. https://en.wikipedia.org/wiki/Row-_and_column-major_order#Address_calculation_in_general
-    // -> column-major order
+
     for (DimType j = 0; j < dim_; ++j) {
       localOffsets_[j] = nrLocalElements_;
       nrLocalElements_ *= nrLocalPoints_[j];
@@ -210,18 +209,7 @@
       assert(MPITypeIntegers.back() == MPI_ORDER_FORTRAN);
       assert(linearize(currentLocalIndex_) <= dfgPointer_->getNrLocalElements());
     }
-
-    SubarrayIterator(const std::vector<int>& subsizes, const std::vector<int>& starts,
-                                            DistributedFullGrid* dfgPointer)
-        : currentLocalIndex_(starts),
-          subsizes_(subsizes),
-          starts_(starts),
-          dfgPointer_(dfgPointer) {
-      assert(linearize(currentLocalIndex_) <= dfgPointer_->getNrLocalElements());
-    }
-
     // cheap rule of 5
-    SubarrayIterator() = delete;
     SubarrayIterator(const SubarrayIterator& other) = delete;
     SubarrayIterator& operator=( const SubarrayIterator & ) = delete;
     SubarrayIterator(SubarrayIterator&& other) = delete;
@@ -1124,153 +1112,7 @@
   }
 
   /**
-<<<<<<< HEAD
-   * @brief "registers" the DistributedSparseGridUniform with this DistributedFullGrid:
-   *        sets the dsg_ member,
-   *        and sets the dsg's subspaceSizes where they are not yet set:
-   *        If the subspaces in the dsg have zero size, all subspaces
-   *        of the dsg that the dfg and dsg have in common are resized. The
-   *        size of a subspace in the dsg is chosen according to the corresponding
-   *        subspace size in the dfg.
-   *
-   * @param dsg the DSG to register
-   */
-  void registerUniformSG(DistributedSparseGridUniform<FG_ELEMENT>& dsg) {
-    dsg_ = &dsg;
-    assert(dsg_->getDim() == dim_);
-    // all the hierarchical subspaces contained in this full grid
-    const auto downwardClosedSet = combigrid::getDownSet(levels_);
-
-    subspaceIndexToFGIndices_.clear();
-    subspaceIndexToFGIndices_.reserve(downwardClosedSet.size());
-
-    typename DistributedSparseGridUniform<FG_ELEMENT>::SubspaceIndexType index = 0;
-    // resize all common subspaces in dsg, if necessary
-    for (const auto& level : downwardClosedSet) {
-      index = dsg_->getIndexInRange(level, index);
-      if (index > -1) {
-        subspaceIndexToFGIndices_.emplace_back(
-            std::make_pair(index, getFGPointsOfSubspace(level)));
-        const auto& FGIndices = subspaceIndexToFGIndices_.back().second;
-        const auto lsize = FGIndices.size();
-        const auto subSgDataSize = dsg_->getDataSize(index);
-        // resize DSG subspace if it has zero size
-        if (subSgDataSize == 0) {
-          dsg_->setDataSize(index, lsize);
-        } else {
-          ASSERT(subSgDataSize == lsize, "subSgDataSize: " << subSgDataSize << ", lsize: " << lsize
-                                                           << " from " << FGIndices << " , level "
-                                                           << level << " , rank "
-                                                           << this->getMpiRank() << std::endl);
-        }
-      }
-    }
-    subspaceIndexToFGIndices_.shrink_to_fit();
-    assert(subspaceIndexToFGIndices_.size() > 0);
-    // if localFGIndexToLocalSGPointerList_ was already initialized,
-    // it is invalidated now
-    localFGIndexToLocalSGPointerList_.clear();
-  }
-
-  void setLocalFGPointersRecursive(DimType d, const LevelVector& lvec, IndexVector& ivec, FG_ELEMENT*& sgDataPointer) {
-    IndexVector oneDIndices;
-    get1dIndicesLocal(d, lvec[d], oneDIndices);
-
-    for (IndexType idx : oneDIndices) {
-      ivec[d] = idx;
-
-      if (d > 0)
-        setLocalFGPointersRecursive(d - 1, lvec, ivec, sgDataPointer);
-      else {
-        IndexType j = getLocalLinearIndex(ivec);
-        localFGIndexToLocalSGPointerList_[j] = sgDataPointer;
-        ++sgDataPointer;
-      }
-    }
-  }
-
-  /**
-   * @brief set localFGIndexToLocalSGPointerList_ based on the current sizes of
-   *        dsg_
-   *       (dsg_'s sizes may have changed as other full grids were registered)
-   *        and return it
-   */
-  std::vector<FG_ELEMENT*>& getLocalFGIndexToLocalSGPointerList() {
-    if (localFGIndexToLocalSGPointerList_.size() == 0) {
-      // make sure that using pointers instead of indices is sensible
-      assert(sizeof(FG_ELEMENT*) <= sizeof(IndexType));
-
-      localFGIndexToLocalSGPointerList_.resize(nrLocalElements_, nullptr);
-
-      // all the hierarchical subspaces contained in this full grid
-      auto downwardClosedSet = combigrid::getDownSet(levels_);
-      // resize all common subspaces in dsg, if necessary
-      for (size_t subspaceID = 0; subspaceID < downwardClosedSet.size(); ++subspaceID) {
-        auto level = downwardClosedSet[subspaceID];
-        if (dsg_->isContained(level)) {
-          FG_ELEMENT* dpointer = dsg_->getData(level);
-          IndexVector ivec(dim_);
-          setLocalFGPointersRecursive(dim_ - 1, level, ivec, dpointer);
-          assert((dpointer - dsg_->getData(level)) == dsg_->getDataSize(level));
-        }
-      }
-    }
-    return localFGIndexToLocalSGPointerList_;
-  }
-
-  /**
-   * @brief adds the (hopefully) hierarchical coefficients from fullgridVector_
-   *        to the dsg's data structure, multiplied by coeff
-   *
-   * @param dsg the DSG to add to
-   * @param coeff the coefficient that gets multiplied to all entries
-   */
-  void addToUniformSG(DistributedSparseGridUniform<FG_ELEMENT>& dsg, real coeff) {
-    // test if dsg has already been registered
-    // assert (&dsg == dsg_); // if using getLocalFGIndexToLocalSGPointerList,
-    // this needs to be asserted.
-    if (dsg_ != &dsg) {
-      this->registerUniformSG(dsg);
-    }
-
-    // auto indexAssignment = getLocalFGIndexToLocalSGPointerList();
-    // #ifdef DEBUG_OUTPUT
-    //   MASTER_EXCLUSIVE_SECTION { std::cout << "is this where " << indexAssignment[0] << "?\n"; }
-    // #endif
-
-    bool anythingWasAdded = false;
-
-    // // loop over all grid points
-    // for (size_t i = 0; i < nrLocalElements_; ++i) {
-    //   // add grid point to subspace, mul with coeff
-    //   if (indexAssignment[i] != nullptr) {
-    //     *(indexAssignment[i]) += coeff * fullgridVector_[i];
-    //     anythingWasAdded = true;
-    //   }
-    // }
-
-    assert(!subspaceIndexToFGIndices_.empty());
-
-    // loop over all subspaces
-    for (const auto& sToF : subspaceIndexToFGIndices_) {
-      const auto sIndex = sToF.first;
-      auto sPointer = dsg_->getData(sIndex);
-      for (const auto& fIndex : sToF.second) {
-        *sPointer += coeff * fullgridVector_[fIndex];
-        ++sPointer;
-        anythingWasAdded = true;
-      }
-    }
-    // make sure that anything was added -- I can only think of weird setups
-    // where that would not be the case
-    assert(anythingWasAdded);
-  }
-
-  /**
-   * @brief extracts the (hopefully) hierarchical coefficients from dsg_
-=======
    * @brief extracts the (hopefully) hierarchical coefficients from dsg
->>>>>>> e7d3ecf1
    *        to the full grid's data structure
    *
    * @param dsg the DSG to extract from
