--- conflicted
+++ resolved
@@ -11,11 +11,7 @@
 #include "boost/lexical_cast.hpp"
 #include <cstdlib>
 #include "sgpp/distributedcombigrid/fullgrid/FullGrid.hpp"
-<<<<<<< HEAD
-#include "sgpp/distributedcombigrid/utils/StatsContainer.hpp"
-=======
 #include "sgpp/distributedcombigrid/utils/Stats.hpp"
->>>>>>> f51ee283
 
 /*
  * Instead of having private static functions, I put these functions in an
@@ -107,6 +103,7 @@
       }
     }
 
+    // end dimension 1
     for (DimType dim = 1; dim < d; dim++) { // hierarchize for all dims
       stride *= ndim;
       ndim = n[dim];
