--- conflicted
+++ resolved
@@ -275,10 +275,7 @@
                                               MPI_Request& request) {
   sendSignalToProcessGroup(INTERPOLATE_VALUES);
   MPI_Request dummyRequest;
-<<<<<<< HEAD
-=======
   assert(interpolationCoordsSerial.size() < static_cast<size_t>(std::numeric_limits<int>::max()) && "needs chunking!");
->>>>>>> 8b1f2f26
   MPI_Isend(interpolationCoordsSerial.data(), static_cast<int>(interpolationCoordsSerial.size()), abstraction::getMPIDatatype(
     abstraction::getabstractionDataType<real>()), pgroupRootID_,
     TRANSFER_INTERPOLATION_TAG, theMPISystem()->getGlobalComm(), &dummyRequest);
