--- conflicted
+++ resolved
@@ -74,10 +74,6 @@
 	constexpr bool uniformDecomposition = false;
 #endif
 /* switch on fault tolerance functionality */
-<<<<<<< HEAD
-constexpr bool ENABLE_FT = false; //TODO move this switch to a more sensible place
-constexpr bool isGENE = false;    //TODO move this switch to a more sensible place
-=======
 #ifdef ENABLEFT
 	constexpr bool ENABLE_FT = true; //TODO move this switch to a more sensible place
 #else
@@ -88,7 +84,6 @@
 #else
 	constexpr bool isGENE = false;
 #endif	
->>>>>>> 7852a93b
 // const bool GENE_Global = true;
 // const bool GENE_Linear = true;
 }
