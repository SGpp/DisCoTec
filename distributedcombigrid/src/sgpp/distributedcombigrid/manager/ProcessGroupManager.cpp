--- conflicted
+++ resolved
@@ -1,35 +1,29 @@
 #include "sgpp/distributedcombigrid/manager/ProcessGroupManager.hpp"
+
 #include "sgpp/distributedcombigrid/manager/CombiParameters.hpp"
 #include "sgpp/distributedcombigrid/mpi/MPIUtils.hpp"
 #include "sgpp/distributedcombigrid/mpi_fault_simulator/MPI-FT.h"
 
 namespace combigrid {
-	ProcessGroupManager::ProcessGroupManager(RankType pgroupRootID)
-		: pgroupRootID_(pgroupRootID),
-		status_(PROCESS_GROUP_WAIT),
-		statusRequest_(MPI_Request()),
-		statusRequestFT_(nullptr) {}
-
-<<<<<<< HEAD
+ProcessGroupManager::ProcessGroupManager(RankType pgroupRootID)
+    : pgroupRootID_(pgroupRootID),
+      status_(PROCESS_GROUP_WAIT),
+      statusRequest_(MPI_Request()),
+      statusRequestFT_(nullptr) {}
+
+bool ProcessGroupManager::runfirst(Task* t) {
+  return storeTaskReferenceAndSendTaskToProcessGroup(t, RUN_FIRST);
+}
+
 bool ProcessGroupManager::storeTaskReferenceAndSendTaskToProcessGroup(Task* t, SignalType signal) {
   // first check status
   // tying to add a task to a busy group is an invalid operation
   // and should be avoided
   if (status_ != PROCESS_GROUP_WAIT) return false;
-=======
-	bool ProcessGroupManager::runfirst(Task* t) {
-		return storeTaskReferenceAndSendTaskToProcessGroup(t, RUN_FIRST);
-	}
->>>>>>> 2b6da674
-
-	bool ProcessGroupManager::storeTaskReferenceAndSendTaskToProcessGroup(Task* t, SignalType signal){
-		// first check status
-		// tying to add a task to a busy group is an invalid operation
-		// and should be avoided
-		if (status_ != PROCESS_GROUP_WAIT)
-			return false;
-
-<<<<<<< HEAD
+  storeTaskReference(t);
+  return sendTaskToProcessGroup(t, signal);
+}
+
 void ProcessGroupManager::storeTaskReference(Task* t) {
   // add task to list of tasks managed by this pgroup
   tasks_.push_back(t);
@@ -41,98 +35,75 @@
 
   // send task
   Task::send(&t, pgroupRootID_, theMPISystem()->getGlobalComm());
-=======
-		storeTaskReference(t);
-		return sendTaskToProcessGroup(t, signal);
-	}
-
-	void ProcessGroupManager::storeTaskReference(Task* t){
-		// add task to list of tasks managed by this pgroup
-		tasks_.push_back(t);
-	}
-
-	bool ProcessGroupManager::sendTaskToProcessGroup(Task* t, SignalType signal){
-		// send signal to pgroup
-		sendSignalToProcessGroup(signal);
->>>>>>> 2b6da674
-
-		// send task
-		Task::send( &t, pgroupRootID_, theMPISystem()->getGlobalComm() );
-
-		setProcessGroupBusyAndReceive();
-
-<<<<<<< HEAD
+
+  setProcessGroupBusyAndReceive();
+  return true;
+}
+
 void ProcessGroupManager::sendSignalAndReceive(SignalType signal) {
   sendSignalToProcessGroup(signal);
   setProcessGroupBusyAndReceive();
 }
-=======
-		// only return true if task successfully sent to pgroup
-		return true;
-	}
->>>>>>> 2b6da674
-
-	void ProcessGroupManager::sendSignalAndReceive(SignalType signal){
-		sendSignalToProcessGroup(signal);
-		setProcessGroupBusyAndReceive();
-	}
-
-	void ProcessGroupManager::sendSignalToProcessGroup(SignalType signal) {
-		MPI_Send(&signal, 1, MPI_INT, pgroupRootID_, TRANSFER_SIGNAL_TAG, theMPISystem()->getGlobalComm());
-	}
-
-	void ProcessGroupManager::sendSignalToProcess(SignalType signal, RankType rank) { //TODO send only to process in this pgroup
-		MPI_Send(&signal, 1, MPI_INT, rank, TRANSFER_SIGNAL_TAG, theMPISystem()->getGlobalComm());
-	}
-
-	inline void ProcessGroupManager::setProcessGroupBusyAndReceive() {
-		// set status
-		status_ = PROCESS_GROUP_BUSY;
-
-		// start non-blocking MPI_IRecv to receive status
-		recvStatus();
-	}
-
-	bool ProcessGroupManager::runnext() {
-		// first check status
-		// trying to send a command to a busy group is an invalid operation
-		// and should be avoided
-		assert(status_ == PROCESS_GROUP_WAIT);
-
-		if (tasks_.size() == 0) return false;
-
-		sendSignalAndReceive(RUN_NEXT);
-
-		return true;
-	}
-
-	bool ProcessGroupManager::exit() {
-		// can only send exit signal when in wait state
-		if (status_ != PROCESS_GROUP_WAIT) return false;
-
-		sendSignalAndReceive(EXIT);
-		return true;
-	}
-
-	bool ProcessGroupManager::combine() {
-		// can only send sync signal when in wait state
-		assert(status_ == PROCESS_GROUP_WAIT);
-
-		sendSignalAndReceive(COMBINE);
-
-		return true;
-	}
-
-	bool ProcessGroupManager::initDsgus() {
-		// can only send sync signal when in wait state
-		assert(status_ == PROCESS_GROUP_WAIT);
-
-		sendSignalAndReceive(INIT_DSGUS);
-
-<<<<<<< HEAD
+
+void ProcessGroupManager::sendSignalToProcessGroup(SignalType signal) {
+  MPI_Send(&signal, 1, MPI_INT, pgroupRootID_, TRANSFER_SIGNAL_TAG,
+           theMPISystem()->getGlobalComm());
+}
+
+void ProcessGroupManager::sendSignalToProcess(
+    SignalType signal, RankType rank) {  // TODO send only to process in this pgroup
+  MPI_Send(&signal, 1, MPI_INT, rank, TRANSFER_SIGNAL_TAG, theMPISystem()->getGlobalComm());
+}
+
+inline void ProcessGroupManager::setProcessGroupBusyAndReceive() {
+  // set status
+  status_ = PROCESS_GROUP_BUSY;
+
+  // start non-blocking MPI_IRecv to receive status
+  recvStatus();
+}
+
+bool ProcessGroupManager::runnext() {
+  // first check status
+  // trying to send a command to a busy group is an invalid operation
+  // and should be avoided
+  assert(status_ == PROCESS_GROUP_WAIT);
+
+  if (tasks_.size() == 0) return false;
+
+  sendSignalAndReceive(RUN_NEXT);
+
+  return true;
+}
+
+bool ProcessGroupManager::exit() {
+  // can only send exit signal when in wait state
+  if (status_ != PROCESS_GROUP_WAIT) return false;
+
+  sendSignalAndReceive(EXIT);
+  return true;
+}
+
+bool ProcessGroupManager::combine() {
+  // can only send sync signal when in wait state
+  assert(status_ == PROCESS_GROUP_WAIT);
+
+  sendSignalAndReceive(COMBINE);
+
+  return true;
+}
+
+bool ProcessGroupManager::initDsgus() {
+  // can only send sync signal when in wait state
+  assert(status_ == PROCESS_GROUP_WAIT);
+
+  sendSignalAndReceive(INIT_DSGUS);
+
+  return true;
+}
+
 bool ProcessGroupManager::combineThirdLevel(const ThirdLevelUtils& thirdLevel,
-                                            CombiParameters& params,
-                                            bool isSendingFirst) {
+                                            CombiParameters& params, bool isSendingFirst) {
   // can only send sync signal when in wait state
   assert(status_ == PROCESS_GROUP_WAIT);
 
@@ -145,7 +116,6 @@
 
   return true;
 }
-
 
 /*
  * Differs from third level reduce since we have enough memory space to collect
@@ -153,9 +123,8 @@
  * MPI_Gather call.
  */
 bool ProcessGroupManager::reduceLocalAndRemoteSubspaceSizes(const ThirdLevelUtils& thirdLevel,
-                                       CombiParameters& params,
-                                       bool isSendingFirst)
-{
+                                                            CombiParameters& params,
+                                                            bool isSendingFirst) {
   // tell workers to perform reduce
   sendSignalAndReceive(REDUCE_SUBSPACE_SIZES_TL);
 
@@ -184,8 +153,7 @@
   }
 
   // perform max reduce
-  for (size_t i = 0; i < buffSize; ++i)
-    sendBuff[i] = std::max(sendBuff[i], recvBuff[i]);
+  for (size_t i = 0; i < buffSize; ++i) sendBuff[i] = std::max(sendBuff[i], recvBuff[i]);
 
   // set accumulated dsgu sizes per worker
   dsguDataSizePerWorker_.resize(numSubspacesPerWorker.size());
@@ -193,7 +161,7 @@
   for (size_t w = 0; w < numSubspacesPerWorker.size(); ++w) {
     int sum = 0;
     for (int ss = 0; ss < numSubspacesPerWorker[w]; ++ss) {
-      sum += (int) *(sizePtr++);
+      sum += (int)*(sizePtr++);
     }
     dsguDataSizePerWorker_[w] = sum;
   }
@@ -203,13 +171,11 @@
   return true;
 }
 
-
-void ProcessGroupManager::exchangeDsgus(const ThirdLevelUtils& thirdLevel,
-                                             CombiParameters& params,
-                                             bool isSendingFirst) {
+void ProcessGroupManager::exchangeDsgus(const ThirdLevelUtils& thirdLevel, CombiParameters& params,
+                                        bool isSendingFirst) {
   const std::vector<CommunicatorType>& thirdLevelComms = theMPISystem()->getThirdLevelComms();
   assert(theMPISystem()->getNumGroups() == thirdLevelComms.size() &&
-      "initialisation of third level communicator failed");
+         "initialisation of third level communicator failed");
   const CommunicatorType& comm = thirdLevelComms[params.getThirdLevelPG()];
 
   // exchange dsgus
@@ -217,14 +183,16 @@
   IndexType numGrids = params.getNumGrids();
   std::unique_ptr<CombiDataType[]> dsguData;
   for (IndexType g = 0; g < numGrids; g++) {
-    for (RankType p = 0; p < (RankType) theMPISystem()->getNumProcs(); p++) {
+    for (RankType p = 0; p < (RankType)theMPISystem()->getNumProcs(); p++) {
       // we assume here that all dsgus have the same size otherwise size collection must change
-      size_t dsguSize = (size_t) (dsguDataSizePerWorker_[(size_t)p]/numGrids);
-      assert(dsguSize < INT_MAX && "dsgu is larger than what we can send in a "
-                                   "single mpi call");
+      size_t dsguSize = (size_t)(dsguDataSizePerWorker_[(size_t)p] / numGrids);
+      assert(dsguSize < INT_MAX &&
+             "dsgu is larger than what we can send in a "
+             "single mpi call");
       // recv dsgu from worker
       dsguData.reset(new CombiDataType[dsguSize]);
-      MPI_Recv(dsguData.get(), (int) dsguSize, dataType, p, TRANSFER_DSGU_DATA_TAG, comm, MPI_STATUS_IGNORE);
+      MPI_Recv(dsguData.get(), (int)dsguSize, dataType, p, TRANSFER_DSGU_DATA_TAG, comm,
+               MPI_STATUS_IGNORE);
 
       if (isSendingFirst) {
         // send dsgu to remote
@@ -238,50 +206,44 @@
         thirdLevel.sendData(dsguData.get(), dsguSize);
       }
       // send to worker
-      MPI_Send(dsguData.get(), (int) dsguSize, dataType, p, TRANSFER_DSGU_DATA_TAG, comm);
+      MPI_Send(dsguData.get(), (int)dsguSize, dataType, p, TRANSFER_DSGU_DATA_TAG, comm);
     }
   }
 }
-
 
 bool ProcessGroupManager::collectSubspaceSizes(const ThirdLevelUtils& thirdLevel,
                                                CombiParameters& params,
-                                               std::unique_ptr<uint64_t[]>& buff,
-                                               size_t& buffSize,
+                                               std::unique_ptr<uint64_t[]>& buff, size_t& buffSize,
                                                std::vector<int>& numSubspacesPerWorker) {
-
   // prepare args of MPI_Gather
-  const CommunicatorType& comm =
-    theMPISystem()->getThirdLevelComms()[(size_t)pgroupRootID_];
+  const CommunicatorType& comm = theMPISystem()->getThirdLevelComms()[(size_t)pgroupRootID_];
   size_t nprocs = theMPISystem()->getNumProcs();
-  std::vector<int> recvCounts(nprocs + 1); // includes master
+  std::vector<int> recvCounts(nprocs + 1);  // includes master
   RankType thirdLevelManagerRank = theMPISystem()->getThirdLevelManagerRank();
   int dummy = 0;
 
   // gather number of subspaces in all dsgus per worker for upcoming MPI_Gatherv
   // for now all workers should have the same number of subspaces
-  MPI_Gather(&dummy, 1, MPI_INT, recvCounts.data(), (int) 1,
-             MPI_INT, thirdLevelManagerRank, comm);
-
-  buffSize = std::accumulate(recvCounts.begin(),
-                             recvCounts.end(), 0U);
-
-  std::unique_ptr<size_t[]> mdBuff(new size_t[buffSize]); // size_t is machine dependent
-  assert(buffSize < INT_MAX && "bufSize is larger than what we can send in a "
-                               "single mpi call");
+  MPI_Gather(&dummy, 1, MPI_INT, recvCounts.data(), (int)1, MPI_INT, thirdLevelManagerRank, comm);
+
+  buffSize = std::accumulate(recvCounts.begin(), recvCounts.end(), 0U);
+
+  std::unique_ptr<size_t[]> mdBuff(new size_t[buffSize]);  // size_t is machine dependent
+  assert(buffSize < INT_MAX &&
+         "bufSize is larger than what we can send in a "
+         "single mpi call");
 
   // prepare displacements for MPI_Gatherv
-  std::vector<int> displacements(nprocs + 1); // includes master
+  std::vector<int> displacements(nprocs + 1);  // includes master
   int disp = 0;
   for (size_t i = 0; i < displacements.size(); ++i) {
     displacements[i] = disp;
     disp += recvCounts[i];
   }
   // perform gather of subspace sizes
-  MPI_Datatype dataType = getMPIDatatype(
-                        abstraction::getabstractionDataType<size_t>());
-  MPI_Gatherv(&dummy, 0, dataType, mdBuff.get(), recvCounts.data(),
-      displacements.data(), dataType, thirdLevelManagerRank, comm);
+  MPI_Datatype dataType = getMPIDatatype(abstraction::getabstractionDataType<size_t>());
+  MPI_Gatherv(&dummy, 0, dataType, mdBuff.get(), recvCounts.data(), displacements.data(), dataType,
+              thirdLevelManagerRank, comm);
 
   // remove master
   numSubspacesPerWorker = recvCounts;
@@ -289,12 +251,10 @@
 
   // create machine independent buffer
   buff.reset(new size_t[buffSize]);
-  for (size_t i = 0; i < buffSize; ++i)
-    buff[i] = static_cast<uint64_t>(mdBuff[i]);
-
-  return true;
-}
-
+  for (size_t i = 0; i < buffSize; ++i) buff[i] = static_cast<uint64_t>(mdBuff[i]);
+
+  return true;
+}
 
 bool ProcessGroupManager::distributeSubspaceSizes(const ThirdLevelUtils& thirdLevel,
                                                   CombiParameters& params,
@@ -302,11 +262,10 @@
                                                   size_t buffSize,
                                                   const std::vector<int>& numSubspacesPerWorker) {
   // prepare args of MPI_Scatterv
-  const CommunicatorType& comm =
-    theMPISystem()->getThirdLevelComms()[(size_t)pgroupRootID_];
+  const CommunicatorType& comm = theMPISystem()->getThirdLevelComms()[(size_t)pgroupRootID_];
   RankType thirdLevelManagerRank = theMPISystem()->getThirdLevelManagerRank();
   std::vector<int> sendCounts(numSubspacesPerWorker);
-  sendCounts.push_back(0); // append manager
+  sendCounts.push_back(0);  // append manager
   std::vector<int> displacements(sendCounts.size());
   int disp = 0;
   for (size_t i = 0; i < displacements.size(); ++i) {
@@ -316,14 +275,12 @@
 
   // create machine dependent buffer
   std::unique_ptr<size_t[]> mdBuff(new size_t[buffSize]);
-  for (size_t i = 0; i < buffSize; ++i)
-    mdBuff[i] = static_cast<size_t>(buff[i]);
+  for (size_t i = 0; i < buffSize; ++i) mdBuff[i] = static_cast<size_t>(buff[i]);
 
   // perform scatter of subspace sizes
-  MPI_Datatype dataType = getMPIDatatype(
-                        abstraction::getabstractionDataType<size_t>());
-  MPI_Scatterv(mdBuff.get(), sendCounts.data(), displacements.data(), dataType,
-               nullptr, 0, dataType, thirdLevelManagerRank, comm);
+  MPI_Datatype dataType = getMPIDatatype(abstraction::getabstractionDataType<size_t>());
+  MPI_Scatterv(mdBuff.get(), sendCounts.data(), displacements.data(), dataType, nullptr, 0,
+               dataType, thirdLevelManagerRank, comm);
 
   return true;
 }
@@ -355,74 +312,48 @@
 bool ProcessGroupManager::updateCombiParameters(CombiParameters& params) {
   // can only send sync signal when in wait state
   assert(status_ == PROCESS_GROUP_WAIT);
-=======
-		return true;
-	}
->>>>>>> 2b6da674
-
-	bool ProcessGroupManager::updateCombiParameters(CombiParameters& params) {
-		// can only send sync signal when in wait state
-		assert(status_ == PROCESS_GROUP_WAIT);
-
-<<<<<<< HEAD
+
+  sendSignalToProcessGroup(UPDATE_COMBI_PARAMETERS);
+
   // send combiparameters
-  // std::cout << "sending class \n";
   MPIUtils::sendClass(&params, pgroupRootID_, theMPISystem()->getGlobalComm());
 
   setProcessGroupBusyAndReceive();
-
-  return true;
-}
-
+  return true;
+}
 
 bool ProcessGroupManager::addTask(Task* t) {
   return storeTaskReferenceAndSendTaskToProcessGroup(t, ADD_TASK);
 }
-=======
-		sendSignalToProcessGroup(UPDATE_COMBI_PARAMETERS);
-
-		// send combiparameters
-		MPIUtils::sendClass(&params, pgroupRootID_, theMPISystem()->getGlobalComm());
-
-		setProcessGroupBusyAndReceive();
-		return true;
-	}
->>>>>>> 2b6da674
-
-	bool ProcessGroupManager::addTask(Task* t) {
-		return storeTaskReferenceAndSendTaskToProcessGroup(t, ADD_TASK);
-	}
-
-	bool ProcessGroupManager::refreshTask(Task* t) {
-		// first check status
-		// tying to add a task to a busy group is an invalid operation
-		// and should be avoided
-		if (status_ != PROCESS_GROUP_WAIT) {
-			std::cout << "refreshing failed! \n";
-			return false;
-		}
-
-		sendSignalToProcessGroup(ADD_TASK);
-
-		// send task
-		Task::send(&t, pgroupRootID_, theMPISystem()->getGlobalComm());
-
-		setProcessGroupBusyAndReceive();
-
-		// only return true if task successfully send to pgroup
-		return true;
-	}
-
-	bool ProcessGroupManager::resetTasksWorker() {
-		// first check status
-		// tying to reset tasks of a busy group is an invalid operation
-		// and should be avoided
-		if (status_ != PROCESS_GROUP_WAIT) {
-			assert(false);
-			// return false;
-		}
-
-<<<<<<< HEAD
+
+bool ProcessGroupManager::refreshTask(Task* t) {
+  // first check status
+  // tying to add a task to a busy group is an invalid operation
+  // and should be avoided
+  if (status_ != PROCESS_GROUP_WAIT) {
+    std::cout << "refreshing failed! \n";
+    return false;
+  }
+
+  sendSignalToProcessGroup(ADD_TASK);
+
+  // send task
+  Task::send(&t, pgroupRootID_, theMPISystem()->getGlobalComm());
+
+  setProcessGroupBusyAndReceive();
+
+  // only return true if task successfully send to pgroup
+  return true;
+}
+
+bool ProcessGroupManager::resetTasksWorker() {
+  // first check status
+  // tying to reset tasks of a busy group is an invalid operation
+  // and should be avoided
+  if (status_ != PROCESS_GROUP_WAIT) {
+    assert(false);
+    // return false;
+  }
   sendSignalAndReceive(RESET_TASKS);
 
   return true;
@@ -430,45 +361,32 @@
 
 bool ProcessGroupManager::recompute(Task* t) {
   storeTaskReferenceAndSendTaskToProcessGroup(t, RECOMPUTE);
-=======
-		// add task to list of tasks managed by this pgroup
-		// tasks_.clear(); we do not clear group manager tasks
-
-		sendSignalAndReceive(RESET_TASKS);
-
-		return true;
-	}
->>>>>>> 2b6da674
-
-	bool ProcessGroupManager::recompute(Task* t) {
-
-		storeTaskReferenceAndSendTaskToProcessGroup(t, RECOMPUTE);
-
-		// only return true if task successfully send to pgroup
-		return true;
-	}
-
-	void sendLevelVector(const LevelVector& leval, RankType pgroupRootID){
-		std::vector<int> tmp(leval.begin(), leval.end());
-		MPI_Send(&tmp[0], static_cast<int>(tmp.size()), MPI_INT, pgroupRootID, TRANSFER_LEVAL_TAG,
-				theMPISystem()->getGlobalComm());
-	}
-
-	bool ProcessGroupManager::parallelEval(const LevelVector& leval, std::string& filename) {
-		// can only send sync signal when in wait state, so check first
-		assert(status_ == PROCESS_GROUP_WAIT);
-
-		sendSignalToProcessGroup(PARALLEL_EVAL);
-
-		sendLevelVector(leval, pgroupRootID_);
-
-		// send filename
-		MPIUtils::sendClass(&filename, pgroupRootID_, theMPISystem()->getGlobalComm());
-
-		setProcessGroupBusyAndReceive();
-
-		return true;
-	}
+
+  // only return true if task successfully send to pgroup
+  return true;
+}
+
+void sendLevelVector(const LevelVector& leval, RankType pgroupRootID) {
+  std::vector<int> tmp(leval.begin(), leval.end());
+  MPI_Send(&tmp[0], static_cast<int>(tmp.size()), MPI_INT, pgroupRootID, TRANSFER_LEVAL_TAG,
+           theMPISystem()->getGlobalComm());
+}
+
+bool ProcessGroupManager::parallelEval(const LevelVector& leval, std::string& filename) {
+  // can only send sync signal when in wait state, so check first
+  assert(status_ == PROCESS_GROUP_WAIT);
+
+  sendSignalToProcessGroup(PARALLEL_EVAL);
+
+  sendLevelVector(leval, pgroupRootID_);
+
+  // send filename
+  MPIUtils::sendClass(&filename, pgroupRootID_, theMPISystem()->getGlobalComm());
+
+  setProcessGroupBusyAndReceive();
+
+  return true;
+}
 
 void ProcessGroupManager::writeSparseGridMinMaxCoefficients(const std::string& filename) {
   this->sendSignalToProcessGroup(WRITE_DSG_MINMAX_COEFFICIENTS);
@@ -482,8 +400,8 @@
 void ProcessGroupManager::doDiagnostics(int taskID) {
   auto status = waitStatus();
   assert(status == PROCESS_GROUP_WAIT);
-  for (auto task : tasks_){
-    if (task->getID() == taskID){
+  for (auto task : tasks_) {
+    if (task->getID() == taskID) {
       sendSignalToProcessGroup(DO_DIAGNOSTICS);
       // send task ID to do postprocessing on
       MPI_Send(&taskID, 1, MPI_INT, this->pgroupRootID_, 0, theMPISystem()->getGlobalComm());
@@ -493,7 +411,7 @@
   assert(false && "Task was not present in this process group");
 }
 
-std::vector<double> receiveThreeNorms(RankType pgroupRootID){
+std::vector<double> receiveThreeNorms(RankType pgroupRootID) {
   std::vector<double> norms;
   for (int i = 0; i < 3; ++i) {
     double recvbuf;
@@ -506,7 +424,7 @@
   return norms;
 }
 
-std::vector<double> ProcessGroupManager::parallelEvalNorm(const LevelVector& leval){
+std::vector<double> ProcessGroupManager::parallelEvalNorm(const LevelVector& leval) {
   sendSignalToProcessGroup(PARALLEL_EVAL_NORM);
   sendLevelVector(leval, pgroupRootID_);
 
@@ -534,7 +452,7 @@
   recvbuf.resize(numTasks);
 
   MPI_Recv(recvbuf.data(), static_cast<int>(numTasks), MPI_DOUBLE, pgroupRootID_, TRANSFER_NORM_TAG,
-            theMPISystem()->getGlobalComm(), MPI_STATUS_IGNORE);
+           theMPISystem()->getGlobalComm(), MPI_STATUS_IGNORE);
 
   for (size_t j = 0; j < numTasks; ++j) {
     norms[this->getTaskContainer()[j]->getID()] = recvbuf[j];
@@ -543,8 +461,7 @@
   this->setProcessGroupBusyAndReceive();
 }
 
-
-std::vector<double> ProcessGroupManager::evalAnalyticalOnDFG(const LevelVector& leval){
+std::vector<double> ProcessGroupManager::evalAnalyticalOnDFG(const LevelVector& leval) {
   sendSignalToProcessGroup(EVAL_ANALYTICAL_NORM);
   sendLevelVector(leval, pgroupRootID_);
 
@@ -553,7 +470,7 @@
   return norms;
 }
 
-std::vector<double> ProcessGroupManager::evalErrorOnDFG(const LevelVector& leval){
+std::vector<double> ProcessGroupManager::evalErrorOnDFG(const LevelVector& leval) {
   sendSignalToProcessGroup(EVAL_ERROR_NORM);
   sendLevelVector(leval, pgroupRootID_);
 
@@ -563,18 +480,19 @@
 }
 
 void ProcessGroupManager::interpolateValues(const std::vector<real>& interpolationCoordsSerial,
-                                              std::vector<CombiDataType>& values,
-                                              MPI_Request& request) {
+                                            std::vector<CombiDataType>& values,
+                                            MPI_Request& request) {
   sendSignalToProcessGroup(INTERPOLATE_VALUES);
   MPI_Request dummyRequest;
-  assert(interpolationCoordsSerial.size() < static_cast<size_t>(std::numeric_limits<int>::max()) && "needs chunking!");
-  MPI_Isend(interpolationCoordsSerial.data(), static_cast<int>(interpolationCoordsSerial.size()), abstraction::getMPIDatatype(
-    abstraction::getabstractionDataType<real>()), pgroupRootID_,
-    TRANSFER_INTERPOLATION_TAG, theMPISystem()->getGlobalComm(), &dummyRequest);
+  assert(interpolationCoordsSerial.size() < static_cast<size_t>(std::numeric_limits<int>::max()) &&
+         "needs chunking!");
+  MPI_Isend(interpolationCoordsSerial.data(), static_cast<int>(interpolationCoordsSerial.size()),
+            abstraction::getMPIDatatype(abstraction::getabstractionDataType<real>()), pgroupRootID_,
+            TRANSFER_INTERPOLATION_TAG, theMPISystem()->getGlobalComm(), &dummyRequest);
   MPI_Request_free(&dummyRequest);
-  MPI_Irecv(values.data(), static_cast<int>(values.size()), abstraction::getMPIDatatype(
-    abstraction::getabstractionDataType<CombiDataType>()), pgroupRootID_,
-    TRANSFER_INTERPOLATION_TAG, theMPISystem()->getGlobalComm(), &request);
+  MPI_Irecv(values.data(), static_cast<int>(values.size()),
+            abstraction::getMPIDatatype(abstraction::getabstractionDataType<CombiDataType>()),
+            pgroupRootID_, TRANSFER_INTERPOLATION_TAG, theMPISystem()->getGlobalComm(), &request);
 
   setProcessGroupBusyAndReceive();
 }
@@ -585,8 +503,8 @@
     simft::Sim_FT_MPI_Irecv(&status_, 1, MPI_INT, pgroupRootID_, TRANSFER_STATUS_TAG,
                             theMPISystem()->getGlobalCommFT(), &statusRequestFT_);
   } else {
-    MPI_Irecv(&status_, 1, MPI_INT, pgroupRootID_, TRANSFER_STATUS_TAG, theMPISystem()->getGlobalComm(),
-              &statusRequest_);
+    MPI_Irecv(&status_, 1, MPI_INT, pgroupRootID_, TRANSFER_STATUS_TAG,
+              theMPISystem()->getGlobalComm(), &statusRequest_);
   }
 }
 
@@ -598,16 +516,16 @@
   return true;
 }
 
-bool ProcessGroupManager::rescheduleAddTask(Task *task) {
+bool ProcessGroupManager::rescheduleAddTask(Task* task) {
   return storeTaskReferenceAndSendTaskToProcessGroup(task, RESCHEDULE_ADD_TASK);
 }
 
-Task *ProcessGroupManager::rescheduleRemoveTask(const LevelVector &lvlVec) {
-  for (std::vector<Task *>::size_type i = 0; i < this->tasks_.size(); ++i) {
-    Task *currentTask = this->tasks_[i];
-    if (currentTask->getLevelVector() == lvlVec) { 
+Task* ProcessGroupManager::rescheduleRemoveTask(const LevelVector& lvlVec) {
+  for (std::vector<Task*>::size_type i = 0; i < this->tasks_.size(); ++i) {
+    Task* currentTask = this->tasks_[i];
+    if (currentTask->getLevelVector() == lvlVec) {
       // if the task has been found send remove signal and return the task
-      Task *removedTask;
+      Task* removedTask;
       auto taskID = currentTask->getID();
       sendSignalToProcessGroup(RESCHEDULE_REMOVE_TASK);
       MPI_Send(&taskID, 1, MPI_INT, this->pgroupRootID_, 0, theMPISystem()->getGlobalComm());
@@ -617,7 +535,6 @@
       tasks_.erase(tasks_.begin() + i);
       delete currentTask;
 
-
       return removedTask;
     }
   }
