#include "sgpp/distributedcombigrid/manager/ProcessGroupManager.hpp"
#include "sgpp/distributedcombigrid/manager/CombiParameters.hpp"
#include "sgpp/distributedcombigrid/mpi/MPIUtils.hpp"
#include "sgpp/distributedcombigrid/mpi_fault_simulator/MPI-FT.h"

namespace combigrid {
<<<<<<< HEAD
ProcessGroupManager::ProcessGroupManager(RankType pgroupRootID)
    : pgroupRootID_(pgroupRootID),
      status_(PROCESS_GROUP_WAIT),
      statusRequest_(MPI_Request()),
      statusRequestFT_(nullptr) {}

bool ProcessGroupManager::runfirst(Task* t) {
  
  return storeTaskReferenceAndSendTaskToProcessGroup(t, RUN_FIRST);
}
=======
	ProcessGroupManager::ProcessGroupManager(RankType pgroupRootID)
		: pgroupRootID_(pgroupRootID),
		status_(PROCESS_GROUP_WAIT),
		statusRequest_(MPI_Request()),
		statusRequestFT_(nullptr) {}
>>>>>>> 228f7c06

	bool ProcessGroupManager::runfirst(Task* t) {
		return storeTaskReferenceAndSendTaskToProcessGroup(t, RUN_FIRST);
	}

	bool ProcessGroupManager::storeTaskReferenceAndSendTaskToProcessGroup(Task* t, SignalType signal){
		// first check status
		// tying to add a task to a busy group is an invalid operation
		// and should be avoided
		if (status_ != PROCESS_GROUP_WAIT)
			return false;

		storeTaskReference(t);
		return sendTaskToProcessGroup(t, signal);
	}

	void ProcessGroupManager::storeTaskReference(Task* t){
		// add task to list of tasks managed by this pgroup
		tasks_.push_back(t);
	}

	bool ProcessGroupManager::sendTaskToProcessGroup(Task* t, SignalType signal){
		// send signal to pgroup
		sendSignalToProcessGroup(signal);

		// send task
		Task::send( &t, pgroupRootID_, theMPISystem()->getGlobalComm() );

		setProcessGroupBusyAndReceive();

		// only return true if task successfully sent to pgroup
		return true;
	}

	void ProcessGroupManager::sendSignalAndReceive(SignalType signal){
		sendSignalToProcessGroup(signal);
		setProcessGroupBusyAndReceive();
	}

	void ProcessGroupManager::sendSignalToProcessGroup(SignalType signal) {
		MPI_Send(&signal, 1, MPI_INT, pgroupRootID_, TRANSFER_SIGNAL_TAG, theMPISystem()->getGlobalComm());
	}

	void ProcessGroupManager::sendSignalToProcess(SignalType signal, RankType rank) { //TODO send only to process in this pgroup
		MPI_Send(&signal, 1, MPI_INT, rank, TRANSFER_SIGNAL_TAG, theMPISystem()->getGlobalComm());
	}

	inline void ProcessGroupManager::setProcessGroupBusyAndReceive() {
		// set status
		status_ = PROCESS_GROUP_BUSY;

		// start non-blocking MPI_IRecv to receive status
		recvStatus();
	}

	bool ProcessGroupManager::runnext() {
		// first check status
		// trying to send a command to a busy group is an invalid operation
		// and should be avoided
		assert(status_ == PROCESS_GROUP_WAIT);

		if (tasks_.size() == 0) return false;

<<<<<<< HEAD
   
  return true;
}
=======
		sendSignalAndReceive(RUN_NEXT);
>>>>>>> 228f7c06

		return true;
	}

	bool ProcessGroupManager::exit() {
		// can only send exit signal when in wait state
		if (status_ != PROCESS_GROUP_WAIT) return false;

		sendSignalAndReceive(EXIT);
		return true;
	}

	bool ProcessGroupManager::combine() {
		// can only send sync signal when in wait state
		assert(status_ == PROCESS_GROUP_WAIT);

		sendSignalAndReceive(COMBINE);

		return true;
	}

	bool ProcessGroupManager::initDsgus() {
		// can only send sync signal when in wait state
		assert(status_ == PROCESS_GROUP_WAIT);

		sendSignalAndReceive(INIT_DSGUS);

		return true;
	}

	bool ProcessGroupManager::updateCombiParameters(CombiParameters& params) {
		// can only send sync signal when in wait state
		assert(status_ == PROCESS_GROUP_WAIT);

		sendSignalToProcessGroup(UPDATE_COMBI_PARAMETERS);

		// send combiparameters
		MPIUtils::sendClass(&params, pgroupRootID_, theMPISystem()->getGlobalComm());

		setProcessGroupBusyAndReceive();
		return true;
	}

	bool ProcessGroupManager::addTask(Task* t) {
		return storeTaskReferenceAndSendTaskToProcessGroup(t, ADD_TASK);
	}

	bool ProcessGroupManager::refreshTask(Task* t) {
		// first check status
		// tying to add a task to a busy group is an invalid operation
		// and should be avoided
		if (status_ != PROCESS_GROUP_WAIT) {
			std::cout << "refreshing failed! \n";
			return false;
		}

		sendSignalToProcessGroup(ADD_TASK);

		// send task
		Task::send(&t, pgroupRootID_, theMPISystem()->getGlobalComm());

		setProcessGroupBusyAndReceive();

		// only return true if task successfully send to pgroup
		return true;
	}

	bool ProcessGroupManager::resetTasksWorker() {
		// first check status
		// tying to reset tasks of a busy group is an invalid operation
		// and should be avoided
		if (status_ != PROCESS_GROUP_WAIT) {
			assert(false);
			// return false;
		}

		// add task to list of tasks managed by this pgroup
		// tasks_.clear(); we do not clear group manager tasks

		sendSignalAndReceive(RESET_TASKS);

<<<<<<< HEAD
bool ProcessGroupManager::parallelEval(const LevelVector& leval, std::string& filename) {
  // can only send sync signal when in wait state, so check first
  assert(status_ == PROCESS_GROUP_WAIT);
  
  sendSignalToProcessGroup(PARALLEL_EVAL);
=======
		return true;
	}

	bool ProcessGroupManager::recompute(Task* t) {
>>>>>>> 228f7c06

		storeTaskReferenceAndSendTaskToProcessGroup(t, RECOMPUTE);

		// only return true if task successfully send to pgroup
		return true;
	}

	void sendLevelVector(const LevelVector& leval, RankType pgroupRootID){
		std::vector<int> tmp(leval.begin(), leval.end());
		MPI_Send(&tmp[0], static_cast<int>(tmp.size()), MPI_INT, pgroupRootID, TRANSFER_LEVAL_TAG,
				theMPISystem()->getGlobalComm());
	}

	bool ProcessGroupManager::parallelEval(const LevelVector& leval, std::string& filename) {
		// can only send sync signal when in wait state, so check first
		assert(status_ == PROCESS_GROUP_WAIT);

		sendSignalToProcessGroup(PARALLEL_EVAL);

		sendLevelVector(leval, pgroupRootID_);

		// send filename
		MPIUtils::sendClass(&filename, pgroupRootID_, theMPISystem()->getGlobalComm());

		setProcessGroupBusyAndReceive();

		return true;
	}

void ProcessGroupManager::writeSparseGridMinMaxCoefficients(const std::string& filename) {
  this->sendSignalToProcessGroup(WRITE_DSG_MINMAX_COEFFICIENTS);

  // send filename
  MPIUtils::sendClass(&filename, this->pgroupRootID_, theMPISystem()->getGlobalComm());

  this->setProcessGroupBusyAndReceive();
}

void ProcessGroupManager::doDiagnostics(int taskID) {
  auto status = waitStatus();
  assert(status == PROCESS_GROUP_WAIT);
  for (auto task : tasks_){
    if (task->getID() == taskID){
      sendSignalToProcessGroup(DO_DIAGNOSTICS);
      // send task ID to do postprocessing on
      MPI_Send(&taskID, 1, MPI_INT, this->pgroupRootID_, 0, theMPISystem()->getGlobalComm());
      return;
    }
  }
  assert(false && "Task was not present in this process group");
}

std::vector<double> receiveThreeNorms(RankType pgroupRootID){
  std::vector<double> norms;
  for (int i = 0; i < 3; ++i) {
    double recvbuf;

    MPI_Recv(&recvbuf, 1, MPI_DOUBLE, pgroupRootID, TRANSFER_NORM_TAG,
             theMPISystem()->getGlobalComm(), MPI_STATUS_IGNORE);

    norms.push_back(recvbuf);
  }
  return norms;
}

std::vector<double> ProcessGroupManager::parallelEvalNorm(const LevelVector& leval){
  sendSignalToProcessGroup(PARALLEL_EVAL_NORM);
  sendLevelVector(leval, pgroupRootID_);

  auto norms = receiveThreeNorms(pgroupRootID_);
  setProcessGroupBusyAndReceive();
  return norms;
}

void ProcessGroupManager::getLpNorms(int p, std::map<size_t, double>& norms) {
  SignalType signal;
  if (p == 2) {
    signal = GET_L2_NORM;
  } else if (p == 1) {
    signal = GET_L1_NORM;
  } else if (p == 0) {
    signal = GET_MAX_NORM;
  } else {
    assert(false && "please implement signal for this norm");
  }

  this->sendSignalToProcessGroup(signal);

  std::vector<double> recvbuf;
  auto numTasks = this->getTaskContainer().size();
  recvbuf.resize(numTasks);

  MPI_Recv(recvbuf.data(), static_cast<int>(numTasks), MPI_DOUBLE, pgroupRootID_, TRANSFER_NORM_TAG,
            theMPISystem()->getGlobalComm(), MPI_STATUS_IGNORE);

  for (size_t j = 0; j < numTasks; ++j) {
    norms[this->getTaskContainer()[j]->getID()] = recvbuf[j];
  }

  this->setProcessGroupBusyAndReceive();
}


std::vector<double> ProcessGroupManager::evalAnalyticalOnDFG(const LevelVector& leval){
  sendSignalToProcessGroup(EVAL_ANALYTICAL_NORM);
  sendLevelVector(leval, pgroupRootID_);

  auto norms = receiveThreeNorms(pgroupRootID_);
  setProcessGroupBusyAndReceive();
  return norms;
}

std::vector<double> ProcessGroupManager::evalErrorOnDFG(const LevelVector& leval){
  sendSignalToProcessGroup(EVAL_ERROR_NORM);
  sendLevelVector(leval, pgroupRootID_);

  auto norms = receiveThreeNorms(pgroupRootID_);
  setProcessGroupBusyAndReceive();
  return norms;
}

void ProcessGroupManager::interpolateValues(const std::vector<real>& interpolationCoordsSerial,
                                              std::vector<CombiDataType>& values,
                                              MPI_Request& request) {
  sendSignalToProcessGroup(INTERPOLATE_VALUES);
  MPI_Request dummyRequest;
  assert(interpolationCoordsSerial.size() < static_cast<size_t>(std::numeric_limits<int>::max()) && "needs chunking!");
  MPI_Isend(interpolationCoordsSerial.data(), static_cast<int>(interpolationCoordsSerial.size()), abstraction::getMPIDatatype(
    abstraction::getabstractionDataType<real>()), pgroupRootID_,
    TRANSFER_INTERPOLATION_TAG, theMPISystem()->getGlobalComm(), &dummyRequest);
  MPI_Request_free(&dummyRequest);
  MPI_Irecv(values.data(), static_cast<int>(values.size()), abstraction::getMPIDatatype(
    abstraction::getabstractionDataType<CombiDataType>()), pgroupRootID_,
    TRANSFER_INTERPOLATION_TAG, theMPISystem()->getGlobalComm(), &request);

  setProcessGroupBusyAndReceive();
}

void ProcessGroupManager::recvStatus() {
  // start non-blocking call to receive status
  if (ENABLE_FT) {
    simft::Sim_FT_MPI_Irecv(&status_, 1, MPI_INT, pgroupRootID_, TRANSFER_STATUS_TAG,
                            theMPISystem()->getGlobalCommFT(), &statusRequestFT_);
  } else {
    MPI_Irecv(&status_, 1, MPI_INT, pgroupRootID_, TRANSFER_STATUS_TAG, theMPISystem()->getGlobalComm(),
              &statusRequest_);
  }
}

bool ProcessGroupManager::recoverCommunicators() {
  assert(status_ == PROCESS_GROUP_WAIT);

  sendSignalToProcessGroup(RECOVER_COMM);

  return true;
}

bool ProcessGroupManager::rescheduleAddTask(Task *task) {
  return storeTaskReferenceAndSendTaskToProcessGroup(task, RESCHEDULE_ADD_TASK);
}

Task *ProcessGroupManager::rescheduleRemoveTask(const LevelVector &lvlVec) {
  for (std::vector<Task *>::size_type i = 0; i < this->tasks_.size(); ++i) {
    Task *currentTask = this->tasks_[i];
    if (currentTask->getLevelVector() == lvlVec) { 
      // if the task has been found send remove signal and return the task
      Task *removedTask;
      auto taskID = currentTask->getID();
      sendSignalToProcessGroup(RESCHEDULE_REMOVE_TASK);
      MPI_Send(&taskID, 1, MPI_INT, this->pgroupRootID_, 0, theMPISystem()->getGlobalComm());
      Task::receive(&removedTask, this->pgroupRootID_, theMPISystem()->getGlobalComm());
      setProcessGroupBusyAndReceive();

      tasks_.erase(tasks_.begin() + i);
      delete currentTask;


      return removedTask;
    }
  }
  return nullptr;
}

} /* namespace combigrid */<|MERGE_RESOLUTION|>--- conflicted
+++ resolved
@@ -1,10 +1,10 @@
 #include "sgpp/distributedcombigrid/manager/ProcessGroupManager.hpp"
+
 #include "sgpp/distributedcombigrid/manager/CombiParameters.hpp"
 #include "sgpp/distributedcombigrid/mpi/MPIUtils.hpp"
 #include "sgpp/distributedcombigrid/mpi_fault_simulator/MPI-FT.h"
 
 namespace combigrid {
-<<<<<<< HEAD
 ProcessGroupManager::ProcessGroupManager(RankType pgroupRootID)
     : pgroupRootID_(pgroupRootID),
       status_(PROCESS_GROUP_WAIT),
@@ -12,207 +12,181 @@
       statusRequestFT_(nullptr) {}
 
 bool ProcessGroupManager::runfirst(Task* t) {
-  
   return storeTaskReferenceAndSendTaskToProcessGroup(t, RUN_FIRST);
 }
-=======
-	ProcessGroupManager::ProcessGroupManager(RankType pgroupRootID)
-		: pgroupRootID_(pgroupRootID),
-		status_(PROCESS_GROUP_WAIT),
-		statusRequest_(MPI_Request()),
-		statusRequestFT_(nullptr) {}
->>>>>>> 228f7c06
-
-	bool ProcessGroupManager::runfirst(Task* t) {
-		return storeTaskReferenceAndSendTaskToProcessGroup(t, RUN_FIRST);
-	}
-
-	bool ProcessGroupManager::storeTaskReferenceAndSendTaskToProcessGroup(Task* t, SignalType signal){
-		// first check status
-		// tying to add a task to a busy group is an invalid operation
-		// and should be avoided
-		if (status_ != PROCESS_GROUP_WAIT)
-			return false;
-
-		storeTaskReference(t);
-		return sendTaskToProcessGroup(t, signal);
-	}
-
-	void ProcessGroupManager::storeTaskReference(Task* t){
-		// add task to list of tasks managed by this pgroup
-		tasks_.push_back(t);
-	}
-
-	bool ProcessGroupManager::sendTaskToProcessGroup(Task* t, SignalType signal){
-		// send signal to pgroup
-		sendSignalToProcessGroup(signal);
-
-		// send task
-		Task::send( &t, pgroupRootID_, theMPISystem()->getGlobalComm() );
-
-		setProcessGroupBusyAndReceive();
-
-		// only return true if task successfully sent to pgroup
-		return true;
-	}
-
-	void ProcessGroupManager::sendSignalAndReceive(SignalType signal){
-		sendSignalToProcessGroup(signal);
-		setProcessGroupBusyAndReceive();
-	}
-
-	void ProcessGroupManager::sendSignalToProcessGroup(SignalType signal) {
-		MPI_Send(&signal, 1, MPI_INT, pgroupRootID_, TRANSFER_SIGNAL_TAG, theMPISystem()->getGlobalComm());
-	}
-
-	void ProcessGroupManager::sendSignalToProcess(SignalType signal, RankType rank) { //TODO send only to process in this pgroup
-		MPI_Send(&signal, 1, MPI_INT, rank, TRANSFER_SIGNAL_TAG, theMPISystem()->getGlobalComm());
-	}
-
-	inline void ProcessGroupManager::setProcessGroupBusyAndReceive() {
-		// set status
-		status_ = PROCESS_GROUP_BUSY;
-
-		// start non-blocking MPI_IRecv to receive status
-		recvStatus();
-	}
-
-	bool ProcessGroupManager::runnext() {
-		// first check status
-		// trying to send a command to a busy group is an invalid operation
-		// and should be avoided
-		assert(status_ == PROCESS_GROUP_WAIT);
-
-		if (tasks_.size() == 0) return false;
-
-<<<<<<< HEAD
-   
-  return true;
-}
-=======
-		sendSignalAndReceive(RUN_NEXT);
->>>>>>> 228f7c06
-
-		return true;
-	}
-
-	bool ProcessGroupManager::exit() {
-		// can only send exit signal when in wait state
-		if (status_ != PROCESS_GROUP_WAIT) return false;
-
-		sendSignalAndReceive(EXIT);
-		return true;
-	}
-
-	bool ProcessGroupManager::combine() {
-		// can only send sync signal when in wait state
-		assert(status_ == PROCESS_GROUP_WAIT);
-
-		sendSignalAndReceive(COMBINE);
-
-		return true;
-	}
-
-	bool ProcessGroupManager::initDsgus() {
-		// can only send sync signal when in wait state
-		assert(status_ == PROCESS_GROUP_WAIT);
-
-		sendSignalAndReceive(INIT_DSGUS);
-
-		return true;
-	}
-
-	bool ProcessGroupManager::updateCombiParameters(CombiParameters& params) {
-		// can only send sync signal when in wait state
-		assert(status_ == PROCESS_GROUP_WAIT);
-
-		sendSignalToProcessGroup(UPDATE_COMBI_PARAMETERS);
-
-		// send combiparameters
-		MPIUtils::sendClass(&params, pgroupRootID_, theMPISystem()->getGlobalComm());
-
-		setProcessGroupBusyAndReceive();
-		return true;
-	}
-
-	bool ProcessGroupManager::addTask(Task* t) {
-		return storeTaskReferenceAndSendTaskToProcessGroup(t, ADD_TASK);
-	}
-
-	bool ProcessGroupManager::refreshTask(Task* t) {
-		// first check status
-		// tying to add a task to a busy group is an invalid operation
-		// and should be avoided
-		if (status_ != PROCESS_GROUP_WAIT) {
-			std::cout << "refreshing failed! \n";
-			return false;
-		}
-
-		sendSignalToProcessGroup(ADD_TASK);
-
-		// send task
-		Task::send(&t, pgroupRootID_, theMPISystem()->getGlobalComm());
-
-		setProcessGroupBusyAndReceive();
-
-		// only return true if task successfully send to pgroup
-		return true;
-	}
-
-	bool ProcessGroupManager::resetTasksWorker() {
-		// first check status
-		// tying to reset tasks of a busy group is an invalid operation
-		// and should be avoided
-		if (status_ != PROCESS_GROUP_WAIT) {
-			assert(false);
-			// return false;
-		}
-
-		// add task to list of tasks managed by this pgroup
-		// tasks_.clear(); we do not clear group manager tasks
-
-		sendSignalAndReceive(RESET_TASKS);
-
-<<<<<<< HEAD
+
+bool ProcessGroupManager::storeTaskReferenceAndSendTaskToProcessGroup(Task* t, SignalType signal) {
+  // first check status
+  // tying to add a task to a busy group is an invalid operation
+  // and should be avoided
+  if (status_ != PROCESS_GROUP_WAIT) return false;
+
+  storeTaskReference(t);
+  return sendTaskToProcessGroup(t, signal);
+}
+
+void ProcessGroupManager::storeTaskReference(Task* t) {
+  // add task to list of tasks managed by this pgroup
+  tasks_.push_back(t);
+}
+
+bool ProcessGroupManager::sendTaskToProcessGroup(Task* t, SignalType signal) {
+  // send signal to pgroup
+  sendSignalToProcessGroup(signal);
+
+  // send task
+  Task::send(&t, pgroupRootID_, theMPISystem()->getGlobalComm());
+
+  setProcessGroupBusyAndReceive();
+
+  // only return true if task successfully sent to pgroup
+  return true;
+}
+
+void ProcessGroupManager::sendSignalAndReceive(SignalType signal) {
+  sendSignalToProcessGroup(signal);
+  setProcessGroupBusyAndReceive();
+}
+
+void ProcessGroupManager::sendSignalToProcessGroup(SignalType signal) {
+  MPI_Send(&signal, 1, MPI_INT, pgroupRootID_, TRANSFER_SIGNAL_TAG,
+           theMPISystem()->getGlobalComm());
+}
+
+void ProcessGroupManager::sendSignalToProcess(
+    SignalType signal, RankType rank) {  // TODO send only to process in this pgroup
+  MPI_Send(&signal, 1, MPI_INT, rank, TRANSFER_SIGNAL_TAG, theMPISystem()->getGlobalComm());
+}
+
+inline void ProcessGroupManager::setProcessGroupBusyAndReceive() {
+  // set status
+  status_ = PROCESS_GROUP_BUSY;
+
+  // start non-blocking MPI_IRecv to receive status
+  recvStatus();
+}
+
+bool ProcessGroupManager::runnext() {
+  // first check status
+  // trying to send a command to a busy group is an invalid operation
+  // and should be avoided
+  assert(status_ == PROCESS_GROUP_WAIT);
+
+  if (tasks_.size() == 0) return false;
+
+  sendSignalAndReceive(RUN_NEXT);
+
+  return true;
+}
+
+bool ProcessGroupManager::exit() {
+  // can only send exit signal when in wait state
+  if (status_ != PROCESS_GROUP_WAIT) return false;
+
+  sendSignalAndReceive(EXIT);
+  return true;
+}
+
+bool ProcessGroupManager::combine() {
+  // can only send sync signal when in wait state
+  assert(status_ == PROCESS_GROUP_WAIT);
+
+  sendSignalAndReceive(COMBINE);
+
+  return true;
+}
+
+bool ProcessGroupManager::initDsgus() {
+  // can only send sync signal when in wait state
+  assert(status_ == PROCESS_GROUP_WAIT);
+
+  sendSignalAndReceive(INIT_DSGUS);
+
+  return true;
+}
+
+bool ProcessGroupManager::updateCombiParameters(CombiParameters& params) {
+  // can only send sync signal when in wait state
+  assert(status_ == PROCESS_GROUP_WAIT);
+
+  sendSignalToProcessGroup(UPDATE_COMBI_PARAMETERS);
+
+  // send combiparameters
+  MPIUtils::sendClass(&params, pgroupRootID_, theMPISystem()->getGlobalComm());
+
+  setProcessGroupBusyAndReceive();
+  return true;
+}
+
+bool ProcessGroupManager::addTask(Task* t) {
+  return storeTaskReferenceAndSendTaskToProcessGroup(t, ADD_TASK);
+}
+
+bool ProcessGroupManager::refreshTask(Task* t) {
+  // first check status
+  // tying to add a task to a busy group is an invalid operation
+  // and should be avoided
+  if (status_ != PROCESS_GROUP_WAIT) {
+    std::cout << "refreshing failed! \n";
+    return false;
+  }
+
+  sendSignalToProcessGroup(ADD_TASK);
+
+  // send task
+  Task::send(&t, pgroupRootID_, theMPISystem()->getGlobalComm());
+
+  setProcessGroupBusyAndReceive();
+
+  // only return true if task successfully send to pgroup
+  return true;
+}
+
+bool ProcessGroupManager::resetTasksWorker() {
+  // first check status
+  // tying to reset tasks of a busy group is an invalid operation
+  // and should be avoided
+  if (status_ != PROCESS_GROUP_WAIT) {
+    assert(false);
+    // return false;
+  }
+
+  // add task to list of tasks managed by this pgroup
+  // tasks_.clear(); we do not clear group manager tasks
+
+  sendSignalAndReceive(RESET_TASKS);
+
+  return true;
+}
+
+bool ProcessGroupManager::recompute(Task* t) {
+  storeTaskReferenceAndSendTaskToProcessGroup(t, RECOMPUTE);
+
+  // only return true if task successfully send to pgroup
+  return true;
+}
+
+void sendLevelVector(const LevelVector& leval, RankType pgroupRootID) {
+  std::vector<int> tmp(leval.begin(), leval.end());
+  MPI_Send(&tmp[0], static_cast<int>(tmp.size()), MPI_INT, pgroupRootID, TRANSFER_LEVAL_TAG,
+           theMPISystem()->getGlobalComm());
+}
+
 bool ProcessGroupManager::parallelEval(const LevelVector& leval, std::string& filename) {
   // can only send sync signal when in wait state, so check first
   assert(status_ == PROCESS_GROUP_WAIT);
-  
+
   sendSignalToProcessGroup(PARALLEL_EVAL);
-=======
-		return true;
-	}
-
-	bool ProcessGroupManager::recompute(Task* t) {
->>>>>>> 228f7c06
-
-		storeTaskReferenceAndSendTaskToProcessGroup(t, RECOMPUTE);
-
-		// only return true if task successfully send to pgroup
-		return true;
-	}
-
-	void sendLevelVector(const LevelVector& leval, RankType pgroupRootID){
-		std::vector<int> tmp(leval.begin(), leval.end());
-		MPI_Send(&tmp[0], static_cast<int>(tmp.size()), MPI_INT, pgroupRootID, TRANSFER_LEVAL_TAG,
-				theMPISystem()->getGlobalComm());
-	}
-
-	bool ProcessGroupManager::parallelEval(const LevelVector& leval, std::string& filename) {
-		// can only send sync signal when in wait state, so check first
-		assert(status_ == PROCESS_GROUP_WAIT);
-
-		sendSignalToProcessGroup(PARALLEL_EVAL);
-
-		sendLevelVector(leval, pgroupRootID_);
-
-		// send filename
-		MPIUtils::sendClass(&filename, pgroupRootID_, theMPISystem()->getGlobalComm());
-
-		setProcessGroupBusyAndReceive();
-
-		return true;
-	}
+
+  sendLevelVector(leval, pgroupRootID_);
+
+  // send filename
+  MPIUtils::sendClass(&filename, pgroupRootID_, theMPISystem()->getGlobalComm());
+
+  setProcessGroupBusyAndReceive();
+
+  return true;
+}
 
 void ProcessGroupManager::writeSparseGridMinMaxCoefficients(const std::string& filename) {
   this->sendSignalToProcessGroup(WRITE_DSG_MINMAX_COEFFICIENTS);
@@ -226,8 +200,8 @@
 void ProcessGroupManager::doDiagnostics(int taskID) {
   auto status = waitStatus();
   assert(status == PROCESS_GROUP_WAIT);
-  for (auto task : tasks_){
-    if (task->getID() == taskID){
+  for (auto task : tasks_) {
+    if (task->getID() == taskID) {
       sendSignalToProcessGroup(DO_DIAGNOSTICS);
       // send task ID to do postprocessing on
       MPI_Send(&taskID, 1, MPI_INT, this->pgroupRootID_, 0, theMPISystem()->getGlobalComm());
@@ -237,7 +211,7 @@
   assert(false && "Task was not present in this process group");
 }
 
-std::vector<double> receiveThreeNorms(RankType pgroupRootID){
+std::vector<double> receiveThreeNorms(RankType pgroupRootID) {
   std::vector<double> norms;
   for (int i = 0; i < 3; ++i) {
     double recvbuf;
@@ -250,7 +224,7 @@
   return norms;
 }
 
-std::vector<double> ProcessGroupManager::parallelEvalNorm(const LevelVector& leval){
+std::vector<double> ProcessGroupManager::parallelEvalNorm(const LevelVector& leval) {
   sendSignalToProcessGroup(PARALLEL_EVAL_NORM);
   sendLevelVector(leval, pgroupRootID_);
 
@@ -278,7 +252,7 @@
   recvbuf.resize(numTasks);
 
   MPI_Recv(recvbuf.data(), static_cast<int>(numTasks), MPI_DOUBLE, pgroupRootID_, TRANSFER_NORM_TAG,
-            theMPISystem()->getGlobalComm(), MPI_STATUS_IGNORE);
+           theMPISystem()->getGlobalComm(), MPI_STATUS_IGNORE);
 
   for (size_t j = 0; j < numTasks; ++j) {
     norms[this->getTaskContainer()[j]->getID()] = recvbuf[j];
@@ -287,8 +261,7 @@
   this->setProcessGroupBusyAndReceive();
 }
 
-
-std::vector<double> ProcessGroupManager::evalAnalyticalOnDFG(const LevelVector& leval){
+std::vector<double> ProcessGroupManager::evalAnalyticalOnDFG(const LevelVector& leval) {
   sendSignalToProcessGroup(EVAL_ANALYTICAL_NORM);
   sendLevelVector(leval, pgroupRootID_);
 
@@ -297,7 +270,7 @@
   return norms;
 }
 
-std::vector<double> ProcessGroupManager::evalErrorOnDFG(const LevelVector& leval){
+std::vector<double> ProcessGroupManager::evalErrorOnDFG(const LevelVector& leval) {
   sendSignalToProcessGroup(EVAL_ERROR_NORM);
   sendLevelVector(leval, pgroupRootID_);
 
@@ -307,18 +280,19 @@
 }
 
 void ProcessGroupManager::interpolateValues(const std::vector<real>& interpolationCoordsSerial,
-                                              std::vector<CombiDataType>& values,
-                                              MPI_Request& request) {
+                                            std::vector<CombiDataType>& values,
+                                            MPI_Request& request) {
   sendSignalToProcessGroup(INTERPOLATE_VALUES);
   MPI_Request dummyRequest;
-  assert(interpolationCoordsSerial.size() < static_cast<size_t>(std::numeric_limits<int>::max()) && "needs chunking!");
-  MPI_Isend(interpolationCoordsSerial.data(), static_cast<int>(interpolationCoordsSerial.size()), abstraction::getMPIDatatype(
-    abstraction::getabstractionDataType<real>()), pgroupRootID_,
-    TRANSFER_INTERPOLATION_TAG, theMPISystem()->getGlobalComm(), &dummyRequest);
+  assert(interpolationCoordsSerial.size() < static_cast<size_t>(std::numeric_limits<int>::max()) &&
+         "needs chunking!");
+  MPI_Isend(interpolationCoordsSerial.data(), static_cast<int>(interpolationCoordsSerial.size()),
+            abstraction::getMPIDatatype(abstraction::getabstractionDataType<real>()), pgroupRootID_,
+            TRANSFER_INTERPOLATION_TAG, theMPISystem()->getGlobalComm(), &dummyRequest);
   MPI_Request_free(&dummyRequest);
-  MPI_Irecv(values.data(), static_cast<int>(values.size()), abstraction::getMPIDatatype(
-    abstraction::getabstractionDataType<CombiDataType>()), pgroupRootID_,
-    TRANSFER_INTERPOLATION_TAG, theMPISystem()->getGlobalComm(), &request);
+  MPI_Irecv(values.data(), static_cast<int>(values.size()),
+            abstraction::getMPIDatatype(abstraction::getabstractionDataType<CombiDataType>()),
+            pgroupRootID_, TRANSFER_INTERPOLATION_TAG, theMPISystem()->getGlobalComm(), &request);
 
   setProcessGroupBusyAndReceive();
 }
@@ -329,8 +303,8 @@
     simft::Sim_FT_MPI_Irecv(&status_, 1, MPI_INT, pgroupRootID_, TRANSFER_STATUS_TAG,
                             theMPISystem()->getGlobalCommFT(), &statusRequestFT_);
   } else {
-    MPI_Irecv(&status_, 1, MPI_INT, pgroupRootID_, TRANSFER_STATUS_TAG, theMPISystem()->getGlobalComm(),
-              &statusRequest_);
+    MPI_Irecv(&status_, 1, MPI_INT, pgroupRootID_, TRANSFER_STATUS_TAG,
+              theMPISystem()->getGlobalComm(), &statusRequest_);
   }
 }
 
@@ -342,16 +316,16 @@
   return true;
 }
 
-bool ProcessGroupManager::rescheduleAddTask(Task *task) {
+bool ProcessGroupManager::rescheduleAddTask(Task* task) {
   return storeTaskReferenceAndSendTaskToProcessGroup(task, RESCHEDULE_ADD_TASK);
 }
 
-Task *ProcessGroupManager::rescheduleRemoveTask(const LevelVector &lvlVec) {
-  for (std::vector<Task *>::size_type i = 0; i < this->tasks_.size(); ++i) {
-    Task *currentTask = this->tasks_[i];
-    if (currentTask->getLevelVector() == lvlVec) { 
+Task* ProcessGroupManager::rescheduleRemoveTask(const LevelVector& lvlVec) {
+  for (std::vector<Task*>::size_type i = 0; i < this->tasks_.size(); ++i) {
+    Task* currentTask = this->tasks_[i];
+    if (currentTask->getLevelVector() == lvlVec) {
       // if the task has been found send remove signal and return the task
-      Task *removedTask;
+      Task* removedTask;
       auto taskID = currentTask->getID();
       sendSignalToProcessGroup(RESCHEDULE_REMOVE_TASK);
       MPI_Send(&taskID, 1, MPI_INT, this->pgroupRootID_, 0, theMPISystem()->getGlobalComm());
@@ -361,7 +335,6 @@
       tasks_.erase(tasks_.begin() + i);
       delete currentTask;
 
-
       return removedTask;
     }
   }
