#define BOOST_TEST_DYN_LINK
// to resolve https://github.com/open-mpi/ompi/issues/5157
#define OMPI_SKIP_MPICXX 1
#include <mpi.h>

#include <boost/math/special_functions/binomial.hpp>
#include <boost/test/unit_test.hpp>
#include <complex>
#include <cstdarg>
#include <iostream>
#include <random>
#include <vector>

#include "TaskConstParaboloid.hpp"
#include "combicom/CombiCom.hpp"
#include "combischeme/CombiMinMaxScheme.hpp"
#include "fullgrid/FullGrid.hpp"
#include "manager/CombiParameters.hpp"
#include "sparsegrid/DistributedSparseGridIO.hpp"
#include "sparsegrid/DistributedSparseGridUniform.hpp"
#include "sparsegrid/SGrid.hpp"
#include "utils/IndexVector.hpp"
#include "utils/LevelSetUtils.hpp"
#include "utils/Types.hpp"
#include "test_helper.hpp"

using namespace combigrid;

void checkDistributedSparsegrid(LevelVector& lmin, LevelVector& lmax, std::vector<int>& procs,
                                std::vector<BoundaryType>& boundary, int size) {
  CommunicatorType comm = TestHelper::getComm(procs);
  if (comm != MPI_COMM_NULL) {
    auto rank = TestHelper::getRank(comm);
    if (rank == 0) {
      std::cout << "test distributedsparsegrid " << lmin << lmax << procs << std::endl;
    }

    assert(lmin.size() == lmax.size());
    const auto dim = static_cast<DimType>(lmin.size());
    auto ldiff = lmax - lmin;
    bool schemeIsRegular = std::adjacent_find(ldiff.begin(), ldiff.end(),
                                              std::not_equal_to<LevelType>()) == ldiff.end();
    std::vector<LevelVector> cornersOfScheme(dim, lmin);
    for (DimType d = 0; d < dim; ++d) {
      cornersOfScheme[d][d] = lmax[d];
    }

    // create with "own" constructor
    auto uniDSG = std::unique_ptr<DistributedSparseGridUniform<std::complex<double>>>(
        new DistributedSparseGridUniform<std::complex<double>>(dim, lmax, lmin, comm));

    for (const auto& corner : cornersOfScheme) {
      // make sure corners are part of the scheme
      BOOST_CHECK(std::find(uniDSG->getAllLevelVectors().begin(),
                            uniDSG->getAllLevelVectors().end(),
                            corner) != uniDSG->getAllLevelVectors().end());
      // and higher neighbors of corner are not part of the scheme
      for (DimType d = 0; d < dim; ++d) {
        auto neighbor = corner;
        neighbor[d] += 1;
        std::stringstream stringStream;
        stringStream << "corner: " << corner << " neighbor: " << neighbor;
        BOOST_TEST_CONTEXT(stringStream.str());
        if (schemeIsRegular) {
          BOOST_CHECK(std::find(uniDSG->getAllLevelVectors().begin(),
                                uniDSG->getAllLevelVectors().end(),
                                neighbor) == uniDSG->getAllLevelVectors().end());

        } else {
          BOOST_WARN(std::find(uniDSG->getAllLevelVectors().begin(),
                               uniDSG->getAllLevelVectors().end(),
                               neighbor) == uniDSG->getAllLevelVectors().end());
        }
      }
    }

    // get all subspaces in the (optimized) combischeme
    SGrid<real> sg(dim, lmax, lmin, boundary);
    std::vector<LevelVector> subspaces;
    for (size_t ssID = 0; ssID < sg.getSize(); ++ssID) {
      const LevelVector& ss = sg.getLevelVector(ssID);
      subspaces.push_back(ss);
    }

    // compare to subspace constructor
    auto uniDSGfromSubspaces = std::unique_ptr<DistributedSparseGridUniform<std::complex<double>>>(
        new DistributedSparseGridUniform<std::complex<double>>(dim, subspaces, comm));

    BOOST_CHECK_EQUAL(subspaces.size(), uniDSGfromSubspaces->getNumSubspaces());
    BOOST_CHECK_EQUAL(uniDSG->getNumSubspaces(), uniDSGfromSubspaces->getNumSubspaces());

    for (decltype(uniDSG->getNumSubspaces()) i = 0; i < uniDSG->getNumSubspaces(); ++i) {
      BOOST_CHECK_EQUAL(0, uniDSG->getDataSize(i));
      BOOST_CHECK_EQUAL(0, uniDSGfromSubspaces->getDataSize(i));
      for (DimType d = 0; d < dim; ++d)
        BOOST_CHECK_EQUAL(uniDSG->getLevelVector(i)[d], uniDSGfromSubspaces->getLevelVector(i)[d]);
    }

    // use decomposition for full grids
    std::vector<IndexVector> decomposition;
    auto lref = lmax + lmax;
    auto procsRef = procs;
    decomposition = combigrid::getStandardDecomposition(lref, procsRef);

    // make sure that registered DFGs set the sizes right
    auto dfgLevel = lmin;
    dfgLevel[0] = lmax[0] + 1;
    auto dfgDecomposition =
        combigrid::downsampleDecomposition(decomposition, lref, dfgLevel, boundary);

    auto uniDFG = std::unique_ptr<OwningDistributedFullGrid<std::complex<double>>>(
        new OwningDistributedFullGrid<std::complex<double>>(dim, dfgLevel, comm, boundary, procs, true,
                                                      dfgDecomposition));

    uniDSG->registerDistributedFullGrid(*uniDFG);

    for (decltype(uniDSG->getNumSubspaces()) i = 0; i < uniDSG->getNumSubspaces(); ++i) {
      const auto& level = uniDSG->getLevelVector(i);
      BOOST_ASSERT(lmin.size() > 1);
      auto secondDimLevel = level[1];
      if (secondDimLevel > lmin[1]) {
        BOOST_CHECK(secondDimLevel <= lmax[1]);
        BOOST_CHECK_EQUAL(uniDSG->getDataSize(i), 0);
        BOOST_CHECK_EQUAL(uniDFG->getFGPointsOfSubspace(level).size(), 0);
      } else {
        BOOST_TEST_CONTEXT(std::to_string(i));
        BOOST_CHECK_EQUAL(uniDSG->getDataSize(i), uniDFG->getFGPointsOfSubspace(level).size());
      }
    }

    // set function values on dfg
    ParaboloidFn<CombiDataType> f;
    for (IndexType li = 0; li < uniDFG->getNrLocalElements(); ++li) {
      std::vector<double> coords(dim);
      uniDFG->getCoordsLocal(li, coords);
      uniDFG->getData()[li] = f(coords);
    }
    // std::cout << *uniDFG << std::endl;

    // make sure that registered DFGs set the right values
    // attn: usually, the dfgs are hierarchized before adding to the dsg for combination in
    // hierarchical space (without interpolation on coarser component dfgs) here we use the nodal
    // values for testing purposes
    BOOST_TEST_CHECKPOINT("Add to uniform SG");
    // create subspace data
    uniDSG->setZero();
    uniDSG->addDistributedFullGrid(*uniDFG, 1.);

    BOOST_TEST_CHECKPOINT("Add to uniform SG from subspaces");
    uniDSGfromSubspaces->registerDistributedFullGrid(*uniDFG);
    BOOST_CHECK_EQUAL(0, uniDSGfromSubspaces->getRawDataSize());
    BOOST_CHECK_GT(uniDSG->getRawDataSize(), uniDSGfromSubspaces->getRawDataSize());
    uniDSGfromSubspaces->setZero();
    uniDSGfromSubspaces->addDistributedFullGrid(*uniDFG, 0.);
    BOOST_CHECK_EQUAL(uniDSG->getRawDataSize(), uniDSGfromSubspaces->getRawDataSize());
    for (decltype(uniDSGfromSubspaces->getNumSubspaces()) i = 0;
         i < uniDSGfromSubspaces->getNumSubspaces(); ++i) {
      BOOST_CHECK_EQUAL(uniDSG->getDataSize(i), uniDSGfromSubspaces->getDataSize(i));
    }
    for (size_t i = 0; i < uniDSGfromSubspaces->getRawDataSize(); ++i) {
      BOOST_TEST_CONTEXT(std::to_string(i))
      BOOST_CHECK_EQUAL(uniDSGfromSubspaces->getRawData()[i], 0.);
    }

    auto writeSuccess = DistributedSparseGridIO::writeOneFile(*uniDSG, "test_sg_all");
    BOOST_WARN(writeSuccess);
    if (writeSuccess) {
      for (size_t i = 0; i < uniDSGfromSubspaces->getRawDataSize(); ++i) {
        uniDSGfromSubspaces->getRawData()[i] = -1000.;
      }
      auto readSuccess = DistributedSparseGridIO::readOneFile(*uniDSGfromSubspaces, "test_sg_all");
      BOOST_CHECK(readSuccess);
      if (readSuccess) {
        BOOST_TEST_CHECKPOINT("compare values");
        for (size_t i = 0; i < uniDSG->getRawDataSize(); ++i) {
          BOOST_TEST_CONTEXT(std::to_string(i))
          BOOST_CHECK_EQUAL(uniDSG->getRawData()[i], uniDSGfromSubspaces->getRawData()[i]);
        }
      }
      auto reduceSuccess =
          DistributedSparseGridIO::readOneFileAndReduce(*uniDSGfromSubspaces, "test_sg_all");
      BOOST_CHECK(readSuccess);
      if (readSuccess) {
        BOOST_TEST_CHECKPOINT("compare double values");
        for (size_t i = 0; i < uniDSG->getRawDataSize(); ++i) {
          BOOST_TEST_CONTEXT(std::to_string(i))
          BOOST_CHECK_EQUAL(uniDSG->getRawData()[i] + uniDSG->getRawData()[i],
                            uniDSGfromSubspaces->getRawData()[i]);
        }
      }
      uniDSGfromSubspaces->copyDataFrom(*uniDSG);
      BOOST_TEST_CHECKPOINT("compare values after copy");
      for (size_t i = 0; i < uniDSG->getRawDataSize(); ++i) {
        BOOST_TEST_CONTEXT(std::to_string(i))
        BOOST_CHECK_EQUAL(uniDSG->getRawData()[i], uniDSGfromSubspaces->getRawData()[i]);
      }
    }

    BOOST_TEST_CHECKPOINT("write sparse min/max");
    // make sure that right min/max values are written
    DistributedSparseGridIO::writeMinMaxCoefficents(
        *uniDSG,
        "sparse_paraboloid_minmax_" + std::to_string(dim) + "D_" + std::to_string(size) + "_" +
            std::to_string(boundary[0]),
        0);
    // and remove straight away
    if (rank == 0) {
      auto status = system("rm sparse_paraboloid_minmax_*");
      BOOST_CHECK_GE(status, 0);
    }

    // std::cout << *uniDSG << std::endl;

    // add large full grid to sparse grid, to fill all the possible subspaces
    BOOST_TEST_CHECKPOINT("create large full grid");
    dfgLevel = lmax;
    for (auto& l : dfgLevel) {
      l += 1;
    }

    // test for dumping sparse grid data to disk and reading back in
    DistributedSparseGridIO::writeToDiskChunked(*uniDSG, "test_sg_");
    uniDSGfromSubspaces->setZero();
<<<<<<< HEAD

    // have a tiny delay here, by already allocting dfg
    dfgDecomposition = combigrid::downsampleDecomposition(decomposition, lref, dfgLevel, boundary);
    auto largeUniDFG = std::unique_ptr<OwningDistributedFullGrid<std::complex<double>>>(
        new OwningDistributedFullGrid<std::complex<double>>(dim, dfgLevel, comm, boundary, procs, true,
                                                      dfgDecomposition));
    
    uniDSGfromSubspaces->readFromDiskChunked("test_sg_");
=======
    DistributedSparseGridIO::readFromDiskChunked(*uniDSGfromSubspaces, "test_sg_");
>>>>>>> c9721470
    BOOST_TEST_CHECKPOINT("compare values chunked");
    for (size_t i = 0; i < uniDSG->getRawDataSize(); ++i) {
      BOOST_TEST_CONTEXT(std::to_string(i));
      BOOST_CHECK_EQUAL(uniDSG->getRawData()[i], uniDSGfromSubspaces->getRawData()[i]);
    }

    // and remove straight away
    if (rank == 0) {
      auto status = system("rm test_sg_*");
      BOOST_CHECK_GE(status, 0);
    }

    BOOST_TEST_CHECKPOINT("Register to uniform SG");
    uniDSG->registerDistributedFullGrid(*largeUniDFG);//TODO create levels and actually test something

    // // make sure that right min/max values are written %TODO remove file
    // BOOST_TEST_CHECKPOINT("write min/max coefficients");
    // uniDSG->writeMinMaxCoefficents(
    //     "sparse_paraboloid_minmax_large_" + std::to_string(dim) + "D_" + std::to_string(size), 0);

    // check if the sizes set are actually the ones we calculate with CombiMinMaxScheme
    BOOST_TEST_CHECKPOINT("check subspace sizes");
    auto subspacesDataSizes = uniDSG->getSubspaceDataSizes();
    size_t numDataPointsHere =
        std::accumulate(subspacesDataSizes.begin(), subspacesDataSizes.end(), 0);
    BOOST_CHECK(numDataPointsHere > 0);

    if (std::all_of(boundary.begin(), boundary.end(), [](BoundaryType i) { return i == 2; })) {
      auto newLmin = lmin;
      auto newLmax = lmax;
      auto newLref = lref;
      // I think this flag may be the wrong way around...?
      if (!reverseOrderingDFGPartitions) {
        std::reverse(newLmin.begin(), newLmin.end());
        std::reverse(newLmax.begin(), newLmax.end());
        std::reverse(newLref.begin(), newLref.end());
        // std::reverse(procsRef.begin(), procsRef.end());
        std::reverse(decomposition.begin(), decomposition.end());
      }
      BOOST_TEST_CHECKPOINT("get partitioned num dofs");
      auto partitionedNumDOFs =
          getPartitionedNumDOFSGAdaptive(newLmin, newLmax, newLref, decomposition);

      BOOST_TEST_CHECKPOINT("compare partitioned num dofs");
      auto myNumDOFs = partitionedNumDOFs[rank];
      // std::cout << "partitionedNumDOFs" << partitionedNumDOFs << std::endl;
      if (schemeIsRegular) {
        BOOST_CHECK_EQUAL(myNumDOFs, numDataPointsHere);
      } else {
        // TODO better match non-regular schemes!
        BOOST_WARN_EQUAL(myNumDOFs, numDataPointsHere);
      }

      if (rank == 0) {
        auto sumDOFPartitioned =
            std::accumulate(partitionedNumDOFs.begin(), partitionedNumDOFs.end(), 0);
        auto sgDOF = printSGDegreesOfFreedomAdaptive(newLmin, newLmax);
        BOOST_CHECK_EQUAL(sgDOF, sumDOFPartitioned);
      }
    }
  }
}

BOOST_AUTO_TEST_SUITE(distributedsparsegrid, *boost::unit_test::timeout(1500))
// very cheap
BOOST_AUTO_TEST_CASE(test_0) {
  LevelVector lmin = {1, 1};
  LevelVector lmax = {3, 3};
  for (BoundaryType bValue : std::vector<BoundaryType>({0, 1, 2})) {
    std::vector<int> procs = {1, 1};
    std::vector<BoundaryType> boundary(2, bValue);
    auto multProcs = std::accumulate(procs.begin(), procs.end(), 1, std::multiplies<IndexType>());
    BOOST_REQUIRE(TestHelper::checkNumMPIProcsAvailable(multProcs));
    checkDistributedSparsegrid(lmin, lmax, procs, boundary, multProcs);
    MPI_Barrier(MPI_COMM_WORLD);
  }
}

BOOST_AUTO_TEST_CASE(test_1) {
  LevelVector lmin = {3, 3};
  LevelVector lmax = {7, 7};
  for (int procOne : {1, 2, 3}) {
    for (int procTwo : {1, 2}) {
      BoundaryType bValue = 2;
      std::vector<BoundaryType> boundary(2, bValue);
      std::vector<int> procs = {procOne, procTwo};
      auto multProcs =
          std::accumulate(procs.begin(), procs.end(), 1, std::multiplies<IndexType>());
      BOOST_REQUIRE(TestHelper::checkNumMPIProcsAvailable(multProcs));
      checkDistributedSparsegrid(lmin, lmax, procs, boundary, multProcs);
      MPI_Barrier(MPI_COMM_WORLD);
    }
  }
}
// same for anisotropic
BOOST_AUTO_TEST_CASE(test_2) {
  LevelVector lmin = {2, 4};
  LevelVector lmax = {6, 8};
  for (int procOne : {1, 2, 3}) {
    for (int procTwo : {1, 2}) {
      BoundaryType bValue = 2;
      std::vector<BoundaryType> boundary(2, bValue);
      std::vector<int> procs = {procOne, procTwo};
      auto multProcs =
          std::accumulate(procs.begin(), procs.end(), 1, std::multiplies<IndexType>());
      BOOST_REQUIRE(TestHelper::checkNumMPIProcsAvailable(multProcs));
      checkDistributedSparsegrid(lmin, lmax, procs, boundary, multProcs);
      MPI_Barrier(MPI_COMM_WORLD);
    }
  }
}
// and non-regular truncated CT
BOOST_AUTO_TEST_CASE(test_3) {
  LevelVector lmin = {2, 4};
  LevelVector lmax = {9, 9};
  for (int procOne : {1, 2, 3}) {
    for (int procTwo : {1, 2}) {
      for (BoundaryType bValue : std::vector<BoundaryType>({0, 1, 2})) {
        std::vector<int> procs = {procOne, procTwo};
        std::vector<BoundaryType> boundary(2, bValue);
        auto multProcs =
            std::accumulate(procs.begin(), procs.end(), 1, std::multiplies<IndexType>());
        BOOST_REQUIRE(TestHelper::checkNumMPIProcsAvailable(multProcs));
        checkDistributedSparsegrid(lmin, lmax, procs, boundary, multProcs);
        MPI_Barrier(MPI_COMM_WORLD);
      }
    }
  }
}

BOOST_AUTO_TEST_CASE(test_4) {
  LevelVector lmin = {3, 3, 3};
  LevelVector lmax = {7, 7, 7};
  for (int procOne : {1, 2, 3}) {
    for (int procTwo : {1, 2}) {
      BoundaryType bValue = 2;
      std::vector<BoundaryType> boundary(3, bValue);
      std::vector<int> procs = {procOne, procTwo, 1};
      auto multProcs =
          std::accumulate(procs.begin(), procs.end(), 1, std::multiplies<IndexType>());
      BOOST_REQUIRE(TestHelper::checkNumMPIProcsAvailable(multProcs));
      checkDistributedSparsegrid(lmin, lmax, procs, boundary, multProcs);
      MPI_Barrier(MPI_COMM_WORLD);
    }
  }
}
// same for anisotropic
BOOST_AUTO_TEST_CASE(test_5) {
  LevelVector lmin = {2, 3, 4};
  LevelVector lmax = {6, 7, 8};
  for (int procOne : {1, 2, 3}) {
    for (int procTwo : {1, 2}) {
      BoundaryType bValue = 2;
      std::vector<BoundaryType> boundary(3, bValue);
      std::vector<int> procs = {procOne, procTwo, 1};
      auto multProcs =
          std::accumulate(procs.begin(), procs.end(), 1, std::multiplies<IndexType>());
      BOOST_REQUIRE(TestHelper::checkNumMPIProcsAvailable(multProcs));
      checkDistributedSparsegrid(lmin, lmax, procs, boundary, multProcs);
      MPI_Barrier(MPI_COMM_WORLD);
    }
  }
}
// non-regular truncated CT
BOOST_AUTO_TEST_CASE(test_6) {
  LevelVector lmin = {2, 3, 4};
  LevelVector lmax = {7, 7, 7};
  for (int procOne : {1, 2, 3}) {
    for (int procTwo : {1, 2}) {
      for (BoundaryType bValue : std::vector<BoundaryType>({0, 1, 2})) {
        std::vector<int> procs = {procOne, procTwo, 1};
        std::vector<BoundaryType> boundary(3, bValue);
        auto multProcs =
            std::accumulate(procs.begin(), procs.end(), 1, std::multiplies<IndexType>());
        BOOST_REQUIRE(TestHelper::checkNumMPIProcsAvailable(multProcs));
        checkDistributedSparsegrid(lmin, lmax, procs, boundary, multProcs);
        MPI_Barrier(MPI_COMM_WORLD);
      }
    }
  }
}

// 4D anisotropic but regular
BOOST_AUTO_TEST_CASE(test_7) {
  LevelVector lmin = {2, 3, 1, 1};
  LevelVector lmax = {6, 7, 5, 5};
  for (int procOne : {1, 3}) {
    for (int procTwo : {1, 2}) {
      for (BoundaryType bValue : std::vector<BoundaryType>({0, 1, 2})) {
        std::vector<int> procs = {procOne, procTwo, 1, 1};
        std::vector<BoundaryType> boundary(4, bValue);
        auto multProcs =
            std::accumulate(procs.begin(), procs.end(), 1, std::multiplies<IndexType>());
        BOOST_REQUIRE(TestHelper::checkNumMPIProcsAvailable(multProcs));
        checkDistributedSparsegrid(lmin, lmax, procs, boundary, multProcs);
        MPI_Barrier(MPI_COMM_WORLD);
      }
    }
  }
}

// 6D anisotropic but regular
BOOST_AUTO_TEST_CASE(test_8) {
  LevelVector lmin = {2, 1, 4, 1, 3, 1};
  LevelVector lmax = {4, 3, 6, 3, 5, 3};
  for (int procOne : {1, 3}) {
    for (int procTwo : {1, 2}) {
      for (BoundaryType bValue : std::vector<BoundaryType>({0, 1, 2})) {
        std::vector<int> procs = {1, 1, procOne, 1, procTwo, 1};
        std::vector<BoundaryType> boundary(6, bValue);
        auto multProcs =
            std::accumulate(procs.begin(), procs.end(), 1, std::multiplies<IndexType>());
        BOOST_REQUIRE(TestHelper::checkNumMPIProcsAvailable(multProcs));
        checkDistributedSparsegrid(lmin, lmax, procs, boundary, multProcs);
        MPI_Barrier(MPI_COMM_WORLD);
      }
    }
  }
}

BOOST_AUTO_TEST_CASE(test_getPartitionedNumDOFSGAdaptive_1) {
  // 1D case
  LevelVector lmin = {1};
  LevelVector lmax = {5};
  std::vector<int> procs = {2};
  std::vector<IndexVector> decomposition = {{0, 1}};
  auto partitionedNumDOFs = getPartitionedNumDOFSGAdaptive(lmin, lmax, lmax, decomposition);
  auto sln = LevelVector({1, 32});
  BOOST_CHECK_EQUAL_COLLECTIONS(partitionedNumDOFs.begin(), partitionedNumDOFs.end(), sln.begin(),
                                sln.end());
  if (TestHelper::getRank(MPI_COMM_WORLD) == 0) {
    auto sumDOFPartitioned =
        std::accumulate(partitionedNumDOFs.begin(), partitionedNumDOFs.end(), 0);
    auto sgDOF = printSGDegreesOfFreedomAdaptive(lmin, lmax);
    BOOST_CHECK_EQUAL(sgDOF, sumDOFPartitioned);
  }
}
BOOST_AUTO_TEST_CASE(test_getPartitionedNumDOFSGAdaptive_2) {
  // 2D case
  LevelVector lmin = {1, 1};
  LevelVector lmax = {2, 2};
  std::vector<int> procs = {2, 2};
  std::vector<IndexVector> decomposition = {{0, 1}, {0, 3}};
  auto partitionedNumDOFs = getPartitionedNumDOFSGAdaptive(lmin, lmax, lmax, decomposition);
  auto sln = LevelVector({3, 10, 2, 6});
  BOOST_CHECK_EQUAL_COLLECTIONS(partitionedNumDOFs.begin(), partitionedNumDOFs.end(), sln.begin(),
                                sln.end());
  if (TestHelper::getRank(MPI_COMM_WORLD) == 0) {
    auto sumDOFPartitioned =
        std::accumulate(partitionedNumDOFs.begin(), partitionedNumDOFs.end(), 0);
    auto sgDOF = printSGDegreesOfFreedomAdaptive(lmin, lmax);
    BOOST_CHECK_EQUAL(sgDOF, sumDOFPartitioned);
  }
}
BOOST_AUTO_TEST_CASE(test_getPartitionedNumDOFSGAdaptive_3) {
  // 3D case (still OK to visualize)
  LevelVector lmin = {1, 1, 1};
  LevelVector lmax = {3, 3, 3};
  std::vector<int> procs = {2, 2, 2};
  std::vector<IndexVector> decomposition = {{0, 1}, {0, 2}, {0, 3}};
  auto partitionedNumDOFs = getPartitionedNumDOFSGAdaptive(lmin, lmax, lmax, decomposition);
  auto sln = LevelVector({4, 16, 13, 46, 8, 30, 24, 84});
  BOOST_CHECK_EQUAL_COLLECTIONS(partitionedNumDOFs.begin(), partitionedNumDOFs.end(), sln.begin(),
                                sln.end());
  if (TestHelper::getRank(MPI_COMM_WORLD) == 0) {
    // std::cout << partitionedNumDOFs << std::endl;
    auto sumDOFPartitioned =
        std::accumulate(partitionedNumDOFs.begin(), partitionedNumDOFs.end(), 0);
    auto sgDOF = printSGDegreesOfFreedomAdaptive(lmin, lmax);
    BOOST_CHECK_EQUAL(sgDOF, sumDOFPartitioned);
  }
}

BOOST_AUTO_TEST_CASE(test_createTruncatedHierarchicalLevels) {
  LevelVector lmin = {2, 2, 2, 2};
  LevelVector lmax = {4, 4, 4, 4};
  auto dim = static_cast<DimType>(lmin.size());
  std::vector<LevelVector> created;
  combigrid::createTruncatedHierarchicalLevels(lmax, lmin, created);
  // std::cout << lmin << lmax << std::endl;
  // std::cout << "created.size() = " << created.size() << std::endl;
  // std::cout << created << std::endl;

  std::vector<LevelVector> cornersOfScheme(dim, lmin);
  for (DimType d = 0; d < dim; ++d) {
    cornersOfScheme[d][d] = lmax[d];
  }
  for (const auto& corner : cornersOfScheme) {
    // make sure corners are part of the scheme
    BOOST_CHECK(std::find(created.begin(), created.end(), corner) != created.end());
    // and higher neighbors of corner are not part of the scheme
    for (DimType d = 0; d < dim; ++d) {
      auto neighbor = corner;
      neighbor[d] += 1;
      BOOST_CHECK(std::find(created.begin(), created.end(), neighbor) == created.end());
    }
  }
  LevelType largestCornerSum = 0;
  for (const auto& corner : cornersOfScheme) {
    auto cornerSum = std::accumulate(corner.begin(), corner.end(), static_cast<LevelType>(0));
    largestCornerSum = std::max(largestCornerSum, cornerSum);
  }
  for (const auto& level : created) {
    for (DimType d = 0; d < dim; ++d) {
      BOOST_CHECK(level[d] <= lmax[d]);
    }
    auto levelSum = std::accumulate(level.begin(), level.end(), 0);
    BOOST_CHECK(levelSum <= largestCornerSum);
  }
  auto it = std::unique(created.begin(), created.end());
  BOOST_CHECK(it == created.end());
  BOOST_CHECK(std::is_sorted(created.begin(), created.end()));
}

BOOST_AUTO_TEST_CASE(test_createSubspacesSingleLevel) {
  LevelVector lmin = {4, 3, 4, 5};
  LevelVector lmax = lmin;
  std::vector<LevelVector> created;
  combigrid::createTruncatedHierarchicalLevels(lmax, lmin, created);
  auto downSet = getDownSet(lmax);
  // BOOST_CHECK_EQUAL_COLLECTIONS(downSet.begin(), downSet.end(), created.begin(), created.end());
  BOOST_CHECK_EQUAL(downSet.size(), created.size());
  for (const auto& level : downSet) {
    BOOST_CHECK(std::find(created.begin(), created.end(), level) != created.end());
  }
  auto it = std::unique(created.begin(), created.end());
  BOOST_CHECK(it == created.end());
  BOOST_CHECK_EQUAL(created.size(),
                    std::accumulate(lmax.begin(), lmax.end(), 1, std::multiplies<LevelType>()));
  for (BoundaryType boundary : std::vector<BoundaryType>({0, 1, 2})) {
    std::vector<BoundaryType> boundaryVector = {boundary, boundary, boundary,
                                                static_cast<BoundaryType>((boundary == 0) ? 2 : 0)};
    BOOST_CHECK_EQUAL(combigrid::getNumDofNodal(lmax, boundaryVector),
                      getNumDofHierarchical(downSet, boundaryVector));
    BOOST_CHECK_EQUAL(combigrid::getNumDofNodal(lmax, boundaryVector),
                      getNumDofHierarchical(created, boundaryVector));
  }
  BOOST_CHECK(std::is_sorted(downSet.begin(), downSet.end()));
  BOOST_CHECK(std::is_sorted(created.begin(), created.end()));
}

BOOST_AUTO_TEST_CASE(test_createTruncatedHierarchicalLevels_large) {
  LevelVector lmin = {2, 2, 2, 2, 2, 2};
  LevelVector lmax = {19, 19, 19, 19, 19, 19};
  std::vector<LevelVector> created;
  // create once to fill the cache
  combigrid::createTruncatedHierarchicalLevels(lmax, lmin, created);
  created.clear();

  auto start = std::chrono::high_resolution_clock::now();
  combigrid::createTruncatedHierarchicalLevels(lmax, lmin, created);
  auto end = std::chrono::high_resolution_clock::now();
  auto duration = std::chrono::duration_cast<std::chrono::milliseconds>(end - start);
  BOOST_TEST_MESSAGE("time to create regular hierarchical levels: " << duration.count()
                                                                    << " milliseconds");
  BOOST_TEST_MESSAGE("number of levels created: " << created.size());
#ifdef NDEBUG
  BOOST_CHECK(duration.count() < 10000);
#endif
  auto it = std::unique(created.begin(), created.end());
  BOOST_CHECK(it == created.end());
  BOOST_CHECK(std::is_sorted(created.begin(), created.end()));
}

BOOST_AUTO_TEST_CASE(test_createSubspacesSingleLevel_large) {
  LevelVector lmin = {5, 5, 5, 5, 5, 4};
  LevelVector lmax = lmin;
  std::vector<LevelVector> created;
  // create once to fill the cache
  combigrid::createTruncatedHierarchicalLevels(lmax, lmin, created);
  created.clear();

  auto start = std::chrono::high_resolution_clock::now();
  combigrid::createTruncatedHierarchicalLevels(lmax, lmin, created);
  auto end = std::chrono::high_resolution_clock::now();
  auto duration = std::chrono::duration_cast<std::chrono::milliseconds>(end - start);
  BOOST_TEST_MESSAGE("time to create block of hierarchical levels: " << duration.count()
                                                                     << " milliseconds");
  BOOST_TEST_MESSAGE("number of levels created: " << created.size());
#ifdef NDEBUG
  BOOST_CHECK(duration.count() < 1000);
#endif
  std::sort(created.begin(), created.end());
  auto it = std::unique(created.begin(), created.end());
  BOOST_CHECK(it == created.end());
  LevelVector allOnes = {1, 1, 1, 1, 1, 1};
  BOOST_CHECK_EQUAL_COLLECTIONS(created[0].begin(), created[0].end(), allOnes.begin(),
                                allOnes.end());
  BOOST_CHECK_EQUAL_COLLECTIONS(created.back().begin(), created.back().end(), lmax.begin(),
                                lmax.end());
  BOOST_CHECK_EQUAL(created.size(),
                    std::accumulate(lmax.begin(), lmax.end(), 1, std::multiplies<LevelType>()));

  start = std::chrono::high_resolution_clock::now();
  auto downSet = getDownSet(lmax);
  end = std::chrono::high_resolution_clock::now();
  duration = std::chrono::duration_cast<std::chrono::milliseconds>(end - start);
  BOOST_TEST_MESSAGE("time to create downward closed set: " << duration.count() << " milliseconds");
  for (const auto& level : created) {
    BOOST_CHECK(level.size() == lmin.size());
  }
  BOOST_CHECK_EQUAL(created.size(), downSet.size());
  for (const auto& level : created) {
    std::stringstream stringStream;
    stringStream << "level: " << level;
    BOOST_TEST_CONTEXT(stringStream.str());
    BOOST_REQUIRE(std::find(downSet.begin(), downSet.end(), level) != downSet.end());
  }
  BOOST_CHECK(std::is_sorted(downSet.begin(), downSet.end()));
  BOOST_CHECK(std::is_sorted(created.begin(), created.end()));
}

BOOST_AUTO_TEST_CASE(test_getAllKOutOfDDimensions) {
  if (TestHelper::getRank(MPI_COMM_WORLD) == 0) {
    for (DimType d = 1; d < 8; ++d) {
      for (DimType k = 1; k <= d; ++k) {
        auto allKOutOfD = AllKOutOfDDimensions::get(k, d);
        BOOST_CHECK_EQUAL(allKOutOfD.size(), boost::math::binomial_coefficient<real>(d, k));
        for (const auto& combination : allKOutOfD) {
          BOOST_CHECK_EQUAL(combination.size(), k);
          for (const auto& index : combination) {
            BOOST_CHECK(index < d);
          }
        }
      }
    }
  }
}

BOOST_AUTO_TEST_CASE(test_reduceSubspaceSizesFileBased) {
  std::vector<int> procs = {4, 1, 2, 1, 1, 1};
  CommunicatorType comm = TestHelper::getComm(procs);
  if (comm != MPI_COMM_NULL) {
    DimType dim = static_cast<DimType>(procs.size());
    LevelVector lmin = {2, 2, 2, 2, 2, 2};
    LevelVector lmax = {11, 11, 11, 11, 11, 11};
    LevelVector lfull = {12, 3, 7, 2, 2, 2};
    std::vector<BoundaryType> boundary(dim, 1);
    auto decomposition = combigrid::getStandardDecomposition(lmax, procs);
    auto uniDSG = std::unique_ptr<DistributedSparseGridUniform<combigrid::DimType>>(
        new DistributedSparseGridUniform<combigrid::DimType>(dim, lmax, lmin, comm));

    {  // register full grid
      auto uniDFG = std::unique_ptr<OwningDistributedFullGrid<combigrid::DimType>>(
          new OwningDistributedFullGrid<combigrid::DimType>(dim, lfull, comm, boundary, procs, false));
      uniDSG->registerDistributedFullGrid(*uniDFG);
    }

    auto sizesCopy = uniDSG->getSubspaceDataSizes();

    // write the (smaller) subspaces sizes to disk
    bool subspaceWriteSuccess =
        DistributedSparseGridIO::writeSubspaceSizesToFile(*uniDSG, "test_dsg.sizes");
    BOOST_CHECK(subspaceWriteSuccess);

    {  // register reversed full grid
      std::reverse(lfull.begin(), lfull.end());
      auto uniDFG = std::unique_ptr<OwningDistributedFullGrid<combigrid::DimType>>(
          new OwningDistributedFullGrid<combigrid::DimType>(dim, lfull, comm, boundary, procs, false));
      uniDSG->registerDistributedFullGrid(*uniDFG);
    }

    auto sizesCopyLarger = uniDSG->getSubspaceDataSizes();

    // read the subspace sizes from disk and do max-reduce
    auto maxFunctionInstantiation = [](SubspaceSizeType a, SubspaceSizeType b) {
      return std::max(a, b);
    };
    bool subspaceReduceSuccess = DistributedSparseGridIO::readReduceSubspaceSizesFromFile(
        *uniDSG, "test_dsg.sizes", maxFunctionInstantiation, 2000);
    BOOST_CHECK_EQUAL_COLLECTIONS(sizesCopyLarger.begin(), sizesCopyLarger.end(),
                                  uniDSG->getSubspaceDataSizes().begin(),
                                  uniDSG->getSubspaceDataSizes().end());
    BOOST_CHECK(subspaceReduceSuccess);

    // read the subspace sizes from disk and do min-reduce
    auto minFunctionInstantiation = [](SubspaceSizeType a, SubspaceSizeType b) {
      return std::min(a, b);
    };
    subspaceReduceSuccess = DistributedSparseGridIO::readReduceSubspaceSizesFromFile(
        *uniDSG, "test_dsg.sizes", minFunctionInstantiation, 20);
    BOOST_CHECK_EQUAL_COLLECTIONS(sizesCopy.begin(), sizesCopy.end(),
                                  uniDSG->getSubspaceDataSizes().begin(),
                                  uniDSG->getSubspaceDataSizes().end());
    BOOST_CHECK(subspaceReduceSuccess);
  }
}

BOOST_AUTO_TEST_CASE(test_writeOneFile) {
  std::vector<int> procs = {3, 1, 3, 1, 1, 1};
  CommunicatorType comm = TestHelper::getComm(procs);
  if (comm != MPI_COMM_NULL) {
    DimType dim = static_cast<DimType>(procs.size());
    LevelVector lmin = {2, 2, 2, 2, 2, 2};
    LevelVector lmax = {11, 11, 11, 11, 11, 11};
    std::vector<BoundaryType> boundary(dim, 2);
    auto decomposition = combigrid::getStandardDecomposition(lmax, procs);
    auto uniDSG = std::unique_ptr<DistributedSparseGridUniform<combigrid::real>>(
        new DistributedSparseGridUniform<combigrid::real>(dim, lmax, lmin, comm));
    // iterate main diagonal of combi scheme and register to populate all subspaces
    for (const auto& level : uniDSG->getAllLevelVectors()) {
      if (levelSum(level) == 21) {
        auto dfgDecomposition =
            combigrid::downsampleDecomposition(decomposition, lmax, level, boundary);
        auto uniDFG = std::unique_ptr<OwningDistributedFullGrid<combigrid::real>>(
            new OwningDistributedFullGrid<combigrid::real>(dim, level, comm, boundary, procs, true,
                                                     dfgDecomposition));
        uniDSG->registerDistributedFullGrid(*uniDFG);
      }
    }
    uniDSG->setZero();
    size_t totalNumPoints = uniDSG->getRawDataSize();
    MPI_Datatype dtype = getMPIDatatype(abstraction::getabstractionDataType<size_t>());
    MPI_Allreduce(MPI_IN_PLACE, &totalNumPoints, 1, dtype, MPI_SUM, comm);
    BOOST_CHECK_EQUAL(totalNumPoints, 1050968065);
    MPI_Barrier(comm);

    auto start = std::chrono::high_resolution_clock::now();
    auto writeSuccess = DistributedSparseGridIO::writeOneFile(*uniDSG, "test_sg_timing");
    auto end = std::chrono::high_resolution_clock::now();
    BOOST_CHECK(writeSuccess);
    auto duration = std::chrono::duration_cast<std::chrono::milliseconds>(end - start);
    BOOST_TEST_MESSAGE("time to write sparse grid: " << duration.count() << " milliseconds");
#ifdef NDEBUG
    BOOST_CHECK(duration.count() < 120000);
#endif
    MPI_Barrier(comm);

    start = std::chrono::high_resolution_clock::now();
    auto readSuccess = DistributedSparseGridIO::readOneFile(*uniDSG, "test_sg_timing");
    end = std::chrono::high_resolution_clock::now();
    BOOST_CHECK(readSuccess);
    duration = std::chrono::duration_cast<std::chrono::milliseconds>(end - start);
    BOOST_TEST_MESSAGE("time to read sparse grid: " << duration.count() << " milliseconds");
#ifdef NDEBUG
    BOOST_CHECK(duration.count() < 30000);
#endif

    if (TestHelper::getRank(comm) == 0) {
      auto status = system("rm test_sg_timing");
      BOOST_CHECK_GE(status, 0);
    }
  }
}

BOOST_AUTO_TEST_SUITE_END()<|MERGE_RESOLUTION|>--- conflicted
+++ resolved
@@ -221,7 +221,6 @@
     // test for dumping sparse grid data to disk and reading back in
     DistributedSparseGridIO::writeToDiskChunked(*uniDSG, "test_sg_");
     uniDSGfromSubspaces->setZero();
-<<<<<<< HEAD
 
     // have a tiny delay here, by already allocting dfg
     dfgDecomposition = combigrid::downsampleDecomposition(decomposition, lref, dfgLevel, boundary);
@@ -229,10 +228,7 @@
         new OwningDistributedFullGrid<std::complex<double>>(dim, dfgLevel, comm, boundary, procs, true,
                                                       dfgDecomposition));
     
-    uniDSGfromSubspaces->readFromDiskChunked("test_sg_");
-=======
     DistributedSparseGridIO::readFromDiskChunked(*uniDSGfromSubspaces, "test_sg_");
->>>>>>> c9721470
     BOOST_TEST_CHECKPOINT("compare values chunked");
     for (size_t i = 0; i < uniDSG->getRawDataSize(); ++i) {
       BOOST_TEST_CONTEXT(std::to_string(i));
