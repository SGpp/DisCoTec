# Copyright (C) 2008-today The SG++ Project
# This file is part of the SG++ project. For conditions of distribution and
# use, please see the copyright notice provided with SG++ or at
# sgpp.sparsegrids.org

cmake_minimum_required(VERSION 3.24.2)

project("DisCoTec"
        VERSION 0.1.0
        LANGUAGES CXX
        DESCRIPTION "DisCoTec is a code for running the distributed sparse grid combination technique with MPI parallelization.")


set(DISCOTEC_SOURCES
        ${CMAKE_CURRENT_SOURCE_DIR}/combischeme/CombiMinMaxScheme.cpp
        ${CMAKE_CURRENT_SOURCE_DIR}/combischeme/CombiThirdLevelScheme.cpp
        ${CMAKE_CURRENT_SOURCE_DIR}/fault_tolerance/FaultCriterion.cpp
        ${CMAKE_CURRENT_SOURCE_DIR}/fault_tolerance/FTUtils.cpp
        ${CMAKE_CURRENT_SOURCE_DIR}/fault_tolerance/LPOptimizationInterpolation.cpp
        ${CMAKE_CURRENT_SOURCE_DIR}/fault_tolerance/StaticFaults.cpp
        ${CMAKE_CURRENT_SOURCE_DIR}/fault_tolerance/WeibullFaults.cpp
        ${CMAKE_CURRENT_SOURCE_DIR}/io/FileInputOutput.cpp
        ${CMAKE_CURRENT_SOURCE_DIR}/io/H5InputOutput.cpp
        ${CMAKE_CURRENT_SOURCE_DIR}/io/BroadcastParameters.cpp
        ${CMAKE_CURRENT_SOURCE_DIR}/loadmodel/AverageOfLastNLoadModel.cpp
        ${CMAKE_CURRENT_SOURCE_DIR}/loadmodel/AveragingLoadModel.cpp
        ${CMAKE_CURRENT_SOURCE_DIR}/loadmodel/LinearLoadModel.cpp
        ${CMAKE_CURRENT_SOURCE_DIR}/manager/ProcessGroupManager.cpp
        ${CMAKE_CURRENT_SOURCE_DIR}/manager/ProcessGroupWorker.cpp
        ${CMAKE_CURRENT_SOURCE_DIR}/manager/ProcessManager.cpp
        ${CMAKE_CURRENT_SOURCE_DIR}/mpi/MPIMemory.cpp
        ${CMAKE_CURRENT_SOURCE_DIR}/mpi/MPISystem.cpp
        ${CMAKE_CURRENT_SOURCE_DIR}/mpi/OpenMPUtils.cpp
        ${CMAKE_CURRENT_SOURCE_DIR}/mpi_fault_simulator/MPI-FT_bitflips.cpp
        ${CMAKE_CURRENT_SOURCE_DIR}/mpi_fault_simulator/MPI-FT_ULFM.cpp
        ${CMAKE_CURRENT_SOURCE_DIR}/mpi_fault_simulator/MPI-FT.cpp
        ${CMAKE_CURRENT_SOURCE_DIR}/mpi_fault_simulator/Sim_FT_abort.cpp
        ${CMAKE_CURRENT_SOURCE_DIR}/mpi_fault_simulator/Sim_FT_allreduce.cpp
        ${CMAKE_CURRENT_SOURCE_DIR}/mpi_fault_simulator/Sim_FT_barrier.cpp
        ${CMAKE_CURRENT_SOURCE_DIR}/mpi_fault_simulator/Sim_FT_bcast.cpp
        ${CMAKE_CURRENT_SOURCE_DIR}/mpi_fault_simulator/Sim_FT_cart_coords.cpp
        ${CMAKE_CURRENT_SOURCE_DIR}/mpi_fault_simulator/Sim_FT_cart_create.cpp
        ${CMAKE_CURRENT_SOURCE_DIR}/mpi_fault_simulator/Sim_FT_cart_rank.cpp
        ${CMAKE_CURRENT_SOURCE_DIR}/mpi_fault_simulator/Sim_FT_comm_create.cpp
        ${CMAKE_CURRENT_SOURCE_DIR}/mpi_fault_simulator/Sim_FT_comm_free.cpp
        ${CMAKE_CURRENT_SOURCE_DIR}/mpi_fault_simulator/Sim_FT_comm_group.cpp
        ${CMAKE_CURRENT_SOURCE_DIR}/mpi_fault_simulator/Sim_FT_comm_rank.cpp
        ${CMAKE_CURRENT_SOURCE_DIR}/mpi_fault_simulator/Sim_FT_comm_set_errhandler.cpp
        ${CMAKE_CURRENT_SOURCE_DIR}/mpi_fault_simulator/Sim_FT_comm_size.cpp
        ${CMAKE_CURRENT_SOURCE_DIR}/mpi_fault_simulator/Sim_FT_comm_split.cpp
        ${CMAKE_CURRENT_SOURCE_DIR}/mpi_fault_simulator/Sim_FT_finalize.cpp
        ${CMAKE_CURRENT_SOURCE_DIR}/mpi_fault_simulator/Sim_FT_get_count.cpp
        ${CMAKE_CURRENT_SOURCE_DIR}/mpi_fault_simulator/Sim_FT_iallreduce.cpp
        ${CMAKE_CURRENT_SOURCE_DIR}/mpi_fault_simulator/Sim_FT_ibarrier.cpp
        ${CMAKE_CURRENT_SOURCE_DIR}/mpi_fault_simulator/Sim_FT_ibcast.cpp
        ${CMAKE_CURRENT_SOURCE_DIR}/mpi_fault_simulator/Sim_FT_init.cpp
        ${CMAKE_CURRENT_SOURCE_DIR}/mpi_fault_simulator/Sim_FT_irecv.cpp
        ${CMAKE_CURRENT_SOURCE_DIR}/mpi_fault_simulator/Sim_FT_isend.cpp
        ${CMAKE_CURRENT_SOURCE_DIR}/mpi_fault_simulator/Sim_FT_probe.cpp
        ${CMAKE_CURRENT_SOURCE_DIR}/mpi_fault_simulator/Sim_FT_recv.cpp
        ${CMAKE_CURRENT_SOURCE_DIR}/mpi_fault_simulator/Sim_FT_reduce.cpp
        ${CMAKE_CURRENT_SOURCE_DIR}/mpi_fault_simulator/Sim_FT_request_free.cpp
        ${CMAKE_CURRENT_SOURCE_DIR}/mpi_fault_simulator/Sim_FT_send.cpp
        ${CMAKE_CURRENT_SOURCE_DIR}/mpi_fault_simulator/Sim_FT_test.cpp
        ${CMAKE_CURRENT_SOURCE_DIR}/mpi_fault_simulator/Sim_FT_wait.cpp
        ${CMAKE_CURRENT_SOURCE_DIR}/mpi_fault_simulator/Sim_FT_waitall.cpp
        ${CMAKE_CURRENT_SOURCE_DIR}/rescheduler/RebalancingTaskRescheduler.cpp
        ${CMAKE_CURRENT_SOURCE_DIR}/sparsegrid/AnyDistributedSparseGrid.cpp
        ${CMAKE_CURRENT_SOURCE_DIR}/task/Task.cpp
        ${CMAKE_CURRENT_SOURCE_DIR}/third_level/NetworkUtils.cpp
        ${CMAKE_CURRENT_SOURCE_DIR}/third_level/ThirdLevelUtils.cpp
        ${CMAKE_CURRENT_SOURCE_DIR}/utils/LevelSetUtils.cpp
        ${CMAKE_CURRENT_SOURCE_DIR}/utils/LevelVector.cpp
        ${CMAKE_CURRENT_SOURCE_DIR}/utils/MonteCarlo.cpp
        ${CMAKE_CURRENT_SOURCE_DIR}/utils/Stats.cpp
        ${CMAKE_CURRENT_SOURCE_DIR}/vtk/PlotFileWriter.cpp
        )

add_library(discotec ${DISCOTEC_SOURCES})
target_compile_features(discotec PRIVATE cxx_std_17)
target_include_directories(discotec PUBLIC ${CMAKE_CURRENT_SOURCE_DIR})
target_compile_options(discotec PUBLIC -march=native)

target_compile_options(discotec PUBLIC $<$<CXX_COMPILER_ID:Intel>:-fp-model=precise>)

# Defining options
include(CMakeDependentOption)

option(DISCOTEC_BUILD_MISSING_DEPS "Automatic fetch and build first layer of missing dependencies" ON)
option(DISCOTEC_TIMING "Build with high-resolution timing" ON)
if (DISCOTEC_TIMING)
    target_compile_definitions(discotec PUBLIC TIMING)
endif ()

option(DISCOTEC_USE_HIGHFIVE "Interpolation output with HighFive/HDF5" ON)
option(DISCOTEC_UNIFORMDECOMPOSITION "Use uniform decomposition" ON) # TODO: @polinta: does not compile if off
if (DISCOTEC_UNIFORMDECOMPOSITION)
    target_compile_definitions(discotec PUBLIC UNIFORMDECOMPOSITION) # has to be PUBLIC for tests, rename to DISCOTEC_UNIFORMDECOMPOSITION?
endif ()
option(DISCOTEC_GENE "Build for GENE (as task library)" OFF) #TODO: handle
if (DISCOTEC_GENE)
    message(FATAL_ERROR "Building with GENE is not supported yet")
endif ()
option(DISCOTEC_OPENMP "Parallelize with OpenMP" OFF)
if (DISCOTEC_OPENMP)
    find_package(OpenMP REQUIRED)
    target_link_libraries(discotec PUBLIC OpenMP::OpenMP_CXX)
endif ()
option(DISCOTEC_ENABLEFT "DisCoTec with algorithm-based fault tolerance" OFF)
if (DISCOTEC_ENABLEFT)
    add_compile_definitions(ENABLEFT)
endif ()
option(DISCOTEC_USE_VTK "Use VTK for visualization" OFF)
option(DISCOTEC_USE_LTO "Use link-time optimization" ON)
if (DISCOTEC_USE_LTO)
    include(CheckIPOSupported)
    check_ipo_supported(RESULT result OUTPUT output)
    if (result)
        set_property(TARGET discotec PROPERTY INTERPROCEDURAL_OPTIMIZATION TRUE)
    else ()
        message(FATAL "IPO is not supported: ${output}")
    endif ()
endif ()
#TODO: find or fetch GENE if enabled

option(DISCOTEC_OMITREADYSIGNAL "Omit ready signal" OFF)
if (DISCOTEC_OMITREADYSIGNAL)
    target_compile_definitions(discotec PRIVATE OMITREADYSIGNAL)
endif ()

option(DISCOTEC_USENONBLOCKINGMPICOLLECTIVE "Use non-blocking MPI collective operations" OFF)
if (DISCOTEC_USENONBLOCKINGMPICOLLECTIVE)
    target_compile_definitions(discotec PRIVATE USENONBLOCKINGMPICOLLECTIVE)
endif ()

#ISGENE #TODO: handle if access to GENE

# Handle dependencies
set(CMAKE_MODULE_PATH ${CMAKE_MODULE_PATH} ${PROJECT_SOURCE_DIR}/../CMakeModules)
find_package(MPI REQUIRED)
target_link_libraries(discotec PUBLIC MPI::MPI_CXX)

include(FetchContent)

find_package(Boost REQUIRED COMPONENTS serialization headers program_options unit_test_framework system filesystem date_time)

target_include_directories(discotec PRIVATE Boost::headers)
target_link_libraries(discotec PRIVATE Boost::serialization Boost::program_options Boost::system Boost::date_time)

find_package(GLPK REQUIRED)
target_link_libraries(discotec PUBLIC ${GLPK_LIBRARIES})
target_include_directories(discotec PUBLIC ${GLPK_INCLUDE_DIRS})

if (DISCOTEC_USE_HIGHFIVE)
    enable_language(C)
    find_package(HighFive REQUIRED)  # TODO: add minimum version and components
    target_include_directories(discotec PRIVATE ${HighFive_INCLUDE_DIRS})
    target_link_libraries(discotec PRIVATE HighFive)
    target_compile_definitions(discotec PUBLIC DISCOTEC_USE_HIGHFIVE)

endif ()


if (DISCOTEC_USE_VTK)
    enable_language(C)
    find_package(VTK REQUIRED) # TODO: add minimum version and components

    target_link_libraries(discotec PRIVATE  VTK::CommonCore VTK::CommonDataModel VTK::IOParallelXML)

<<<<<<< HEAD
            FetchContent_MakeAvailable(HighFive)
            if (IS_DIRECTORY "${HighFive_SOURCE_DIR}")
                set_property(DIRECTORY ${HighFive_SOURCE_DIR} PROPERTY EXCLUDE_FROM_ALL YES)
            endif ()
        endif ()
        target_include_directories(discotec PRIVATE ${HighFive_INCLUDE_DIRS})
        target_link_libraries(discotec PRIVATE HighFive)
        target_compile_definitions(discotec PRIVATE HAVE_HIGHFIVE)
        list(POP_BACK CMAKE_MESSAGE_INDENT)
    endif ()
endif ()

# Compiler flags
target_compile_options(discotec PUBLIC
        $<$<CXX_COMPILER_ID:GNU>:-Wall -pedantic -Wextra -Wpedantic -Wconversion -Wformat=2 -Wformat-nonliteral -Wformat-security -Winit-self -Wmissing-format-attribute -Wmissing-include-dirs -Wpacked -Wredundant-decls -Wswitch-default -Wswitch-enum -Wunreachable-code -Wunused -Wno-unused-parameter -fno-omit-frame-pointer>
        $<$<CXX_COMPILER_ID:Clang>:-Wall -Wextra -Wno-unused-parameter>
        $<$<CXX_COMPILER_ID:Intel,IntelLLVM>:-Wall -ansi -Wno-deprecated -wd1125  -fp-speculation=safe -DDEFAULT_RES_THRESHOLD=-1.0 -DTASKS_PARALLEL_UPDOWN=4 -no-offload>)
target_compile_options(discotec PUBLIC
        $<$<AND:$<OR:$<CONFIG:Release>,$<CONFIG:RelWithDebInfo>>,$<CXX_COMPILER_ID:GNU>>: -fno-strict-aliasing -funroll-loops>
        $<$<AND:$<OR:$<CONFIG:Release>,$<CONFIG:RelWithDebInfo>>,$<CXX_COMPILER_ID:Intel,IntelLLVM>>: -fno-strict-aliasing -ip -ipo -funroll-loops -ansi-alias>
        )
include(CheckCXXCompilerFlag)
CHECK_CXX_COMPILER_FLAG(-march=native COMPILER_SUPPORTS_MARCH_NATIVE)
CHECK_CXX_COMPILER_FLAG(-sse4.2 COMPILER_SUPPORTS_SSE4_2)
CHECK_CXX_COMPILER_FLAG(-msse3 COMPILER_SUPPORTS_SSE3)
CHECK_CXX_COMPILER_FLAG(-mavx COMPILER_SUPPORTS_AVX)
CHECK_CXX_COMPILER_FLAG(-mavx2 COMPILER_SUPPORTS_AVX2)
CHECK_CXX_COMPILER_FLAG(-mfma COMPILER_SUPPORTS_FMA)
CHECK_CXX_COMPILER_FLAG(-mfma4 COMPILER_SUPPORTS_FMA4)
CHECK_CXX_COMPILER_FLAG(-mavx512f COMPILER_SUPPORTS_AVX512F)
CHECK_CXX_COMPILER_FLAG(-mavx512cd COMPILER_SUPPORTS_AVX512CD)
CHECK_CXX_COMPILER_FLAG(-xCORE-AVX2 COMPILER_SUPPORTS_XCORE_AVX2)
CHECK_CXX_COMPILER_FLAG(-mmic COMPILER_SUPPORTS_MMIC)

if(COMPILER_SUPPORTS_MARCH_NATIVE)
    target_compile_options(discotec PUBLIC $<$<OR:$<CONFIG:Release>,$<CONFIG:RelWithDebInfo>>:-march=native>)
endif()

if(COMPILER_SUPPORTS_SSE4_2)
    target_compile_options(discotec PUBLIC $<$<OR:$<CONFIG:Release>,$<CONFIG:RelWithDebInfo>>:-msse4.2>)
elseif(COMPILER_SUPPORTS_SSE3)
    target_compile_options(discotec PUBLIC $<$<OR:$<CONFIG:Release>,$<CONFIG:RelWithDebInfo>>:-msse3>)
endif()
if(COMPILER_SUPPORTS_AVX2)
    target_compile_options(discotec PUBLIC $<$<OR:$<CONFIG:Release>,$<CONFIG:RelWithDebInfo>>:-mavx2>)
elseif(COMPILER_SUPPORTS_AVX)
    target_compile_options(discotec PUBLIC $<$<OR:$<CONFIG:Release>,$<CONFIG:RelWithDebInfo>>:-mavx>)
    if(COMPILER_SUPPORTS_AVX512F)
        target_compile_options(discotec PUBLIC $<$<OR:$<CONFIG:Release>,$<CONFIG:RelWithDebInfo>>:-mavx512f>)
    endif()
    if(COMPILER_SUPPORTS_AVX512CD)
        target_compile_options(discotec PUBLIC $<$<OR:$<CONFIG:Release>,$<CONFIG:RelWithDebInfo>>:-mavx512cd>)
    endif()
endif()
if(COMPILER_SUPPORTS_FMA4)
    target_compile_options(discotec PUBLIC $<$<OR:$<CONFIG:Release>,$<CONFIG:RelWithDebInfo>>:-mfma4>)
elseif(COMPILER_SUPPORTS_FMA)
    target_compile_options(discotec PUBLIC $<$<OR:$<CONFIG:Release>,$<CONFIG:RelWithDebInfo>>:-mfma>)
endif()
if(COMPILER_SUPPORTS_XCORE_AVX2)
    target_compile_options(discotec PUBLIC $<$<OR:$<CONFIG:Release>,$<CONFIG:RelWithDebInfo>>:-xCORE-AVX2>)
endif()
if(COMPILER_SUPPORTS_MMIC)
    target_compile_options(discotec PUBLIC $<$<OR:$<CONFIG:Release>,$<CONFIG:RelWithDebInfo>>:-mmic>)
endif()
=======
    target_include_directories(discotec PRIVATE ${VTK_INCLUDE_DIRS})
    target_compile_definitions(discotec PRIVATE USE_VTK)
endif ()
install(TARGETS discotec
        EXPORT discotecTargets
        LIBRARY DESTINATION lib
        ARCHIVE DESTINATION lib
        RUNTIME DESTINATION bin
        INCLUDES DESTINATION include
        )
>>>>>>> b6b2677b
<|MERGE_RESOLUTION|>--- conflicted
+++ resolved
@@ -154,30 +154,22 @@
 if (DISCOTEC_USE_HIGHFIVE)
     enable_language(C)
     find_package(HighFive REQUIRED)  # TODO: add minimum version and components
+    if (IS_DIRECTORY "${HighFive_SOURCE_DIR}")
+        set_property(DIRECTORY ${HighFive_SOURCE_DIR} PROPERTY EXCLUDE_FROM_ALL YES)
+    endif ()
     target_include_directories(discotec PRIVATE ${HighFive_INCLUDE_DIRS})
     target_link_libraries(discotec PRIVATE HighFive)
     target_compile_definitions(discotec PUBLIC DISCOTEC_USE_HIGHFIVE)
-
-endif ()
-
+    list(POP_BACK CMAKE_MESSAGE_INDENT)
+endif ()
 
 if (DISCOTEC_USE_VTK)
     enable_language(C)
     find_package(VTK REQUIRED) # TODO: add minimum version and components
 
     target_link_libraries(discotec PRIVATE  VTK::CommonCore VTK::CommonDataModel VTK::IOParallelXML)
-
-<<<<<<< HEAD
-            FetchContent_MakeAvailable(HighFive)
-            if (IS_DIRECTORY "${HighFive_SOURCE_DIR}")
-                set_property(DIRECTORY ${HighFive_SOURCE_DIR} PROPERTY EXCLUDE_FROM_ALL YES)
-            endif ()
-        endif ()
-        target_include_directories(discotec PRIVATE ${HighFive_INCLUDE_DIRS})
-        target_link_libraries(discotec PRIVATE HighFive)
-        target_compile_definitions(discotec PRIVATE HAVE_HIGHFIVE)
-        list(POP_BACK CMAKE_MESSAGE_INDENT)
-    endif ()
+    target_include_directories(discotec PRIVATE ${VTK_INCLUDE_DIRS})
+    target_compile_definitions(discotec PRIVATE USE_VTK)
 endif ()
 
 # Compiler flags
@@ -233,15 +225,11 @@
 if(COMPILER_SUPPORTS_MMIC)
     target_compile_options(discotec PUBLIC $<$<OR:$<CONFIG:Release>,$<CONFIG:RelWithDebInfo>>:-mmic>)
 endif()
-=======
-    target_include_directories(discotec PRIVATE ${VTK_INCLUDE_DIRS})
-    target_compile_definitions(discotec PRIVATE USE_VTK)
-endif ()
+
 install(TARGETS discotec
         EXPORT discotecTargets
         LIBRARY DESTINATION lib
         ARCHIVE DESTINATION lib
         RUNTIME DESTINATION bin
         INCLUDES DESTINATION include
-        )
->>>>>>> b6b2677b
+        )