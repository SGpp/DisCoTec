#include "sgpp/distributedcombigrid/manager/ProcessGroupWorker.hpp"

#include "boost/lexical_cast.hpp"

#include "sgpp/distributedcombigrid/combicom/CombiCom.hpp"
#include "sgpp/distributedcombigrid/fullgrid/FullGrid.hpp"
#include "sgpp/distributedcombigrid/hierarchization/DistributedHierarchization.hpp"
#include "sgpp/distributedcombigrid/manager/CombiParameters.hpp"
#include "sgpp/distributedcombigrid/manager/ProcessGroupSignals.hpp"
#include "sgpp/distributedcombigrid/mpi/MPIUtils.hpp"
#include "sgpp/distributedcombigrid/sparsegrid/DistributedSparseGrid.hpp"
#include "sgpp/distributedcombigrid/sparsegrid/DistributedSparseGridUniform.hpp"
#include "sgpp/distributedcombigrid/loadmodel/LearningLoadModel.hpp"
#include "sgpp/distributedcombigrid/mpi/MPISystem.hpp"


#include <algorithm>
#include <iostream>
#include <string>
#include "sgpp/distributedcombigrid/mpi_fault_simulator/MPI-FT.h"

namespace combigrid {

ProcessGroupWorker::ProcessGroupWorker()
    : currentTask_(nullptr),
      status_(PROCESS_GROUP_WAIT),
      combinedUniDSGVector_(0),
      combinedFGexists_(false),
      combiParameters_(),
      combiParametersSet_(false),
      currentCombi_(0) {
  t_fault_ = -1;
  startTimeIteration_ = (std::chrono::high_resolution_clock::now());
  MASTER_EXCLUSIVE_SECTION {
    std::string fname = "out/all-betas-" + std::to_string(theMPISystem()->getGlobalRank()) + ".txt";
    // betasFile_ = std::ofstream( fname, std::ofstream::out );
  }
}

ProcessGroupWorker::~ProcessGroupWorker() {
  for (auto& task : tasks_) {
    delete task;
    task = nullptr;
  }
}

// Do useful things with the info about how long a task took.
// this gets called whenever a task was run, i.e., signals RUN_FIRST(once), RUN_NEXT(possibly multiple times),
// RECOMPUTE(possibly multiple times), and in ready(possibly multiple times)
void ProcessGroupWorker::processDuration(const Task& t, const Stats::Event e,
                                         unsigned int numProcs) {
  return;
  MASTER_EXCLUSIVE_SECTION {
    DurationInformation info = {t.getID(), Stats::getEventDurationInUsec(e),
	    			                    t.getCurrentTime(), t.getCurrentTimestep(),
				                        theMPISystem()->getWorldRank(), static_cast<unsigned int>(numProcs)};
    MPIUtils::sendClass(&info, theMPISystem()->getManagerRank(), theMPISystem()->getGlobalComm());
  }
}

SignalType ProcessGroupWorker::wait() {
  if (status_ == PROCESS_GROUP_FAIL) {  // in this case worker got reused
    status_ = PROCESS_GROUP_WAIT;
  }
  if (status_ != PROCESS_GROUP_WAIT) {
#ifdef DEBUG_OUTPUT
    int myRank = theMPISystem()->getWorldRank();
    
#endif
    return RUN_NEXT;
  }
  SignalType signal = -1;

  MASTER_EXCLUSIVE_SECTION {
    // receive signal from manager
    MPI_Recv(&signal, 1, MPI_INT, theMPISystem()->getManagerRank(), TRANSFER_SIGNAL_TAG,
             theMPISystem()->getGlobalComm(), MPI_STATUS_IGNORE);
  }
  // distribute signal to other processes of pgroup
  MPI_Bcast(&signal, 1, MPI_INT, theMPISystem()->getMasterRank(), theMPISystem()->getLocalComm());
#ifdef DEBUG_OUTPUT
  std::cout << theMPISystem()->getWorldRank() << " waits for signal " << signal << " \n";
#endif
  // process signal
  switch (signal) {
    case RUN_FIRST: {
      receiveAndInitializeTaskAndFaults();
      status_ = PROCESS_GROUP_BUSY;

      // execute task
      Stats::startEvent("worker run first");
      currentTask_->run(theMPISystem()->getLocalComm());
      Stats::Event e = Stats::stopEvent("worker run first");
      // std::cout << "from runfirst ";
      processDuration(*currentTask_, e, theMPISystem()->getNumProcs());
    } break;
    case RUN_NEXT: {
      assert(tasks_.size() > 0);
      // reset finished status of all tasks
      if (tasks_.size() != 0) {
        for (size_t i = 0; i < tasks_.size(); ++i) tasks_[i]->setFinished(false);

        status_ = PROCESS_GROUP_BUSY;

        // set currentTask
        currentTask_ = tasks_[0];

        // run first task
        // if isGENE, this is done in GENE's worker_routines.cpp
        // if (!isGENE) {
        //   Stats::startEvent("worker run");
        // }

        Stats::Event e = Stats::Event();
        currentTask_->run(theMPISystem()->getLocalComm());
        e.end = std::chrono::high_resolution_clock::now();
<<<<<<< HEAD
        processDuration(*currentTask_, e, getCommSize(theMPISystem()->getLocalComm()));   
        // if (!isGENE) {
        //   Stats::stopEvent("worker run");
        // }
=======
        // std::cout << "from runnext ";
        processDuration(*currentTask_, e, theMPISystem()->getNumProcs());

        if (!isGENE) {
          Stats::stopEvent("worker run");
        }
>>>>>>> 228f7c06
      } else {
        std::cout << "Possible error: No tasks! \n";
      }

    } break;
    case ADD_TASK: {  // add a new task to the process group
      // initalize task and set values to zero
      // the task will get the proper initial solution during the next combine
      // TODO test if this signal works in case of not-GENE
      receiveAndInitializeTaskAndFaults();

      currentTask_->setZero();

      currentTask_->setFinished(true);

      if (isGENE) { 
        currentTask_->changeDir(theMPISystem()->getLocalComm());
      }
    } break;
    case RESET_TASKS: {  // deleta all tasks (used in process recovery)
      std::cout << "resetting tasks" << std::endl;

      deleteTasks();
      status_ = PROCESS_GROUP_BUSY;

    } break;
    case EVAL: {
      // receive x

      // loop over all tasks
      // t.eval(x)
    } break;
    case EXIT: {
      // write out tasks that were in use when the computation ended
      // (i.e. after fault tolerance or rescheduling changes)
      MASTER_EXCLUSIVE_SECTION {
        // serialize tasks as string
        std::stringstream tasksStream;
        for (const auto& t : tasks_) {
          tasksStream <<t->getID() << ": " << combiParameters_.getCoeff(t->getID()) << t->getLevelVector()  << "; ";
        }
        std::string tasksString = tasksStream.str();
        Stats::setAttribute("tasks: levels", tasksString);
      }
      if (isGENE) {
        if(chdir("../ginstance")){};
      }
      deleteTasks();
    } break;
    case SYNC_TASKS: {
      MASTER_EXCLUSIVE_SECTION {
        for (size_t i = 0; i < tasks_.size(); ++i) {
          Task::send(&tasks_[i], theMPISystem()->getManagerRank(), theMPISystem()->getGlobalComm());
        }
      }
    } break;
    case INIT_DSGUS: {
      Stats::startEvent("initializeCombinedUniDSGVector");
      initCombinedUniDSGVector();
      Stats::stopEvent("initializeCombinedUniDSGVector");

    } break;
    case COMBINE: {  // start combination

      Stats::startEvent("combine");
      combineUniform();
      currentCombi_++;
      Stats::stopEvent("combine");

    } break;
    case GRID_EVAL: {  // not supported anymore

      Stats::startEvent("eval");
      gridEval();
      Stats::stopEvent("eval");

      return signal;

    } break;
    case COMBINE_FG: {
      combineFG();

    } break;
    case UPDATE_COMBI_PARAMETERS: {  // update combiparameters (e.g. in case of faults -> FTCT)

      updateCombiParameters();

    } break;
    case RECOMPUTE: {  // recompute the received task (immediately computes tasks ->
                       // difference to ADD_TASK)
      receiveAndInitializeTaskAndFaults();
      currentTask_->setZero();

      // fill task with combisolution
      if (!isGENE) {
        setCombinedSolutionUniform(currentTask_);
      }
      // execute task
      Stats::Event e = Stats::Event();
      currentTask_->run(theMPISystem()->getLocalComm());
      e.end = std::chrono::high_resolution_clock::now();
      // std::cout << "from recompute ";
      processDuration(*currentTask_, e, theMPISystem()->getNumProcs());

    } break;
    case RECOVER_COMM: {  // start recovery in case of faults
      theMPISystem()->recoverCommunicators(true);
      return signal;
    } break;
    case PARALLEL_EVAL: {  // output final grid

      Stats::startEvent("parallel eval");
      parallelEval();
      Stats::stopEvent("parallel eval");
    } break;
    case GET_L2_NORM: {  // evaluate norm on dfgs and send
      Stats::startEvent("get L2 norm");
      sendLpNorms(2);
      Stats::stopEvent("get L2 norm");
    } break;
    case GET_L1_NORM: {  // evaluate norm on dfgs and send
      Stats::startEvent("get L1 norm");
      sendLpNorms(1);
      Stats::stopEvent("get L1 norm");
    } break;
    case GET_MAX_NORM: {  // evaluate norm on dfgs and send
      Stats::startEvent("get max norm");
      sendLpNorms(0);
      Stats::stopEvent("get max norm");
    } break;
    case PARALLEL_EVAL_NORM: {  // evaluate norms on new dfg and send
      Stats::startEvent("parallel eval norm");
      parallelEvalNorm();
      Stats::stopEvent("parallel eval norm");
    } break;
    case EVAL_ANALYTICAL_NORM: {  // evaluate analytical norms on new dfg and send
      Stats::startEvent("eval analytical norm");
      evalAnalyticalOnDFG();
      Stats::stopEvent("eval analytical norm");
    } break;
    case EVAL_ERROR_NORM: {  // evaluate analytical norms on new dfg and send difference
      Stats::startEvent("eval error norm");
      evalErrorOnDFG();
      Stats::stopEvent("eval error norm");
    } break;
    case INTERPOLATE_VALUES: {  // interpolate values on given coordinates
      Stats::startEvent("interpolate values");
      auto values = interpolateValues();
      // send result
      MASTER_EXCLUSIVE_SECTION {
        MPI_Send(values.data(), values.size(), abstraction::getMPIDatatype(
          abstraction::getabstractionDataType<CombiDataType>()), theMPISystem()->getManagerRank(),
          TRANSFER_INTERPOLATION_TAG, theMPISystem()->getGlobalComm());
      }
      Stats::stopEvent("interpolate values");
    } break;
    case RESCHEDULE_ADD_TASK: {
      assert(currentTask_ == nullptr);

      receiveAndInitializeTaskAndFaults(); // receive and initalize new task
			// now the variable currentTask_ contains the newly received task
      currentTask_->setZero();
      updateTaskWithCurrentValues(*currentTask_, combiParameters_.getNumGrids());
      currentTask_->setFinished(true);
      currentTask_ = nullptr;
		} break;
    case RESCHEDULE_REMOVE_TASK: {
      assert(currentTask_ == nullptr);

      int taskID;
      MASTER_EXCLUSIVE_SECTION {
        MPI_Recv(&taskID, 1, MPI_INT, theMPISystem()->getManagerRank(), 0, 
                 theMPISystem()->getGlobalComm(), MPI_STATUS_IGNORE);
      }
      MPI_Bcast(&taskID, 1, MPI_INT, theMPISystem()->getMasterRank(), 
                theMPISystem()->getLocalComm());

      // search for task send to group master and remove
      for(size_t i=0; i < tasks_.size(); ++i) {
        if (tasks_[i]->getID() == taskID) {
          MASTER_EXCLUSIVE_SECTION {
            // send to group master
            Task::send(&tasks_[i], theMPISystem()->getManagerRank(), 
                       theMPISystem()->getGlobalComm());
          }
          delete(tasks_[i]);
          tasks_.erase(tasks_.begin() + i);
          break;  // only one task has the taskID
        }
      }
    } break;
    case WRITE_DSG_MINMAX_COEFFICIENTS: {
      std::string filename;
      MASTER_EXCLUSIVE_SECTION {
        MPIUtils::receiveClass(&filename, theMPISystem()->getManagerRank(),
                              theMPISystem()->getGlobalComm());
      }
      for (size_t i = 0; i < combinedUniDSGVector_.size(); ++i) {
        combinedUniDSGVector_[i]->writeMinMaxCoefficents(filename, i);
      }
		} break;
    default: { assert(false && "signal not implemented"); }
  }
  if (isGENE) {
    // special solution for GENE
    // todo: find better solution and remove this
    if ((signal == RUN_FIRST || signal == RUN_NEXT || signal == RECOMPUTE) &&
        !currentTask_->isFinished() && omitReadySignal)
      return signal;
  }
  // in the general case: send ready signal.
  // if(!omitReadySignal)
  ready();
  if (isGENE) {
    if (signal == ADD_TASK) {  // ready resets currentTask but needs to be set for GENE
      currentTask_ = tasks_.back();
    }
  }
  return signal;
}

void ProcessGroupWorker::decideToKill() {
  // decide if processor was killed during this iteration
  currentTask_->decideToKill();
}

void ProcessGroupWorker::ready() {
  if (ENABLE_FT) {
    // with this barrier the local root but also each other process can detect
    // whether a process in the group has failed
    int globalRank;
    MPI_Comm_rank(MPI_COMM_WORLD, &globalRank);
    // std::cout << "rank " << globalRank << " is ready \n";
    int err = simft::Sim_FT_MPI_Barrier(theMPISystem()->getLocalCommFT());

    if (err == MPI_ERR_PROC_FAILED) {
      status_ = PROCESS_GROUP_FAIL;

      std::cout << "rank " << globalRank << " fault detected" << std::endl;
    }
  }
  
  if (status_ != PROCESS_GROUP_FAIL) {
    // check if there are unfinished tasks
    // all the tasks that are not the first in their process group will be run in this loop
    for (size_t i = 0; i < tasks_.size(); ++i) {
      if (!tasks_[i]->isFinished()) {
        status_ = PROCESS_GROUP_BUSY;

        // set currentTask
        currentTask_ = tasks_[i];
        // if isGENE, this is done in GENE's worker_routines.cpp
        if (!isGENE) {
          Stats::startEvent("worker run");
        }
        currentTask_->run(theMPISystem()->getLocalComm());
        Stats::Event e;
        if (!isGENE) {
          Stats::stopEvent("worker run");
        }

        // std::cout << "from ready ";
        processDuration(*currentTask_, e, theMPISystem()->getNumProcs());
        if (ENABLE_FT) {
          // with this barrier the local root but also each other process can detect
          // whether a process in the group has failed
          int err = simft::Sim_FT_MPI_Barrier(theMPISystem()->getLocalCommFT());

          if (err == MPI_ERR_PROC_FAILED) {
            status_ = PROCESS_GROUP_FAIL;
            break;
          }
        }
        // merge problem?
        // todo: gene specific voodoo
        if (isGENE && !currentTask_->isFinished()) {
          return;
        }
        //
      }
    }

    // all tasks finished -> group waiting
    if (status_ != PROCESS_GROUP_FAIL) {
      status_ = PROCESS_GROUP_WAIT;
    }
  }
  // send ready status to manager
  MASTER_EXCLUSIVE_SECTION {
    StatusType status = status_;

    if (ENABLE_FT) {
      simft::Sim_FT_MPI_Send(&status, 1, MPI_INT, theMPISystem()->getManagerRank(), TRANSFER_STATUS_TAG,
                             theMPISystem()->getGlobalCommFT());
    } else {
      MPI_Send(&status, 1, MPI_INT, theMPISystem()->getManagerRank(), TRANSFER_STATUS_TAG,
               theMPISystem()->getGlobalComm());
    }
  }

  // reset current task
  currentTask_ = NULL;
  // if failed proc in this group detected the alive procs go into recovery state
  if (ENABLE_FT) {
    if (status_ == PROCESS_GROUP_FAIL) {
      theMPISystem()->recoverCommunicators(false);
      status_ = PROCESS_GROUP_WAIT;
    }
  }
}
/* not supported anymore
void ProcessGroupWorker::combine() {
  assert( false && "not properly implemented" );

  // early exit if no tasks available
  // todo: doesnt work, each pgrouproot must call reduce function
  assert(tasks_.size() > 0);

  assert( combiParametersSet_ );
  DimType dim = combiParameters_.getDim();
  const LevelVector& lmin = combiParameters_.getLMin();
  const LevelVector& lmax = combiParameters_.getLMax();
  const std::vector<bool>& boundary = combiParameters_.getBoundary();

  // erzeug dsg
  DistributedSparseGrid<CombiDataType> dsg(dim, lmax, lmin, boundary,
theMPISystem()->getLocalComm());

  for (Task* t : tasks_) {
    DistributedFullGrid<CombiDataType>& dfg = t->getDistributedFullGrid();

    // hierarchize dfg
    DistributedHierarchization::hierarchize<CombiDataType>(dfg);

    // lokales reduce auf sg ->
    //CombiCom::distributedLocalReduce<CombiDataType>( dfg, dsg, combiParameters_.getCoeff(
t->getID() ) );
  }

  // globales reduce
  CombiCom::distributedGlobalReduce(dsg);

  for (Task* t : tasks_) {
    // get handle to dfg
    DistributedFullGrid<CombiDataType>& dfg = t->getDistributedFullGrid();

    // lokales scatter von dsg auf dfg
    //CombiCom::distributedLocalScatter<CombiDataType>( dfg, dsg );

    // dehierarchize dfg
    DistributedHierarchization::dehierarchize<CombiDataType>(dfg);
  }
} */




/**
 * This method reduces the lmax and lmin vectors of the sparse grid according to the reduction
 * specifications in ctparam. It is taken care of that lmin does not fall below 1 and lmax >= lmin.
 * We do not reduce the levels in the last combination as we do not want to lose any information
 * for the final checkpoint.
 */
void reduceSparseGridCoefficients(LevelVector& lmax, LevelVector& lmin,
                                  IndexType totalNumberOfCombis, IndexType currentCombi,
                                  LevelVector reduceLmin, LevelVector reduceLmax) {
  // checking for valid combi step
  assert(currentCombi >= 0 && totalNumberOfCombis >= 0 && currentCombi <= totalNumberOfCombis);

  // this if-clause is currently always true, as initCombinedUniDSGVector is called only once,
  // at the beginning of the computation.
  // Leaving it here, in case the SG subspaces need to be re-initialized at some point.
  if (currentCombi < totalNumberOfCombis - 1) {  // do not reduce in last iteration
    for (size_t i = 0; i < reduceLmin.size(); ++i) {
      assert(reduceLmax[i] >= 0 && reduceLmin[i] >= 0);  // check for valid reduce values
      if (lmin[i] > 1) {
        lmin[i] = std::max((IndexType)1, lmin[i] - reduceLmin[i]);
      }
    }
    for (size_t i = 0; i < reduceLmax.size(); ++i) {
      lmax[i] = std::max(lmin[i], lmax[i] - reduceLmax[i]);
    }
  }
}


/** Initializes the dsgu for each species by setting the subspace sizes of all
 * dfgs in the global reduce comm. After calling, all workers which share the
 * same spatial distribution of the dsgu (those who combine during global
 * reduce) have the same sized subspaces and thus share the same sized dsg.
 *
 * Attention: No data is created here, only subspace sizes are shared.
 */
void ProcessGroupWorker::initCombinedUniDSGVector() {
  if (tasks_.size() == 0) {
    std::cout << "Possible error: task size is 0! \n";
  }
  assert(combiParametersSet_);
  // we assume here that every task has the same number of grids, e.g. species in GENE
  auto numGrids = combiParameters_.getNumGrids();
  DimType dim = combiParameters_.getDim();
  LevelVector lmin = combiParameters_.getLMin();
  LevelVector lmax = combiParameters_.getLMax();
  const std::vector<bool>& boundary = combiParameters_.getBoundary();

  // the dsg can be smaller than lmax because the highest subspaces do not have
  // to be exchanged
  // todo: use a flag to switch on/off optimized combination
  reduceSparseGridCoefficients(lmax, lmin, combiParameters_.getNumberOfCombinations(),
                               currentCombi_, combiParameters_.getLMinReductionVector(),
                               combiParameters_.getLMaxReductionVector());

#ifdef DEBUG_OUTPUT
  MASTER_EXCLUSIVE_SECTION {
    std::cout << "lmin: " << lmin << std::endl;
    std::cout << "lmax: " << lmax << std::endl;
  }
#endif

  // get all subspaces in the (optimized) combischeme
  SGrid<real> sg(dim, lmax, lmin, boundary);
  std::vector<LevelVector> subspaces;
  for (size_t ssID = 0; ssID < sg.getSize(); ++ssID) {
    const LevelVector& ss = sg.getLevelVector(ssID);
    subspaces.push_back(ss);
  }

  // create dsgs
  combinedUniDSGVector_.resize((size_t) numGrids);
  for (auto& uniDSG : combinedUniDSGVector_) {
    uniDSG = std::unique_ptr<DistributedSparseGridUniform<CombiDataType>>(
        new DistributedSparseGridUniform<CombiDataType>(dim, subspaces, boundary,
                                                        theMPISystem()->getLocalComm()));
#ifdef DEBUG_OUTPUT
    MASTER_EXCLUSIVE_SECTION {
      std::cout << "dsg size: " << uniDSG->getRawDataSize() << " * " << sizeof(CombiDataType) << std::endl;
    }
#endif // def DEBUG_OUTPUT
  }

  // set subspace sizes local and global

  // register dsgs in all dfgs
  for (Task* t : tasks_) {
    for (int g = 0; g < numGrids; g++) {
#ifdef DEBUG_OUTPUT
      MASTER_EXCLUSIVE_SECTION {
        std::cout << "register task " << t->getID() << std::endl;
      }
#endif // def DEBUG_OUTPUT
      DistributedFullGrid<CombiDataType>& dfg = t->getDistributedFullGrid(g);
      dfg.registerUniformSG(*(combinedUniDSGVector_[(size_t) g]));
    }
  }

  // global reduce of subspace sizes
  CommunicatorType globalReduceComm = theMPISystem()->getGlobalReduceComm();
  for (int g = 0; g < numGrids; g++) {
    reduceSubspaceSizes(combinedUniDSGVector_[(size_t)g].get(), globalReduceComm);
#ifdef DEBUG_OUTPUT
    MASTER_EXCLUSIVE_SECTION {
      std::cout << "dsg size: " << combinedUniDSGVector_[(size_t)g]->getRawDataSize() << " * "
                << sizeof(CombiDataType) << std::endl;
    }
#endif  // def DEBUG_OUTPUT
  }
}


void ProcessGroupWorker::hierarchizeFullGrids() {
  auto numGrids = combiParameters_.getNumGrids();
  //real localMax(0.0);
  // std::vector<CombiDataType> beforeCombi;
  for (Task* t : tasks_) {
<<<<<<< HEAD
    auto dfgEnsemble = t->getDFGEnsemble();
    if (dfgEnsemble != nullptr) {
      // hierarchize dfgEnsemble
      DistributedHierarchization::hierarchize(
          *dfgEnsemble, combiParameters_.getHierarchizationDims());

    } else {
      for (int g = 0; g < numGrids; g++) {
        DistributedFullGrid<CombiDataType>& dfg = t->getDistributedFullGrid(g);
        // std::vector<CombiDataType> datavector(dfg.getElementVector());
        // beforeCombi = datavector;
        // compute max norm
        /*
        real max = dfg.getLpNorm(0);
        if( max > localMax )
          localMax = max;
          */

        // hierarchize dfg
        DistributedHierarchization::hierarchize<CombiDataType>(
            dfg, combiParameters_.getHierarchizationDims());
      }
    }
=======
    for (IndexType g = 0; g < numGrids; g++) {
      DistributedFullGrid<CombiDataType>& dfg = t->getDistributedFullGrid(static_cast<int>(g));

      // hierarchize dfg
      DistributedHierarchization::hierarchize<CombiDataType>(
          dfg, combiParameters_.getHierarchizationDims(), combiParameters_.getHierarchicalBases());
    }
  }
}

void ProcessGroupWorker::addFullGridsToUniformSG() {
  assert(combinedUniDSGVector_.size() > 0 && "Initialize dsgu first with "
                                             "initCombinedUniDSGVector()");
  auto numGrids = combiParameters_.getNumGrids();
  for (Task* t : tasks_) {
    for (IndexType g = 0; g < numGrids; g++) {
      DistributedFullGrid<CombiDataType>& dfg = t->getDistributedFullGrid(static_cast<int>(g));
>>>>>>> 228f7c06

    for (int g = 0; g < numGrids; g++) {
      DistributedFullGrid<CombiDataType>& dfg = t->getDistributedFullGrid(g);
      // lokales reduce auf sg ->
      dfg.addToUniformSG(*combinedUniDSGVector_[g], combiParameters_.getCoeff(t->getID()));
#ifdef DEBUG_OUTPUT
      std::cout << "Combination: added task " << t->getID() << " with coefficient "
                << combiParameters_.getCoeff(t->getID()) << "\n";
#endif
    }
  }
}

void ProcessGroupWorker::reduceUniformSG() {
  // we assume here that every task has the same number of grids, e.g. species in GENE
  auto numGrids = combiParameters_.getNumGrids();

  for (IndexType g = 0; g < numGrids; g++) {
    CombiCom::distributedGlobalReduce(*combinedUniDSGVector_[g]);
    assert(CombiCom::sumAndCheckSubspaceSizes(*combinedUniDSGVector_[g]));
  }
}


void ProcessGroupWorker::combineLocalAndGlobal() {
#ifdef DEBUG_OUTPUT
  MASTER_EXCLUSIVE_SECTION { std::cout << "start combining \n"; }
#endif
  Stats::startEvent("combine zeroDsgsData");
  zeroDsgsData();
  Stats::stopEvent("combine zeroDsgsData");

  Stats::startEvent("combine hierarchize");
  hierarchizeFullGrids();
  Stats::stopEvent("combine hierarchize");

  Stats::startEvent("combine local reduce");
  addFullGridsToUniformSG();
  Stats::stopEvent("combine local reduce");

  Stats::startEvent("combine global reduce");
  reduceUniformSG();
  Stats::stopEvent("combine global reduce");
}

void ProcessGroupWorker::combineUniform() {
  combineLocalAndGlobal();
  integrateCombinedSolution();
}


void ProcessGroupWorker::parallelEval() {
  if (uniformDecomposition)
    parallelEvalUniform();
  else
    assert(false && "not yet implemented");
}
// cf https://stackoverflow.com/questions/874134/find-out-if-string-ends-with-another-string-in-c
static bool endsWith(const std::string& str, const std::string& suffix)
{
    return str.size() >= suffix.size() && 0 == str.compare(str.size()-suffix.size(), suffix.size(), suffix);
}

LevelVector ProcessGroupWorker::receiveLevalAndBroadcast(){
  const int dim = static_cast<int>(combiParameters_.getDim());

  // combine must have been called before this function
  assert(combinedUniDSGVector_.size() != 0 && "you must combine before you can eval");

  // receive leval and broadcast to group members
  std::vector<int> tmp(dim);
  MASTER_EXCLUSIVE_SECTION {
    MPI_Recv(&tmp[0], dim, MPI_INT, theMPISystem()->getManagerRank(), TRANSFER_LEVAL_TAG,
             theMPISystem()->getGlobalComm(), MPI_STATUS_IGNORE);
  }

  MPI_Bcast(&tmp[0], dim, MPI_INT, theMPISystem()->getMasterRank(), theMPISystem()->getLocalComm());
  LevelVector leval(tmp.begin(), tmp.end());
  return leval;
}

void ProcessGroupWorker::fillDFGFromDSGU(DistributedFullGrid<CombiDataType>& dfg, IndexType g) {
  DistributedHierarchization::fillDFGFromDSGU(dfg, *combinedUniDSGVector_[g],
                                              combiParameters_.getHierarchizationDims(),
                                              combiParameters_.getHierarchicalBases());
}

void ProcessGroupWorker::parallelEvalUniform() {
  assert(uniformDecomposition);

  assert(combiParametersSet_);
  auto numGrids = combiParameters_.getNumGrids();  // we assume here that every task has the same number of grids

  auto leval = receiveLevalAndBroadcast();
  const int dim = static_cast<int>(leval.size());

  // receive filename and broadcast to group members
  std::string filename;
  MASTER_EXCLUSIVE_SECTION {
    MPIUtils::receiveClass(&filename, theMPISystem()->getManagerRank(),
                           theMPISystem()->getGlobalComm());
  }

  MPIUtils::broadcastClass(&filename, theMPISystem()->getMasterRank(),
                           theMPISystem()->getLocalComm());

<<<<<<< HEAD
  bool forwardDecomposition = combiParameters_.getForwardDecomposition();

  auto dfgEnsembleTaskZero = tasks_[0]->getDFGEnsemble();
  if (dfgEnsembleTaskZero != nullptr) {
    // create reference dfgEnsemble
    DFGEnsemble dfgEnsemble(
      dim, leval, theMPISystem()->getLocalComm(), combiParameters_.getBoundary(),
      combiParameters_.getParallelization(), forwardDecomposition);
    this->fillDFGEnsembleFromDSGUs(dfgEnsemble);
    for (int g = 0; g < numGrids; g++) {
      auto& dfg = dfgEnsemble.getDFG(g);
      // save dfg to file with MPI-IO
      auto pos = filename.find(".");
      if (pos != std::string::npos){
        // if filename contains ".", insert grid number before that
        filename.insert(pos, "_" + std::to_string(g));
      }
      dfg.writePlotFile(filename.c_str());
    }
  } else {
    for (int g = 0; g < numGrids; g++) {  // loop over all grids and plot them
      // create dfg
      DistributedFullGrid<CombiDataType> dfg(
        dim, leval, theMPISystem()->getLocalComm(), combiParameters_.getBoundary(),
        combiParameters_.getParallelization(), forwardDecomposition);
      this->fillDFGFromDSGU(dfg, g);
      // save dfg to file with MPI-IO
      auto pos = filename.find(".");
      if (pos != std::string::npos){
        // if filename contains ".", insert grid number before that
        filename.insert(pos, "_" + std::to_string(g));
      }
      dfg.writePlotFile(filename.c_str());
=======
  for (int g = 0; g < numGrids; g++) {  // loop over all grids and plot them
    // create dfg
    bool forwardDecomposition = combiParameters_.getForwardDecomposition();
    auto levalDecomposition = combigrid::downsampleDecomposition(
            combiParameters_.getDecomposition(),
            combiParameters_.getLMax(), leval,
            combiParameters_.getBoundary());

    DistributedFullGrid<CombiDataType> dfg(
      dim, leval, theMPISystem()->getLocalComm(), combiParameters_.getBoundary(),
      combiParameters_.getParallelization(), forwardDecomposition, levalDecomposition);
    this->fillDFGFromDSGU(dfg, g);
    // save dfg to file with MPI-IO
    auto pos = filename.find(".");
    if (pos != std::string::npos){
      // if filename contains ".", insert grid number before that
      filename.insert(pos, "_" + std::to_string(g));
>>>>>>> 228f7c06
    }
  }
}

void ProcessGroupWorker::sendLpNorms(int p) {
  // get Lp norm on every worker; reduce through dfg function
  std::vector<double> lpnorms;
  for (const auto& t : tasks_) {
    auto lpnorm = t->getDistributedFullGrid().getLpNorm(p);
    lpnorms.push_back(lpnorm);
    // std::cout << t->getID() << " ";
  }
  // send from master to manager
  MASTER_EXCLUSIVE_SECTION {
    MPI_Send(lpnorms.data(), static_cast<int>(lpnorms.size()), MPI_DOUBLE,
             theMPISystem()->getManagerRank(), TRANSFER_NORM_TAG, theMPISystem()->getGlobalComm());
  }
}

void sendEvalNorms(const DistributedFullGrid<CombiDataType>& dfg){
  // get Lp norm on every worker; reduce through dfg function
  for (int p = 0; p < 3; ++p) {
    auto lpnorm = dfg.getLpNorm(p);

    // send from master to manager
    MASTER_EXCLUSIVE_SECTION {
      MPI_Send(&lpnorm, 1, MPI_DOUBLE,
              theMPISystem()->getManagerRank(), TRANSFER_NORM_TAG, theMPISystem()->getGlobalComm());
    }
  }
}

void ProcessGroupWorker::parallelEvalNorm() {
  assert(combiParameters_.getNumGrids() == 1);
  auto leval = receiveLevalAndBroadcast();
  const int dim = static_cast<int>(leval.size());
  bool forwardDecomposition = combiParameters_.getForwardDecomposition();
  auto levalDecomposition = combigrid::downsampleDecomposition(
          combiParameters_.getDecomposition(),
          combiParameters_.getLMax(), leval,
          combiParameters_.getBoundary());

  DistributedFullGrid<CombiDataType> dfg(
      dim, leval, theMPISystem()->getLocalComm(), combiParameters_.getBoundary(),
      combiParameters_.getParallelization(), forwardDecomposition, levalDecomposition);

  this->fillDFGFromDSGU(dfg, 0);

  sendEvalNorms(dfg);
}

void ProcessGroupWorker::evalAnalyticalOnDFG() {
  assert(combiParameters_.getNumGrids() == 1);
  auto leval = receiveLevalAndBroadcast();
  const int dim = static_cast<int>(leval.size());
  bool forwardDecomposition = combiParameters_.getForwardDecomposition();
  auto levalDecomposition = combigrid::downsampleDecomposition(
          combiParameters_.getDecomposition(),
          combiParameters_.getLMax(), leval,
          combiParameters_.getBoundary());

  DistributedFullGrid<CombiDataType> dfg(
      dim, leval, theMPISystem()->getLocalComm(), combiParameters_.getBoundary(),
      combiParameters_.getParallelization(), forwardDecomposition, levalDecomposition);

  // interpolate Task's analyticalSolution
  for (IndexType li = 0; li < dfg.getNrLocalElements(); ++li) {
    std::vector<double> coords(leval.size());
    dfg.getCoordsLocal(li, coords);

    dfg.getData()[li] = tasks_[0]->analyticalSolution(coords, 0);
  }

  sendEvalNorms(dfg);
}

void ProcessGroupWorker::evalErrorOnDFG() {
  assert(combiParameters_.getNumGrids() == 1);
  auto leval = receiveLevalAndBroadcast();
  const int dim = static_cast<int>(leval.size());
  bool forwardDecomposition = combiParameters_.getForwardDecomposition();
  auto levalDecomposition = combigrid::downsampleDecomposition(
          combiParameters_.getDecomposition(),
          combiParameters_.getLMax(), leval,
          combiParameters_.getBoundary());

  DistributedFullGrid<CombiDataType> dfg(
      dim, leval, theMPISystem()->getLocalComm(), combiParameters_.getBoundary(),
      combiParameters_.getParallelization(), forwardDecomposition, levalDecomposition);

  this->fillDFGFromDSGU(dfg, 0);
  // interpolate Task's analyticalSolution
  for (IndexType li = 0; li < dfg.getNrLocalElements(); ++li) {
    std::vector<double> coords(leval.size());
    dfg.getCoordsLocal(li, coords);

    dfg.getData()[li] -= tasks_[0]->analyticalSolution(coords, 0);
  }

  sendEvalNorms(dfg);
}

std::vector<CombiDataType> ProcessGroupWorker::interpolateValues() {
  assert(combiParameters_.getNumGrids() == 1 && "interpolate only implemented for 1 species!");
  // receive coordinates and broadcast to group members
  std::vector<real> interpolationCoordsSerial;
  auto realType = abstraction::getMPIDatatype(abstraction::getabstractionDataType<real>());
  int coordsSize;
  MASTER_EXCLUSIVE_SECTION {
    MPI_Status status;
    MPI_Probe(theMPISystem()->getManagerRank(), TRANSFER_INTERPOLATION_TAG, theMPISystem()->getGlobalComm(), &status);
    MPI_Get_count(&status, realType, &coordsSize);

    // resize buffer to appropriate size and receive
    interpolationCoordsSerial.resize(coordsSize);
    MPI_Recv(interpolationCoordsSerial.data(), coordsSize, realType, theMPISystem()->getManagerRank(),
             TRANSFER_INTERPOLATION_TAG, theMPISystem()->getGlobalComm(), MPI_STATUS_IGNORE);
  }
  // broadcast size of vector, and vector
  MPI_Bcast(&coordsSize, 1, MPI_INT, theMPISystem()->getMasterRank(), theMPISystem()->getLocalComm());
  interpolationCoordsSerial.resize(coordsSize);
  MPI_Bcast(interpolationCoordsSerial.data(), coordsSize, realType,
            theMPISystem()->getMasterRank(), theMPISystem()->getLocalComm());

  // split vector into coordinates
  const int dim = static_cast<int>(combiParameters_.getDim());
  auto numCoordinates = coordsSize / dim;
  assert( coordsSize % dim == 0);
  std::vector<std::vector<real>> interpolationCoords(numCoordinates);
  auto it = interpolationCoordsSerial.cbegin();
  for (auto& coord: interpolationCoords) {
    coord.insert(coord.end(), it, it+dim);
    it += dim;
  }
  assert(it == interpolationCoordsSerial.end());

  // call interpolation function on tasks and reduce with combination coefficient
  std::vector<CombiDataType> values(numCoordinates, 0.);
  for (Task* t : tasks_){
    auto coeff = combiParameters_.getCoeff(t->getID());
    auto taskVals = t->getDistributedFullGrid().getInterpolatedValues(interpolationCoords);

    for (size_t i = 0; i < numCoordinates; ++i) {
      values[i] += taskVals[i] * coeff;
    }
  }
  return values;
}

void ProcessGroupWorker::gridEval() {  // not supported anymore
  /* error if no tasks available
   * todo: however, this is not a real problem, we could can create an empty
   * grid an contribute to the reduce operation. at the moment even the dim
   * parameter is stored in the tasks, so if no task available we have no access
   * to this parameter.
   */
  assert(tasks_.size() > 0);

  assert(combiParametersSet_);
  const DimType dim = combiParameters_.getDim();

  LevelVector leval(dim);

  // receive leval
  MASTER_EXCLUSIVE_SECTION {
    // receive size of levelvector = dimensionality
    MPI_Status status;
    int bsize;
    MPI_Probe(theMPISystem()->getManagerRank(), TRANSFER_LEVAL_TAG, theMPISystem()->getGlobalComm(), &status);
    MPI_Get_count(&status, MPI_INT, &bsize);

    assert(bsize == static_cast<int>(dim));

    std::vector<int> tmp(dim);
    MPI_Recv(&tmp[0], bsize, MPI_INT, theMPISystem()->getManagerRank(), TRANSFER_LEVAL_TAG,
             theMPISystem()->getGlobalComm(), MPI_STATUS_IGNORE);
    leval = LevelVector(tmp.begin(), tmp.end());
  }

  assert(combiParametersSet_);
  const std::vector<bool>& boundary = combiParameters_.getBoundary();
  FullGrid<CombiDataType> fg_red(dim, leval, boundary);

  // create the empty grid on only on localroot
  MASTER_EXCLUSIVE_SECTION { fg_red.createFullGrid(); }

  // collect fg on pgrouproot and reduce
  for (size_t i = 0; i < tasks_.size(); ++i) {
    Task* t = tasks_[i];

    FullGrid<CombiDataType> fg(t->getDim(), t->getLevelVector(), boundary);

    MASTER_EXCLUSIVE_SECTION { fg.createFullGrid(); }

    t->getFullGrid(fg, theMPISystem()->getMasterRank(), theMPISystem()->getLocalComm());

    MASTER_EXCLUSIVE_SECTION { fg_red.add(fg, combiParameters_.getCoeff(t->getID())); }
  }
  // global reduce of f_red
  MASTER_EXCLUSIVE_SECTION {
    CombiCom::FGReduce(fg_red, theMPISystem()->getManagerRank(), theMPISystem()->getGlobalComm());
  }
}

void ProcessGroupWorker::receiveAndInitializeTaskAndFaults(bool mayAlreadyExist /*=true*/) {
  Task* t;

  // local root receives task
  MASTER_EXCLUSIVE_SECTION {
    Task::receive(&t, theMPISystem()->getManagerRank(), theMPISystem()->getGlobalComm());
  }

  // broadcast task to other process of pgroup
  Task::broadcast(&t, theMPISystem()->getMasterRank(), theMPISystem()->getLocalComm());

  if (!mayAlreadyExist) {
    // check if task already exists on this group
    for (auto tmp : tasks_) assert(tmp->getID() != t->getID());
  }

  MPI_Barrier(theMPISystem()->getLocalComm());
  initializeTaskAndFaults(t);
}

void ProcessGroupWorker::initializeTaskAndFaults(Task* t) {
  assert(combiParametersSet_);
  // add task to task storage
  tasks_.push_back(t);

  // set currentTask
  currentTask_ = tasks_.back();

  // initalize task
  Stats::startEvent("task init in worker");
  auto taskDecomposition = combigrid::downsampleDecomposition(
          combiParameters_.getDecomposition(),
          combiParameters_.getLMax(), currentTask_->getLevelVector(),
          combiParameters_.getBoundary());
  currentTask_->init(theMPISystem()->getLocalComm(), taskDecomposition);
  t_fault_ = currentTask_->initFaults(t_fault_, startTimeIteration_);
  Stats::stopEvent("task init in worker");
}

// todo: this is just a temporary function which will drop out some day
// also this function requires a modified fgreduce method which uses allreduce
// instead reduce in manger
void ProcessGroupWorker::combineFG() {
  // gridEval();

  // TODO: Sync back to fullgrids
}

void ProcessGroupWorker::deleteTasks() {
      // freeing tasks
      for (auto tmp : tasks_) delete (tmp);
      tasks_.clear();
}

void ProcessGroupWorker::updateCombiParameters() {
  CombiParameters tmp;

  // local root receives task
  MASTER_EXCLUSIVE_SECTION {
    MPIUtils::receiveClass(&tmp, theMPISystem()->getManagerRank(), theMPISystem()->getGlobalComm());
    //std::cout << "master received combiparameters \n";
  }

  // broadcast task to other process of pgroup
  MPIUtils::broadcastClass(&tmp, theMPISystem()->getMasterRank(), theMPISystem()->getLocalComm());
  //std::cout << "worker received combiparameters \n";

  combiParameters_ = tmp;
  combiParametersSet_ = true;

  // overwrite local comm with cartesian communicator
  if (!isGENE  && tmp.isParallelizationSet()){
    // cf. https://www.rookiehpc.com/mpi/docs/mpi_cart_create.php
    // get decompositon from combi params
    auto par = combiParameters_.getParallelization();

    // important: note reverse ordering of dims! -- cf DistributedFullGrid //TODO(pollinta) remove reverse ordering
    std::vector<int> dims (par.rbegin(), par.rend());
    if (!reverseOrderingDFGPartitions) {
      dims.assign(par.begin(), par.end());
    }

    // Make all dimensions not periodic //TODO(pollinta) allow periodicity
    std::vector<int> periods (combiParameters_.getDim(), 0);

    // don't let MPI assign arbitrary ranks
    int reorder = false;

    // Create a communicator given the topology.
    MPI_Comm new_communicator;
    MPI_Cart_create(theMPISystem()->getLocalComm(), combiParameters_.getDim(), dims.data(), periods.data(), reorder, &new_communicator);

    theMPISystem()->storeLocalComm(new_communicator);
  }
}

void ProcessGroupWorker::setCombinedSolutionUniform(Task* t) {
  assert(combinedUniDSGVector_.size() != 0);
  assert(combiParametersSet_);
  auto dfgEnsemble = t->getDFGEnsemble();
  if (dfgEnsemble != nullptr) {
    this->fillDFGEnsembleFromDSGUs(*dfgEnsemble);
  } else {
    int numGrids = static_cast<int>(combiParameters_
                      .getNumGrids());  // we assume here that every task has the same number of grids

    for (int g = 0; g < numGrids; g++) {
      assert(combinedUniDSGVector_[g] != NULL);

      // get handle to dfg
      DistributedFullGrid<CombiDataType>& dfg = t->getDistributedFullGrid(g);

<<<<<<< HEAD
      DistributedHierarchization::fillDFGFromDSGU(dfg, *combinedUniDSGVector_[g], combiParameters_.getHierarchizationDims());
    }
=======
    DistributedHierarchization::fillDFGFromDSGU(dfg, *combinedUniDSGVector_[g],
                                                combiParameters_.getHierarchizationDims(),
                                                combiParameters_.getHierarchicalBases());
>>>>>>> 228f7c06
  }
}

void ProcessGroupWorker::integrateCombinedSolution() {
  int numGrids = static_cast<int>(combiParameters_.getNumGrids());
  Stats::startEvent("integrateCombinedSolution");
  for (Task* t : tasks_)
    updateTaskWithCurrentValues(*t, numGrids);
  Stats::stopEvent("integrateCombinedSolution");
}

void ProcessGroupWorker::zeroDsgsData() {
  for (auto& dsg : combinedUniDSGVector_)
    dsg->setZero();
}

/** free dsgus space */
void ProcessGroupWorker::deleteDsgsData() {
  for (auto& dsg : combinedUniDSGVector_)
    dsg->deleteSubspaceData();
}

void ProcessGroupWorker::updateTaskWithCurrentValues(Task& taskToUpdate, size_t numGrids) {
  auto dfgEnsemble = taskToUpdate.getDFGEnsemble();
  if (dfgEnsemble != nullptr) {
    this->fillDFGEnsembleFromDSGUs(*dfgEnsemble);
  } else {
    for (decltype(numGrids) g = 0; g < numGrids; g++) {
      // get handle to dfg
      DistributedFullGrid<CombiDataType>& dfg = taskToUpdate.getDistributedFullGrid(static_cast<int>(g));

      DistributedHierarchization::fillDFGFromDSGU(dfg, *combinedUniDSGVector_[g],
<<<<<<< HEAD
                                                  combiParameters_.getHierarchizationDims());
=======
                                                  combiParameters_.getHierarchizationDims(),
                                                  combiParameters_.getHierarchicalBases());
>>>>>>> 228f7c06

      // std::vector<CombiDataType> datavector(dfg.getElementVector());
      // afterCombi = datavector;
      // if exceeds normalization limit, normalize dfg with global max norm
      /*
      if( globalMax > 1000 ){
        dfg.mul( 1.0 / globalMax );
        std::cout << "normalized dfg with " << globalMax << std::endl;
      }
      */
    }
  }
}

void ProcessGroupWorker::fillDFGEnsembleFromDSGUs(DFGEnsemble& dfgEnsemble){
  auto numGrids = combiParameters_.getNumGrids();
  assert(dfgEnsemble.getNumFullGrids() == static_cast<size_t>(numGrids));
  for (decltype(numGrids) g = 0; g < numGrids; g++) {
    auto& dfg = dfgEnsemble.getDFG(g);
    // fill dfg with hierarchical coefficients from distributed sparse grid
    dfg.extractFromUniformSG(*combinedUniDSGVector_[g]);
  }

  // dehierarchize dfg
  DistributedHierarchization::dehierarchize(dfgEnsemble, combiParameters_.getHierarchizationDims());
}

} /* namespace combigrid */<|MERGE_RESOLUTION|>--- conflicted
+++ resolved
@@ -114,19 +114,11 @@
         Stats::Event e = Stats::Event();
         currentTask_->run(theMPISystem()->getLocalComm());
         e.end = std::chrono::high_resolution_clock::now();
-<<<<<<< HEAD
-        processDuration(*currentTask_, e, getCommSize(theMPISystem()->getLocalComm()));   
+
+        processDuration(*currentTask_, e, theMPISystem()->getNumProcs());
         // if (!isGENE) {
         //   Stats::stopEvent("worker run");
         // }
-=======
-        // std::cout << "from runnext ";
-        processDuration(*currentTask_, e, theMPISystem()->getNumProcs());
-
-        if (!isGENE) {
-          Stats::stopEvent("worker run");
-        }
->>>>>>> 228f7c06
       } else {
         std::cout << "Possible error: No tasks! \n";
       }
@@ -601,37 +593,22 @@
   //real localMax(0.0);
   // std::vector<CombiDataType> beforeCombi;
   for (Task* t : tasks_) {
-<<<<<<< HEAD
     auto dfgEnsemble = t->getDFGEnsemble();
     if (dfgEnsemble != nullptr) {
       // hierarchize dfgEnsemble
-      DistributedHierarchization::hierarchize(
-          *dfgEnsemble, combiParameters_.getHierarchizationDims());
+      DistributedHierarchization::hierarchize(*dfgEnsemble,
+                                              combiParameters_.getHierarchizationDims(),
+                                              combiParameters_.getHierarchicalBases());
 
     } else {
-      for (int g = 0; g < numGrids; g++) {
-        DistributedFullGrid<CombiDataType>& dfg = t->getDistributedFullGrid(g);
-        // std::vector<CombiDataType> datavector(dfg.getElementVector());
-        // beforeCombi = datavector;
-        // compute max norm
-        /*
-        real max = dfg.getLpNorm(0);
-        if( max > localMax )
-          localMax = max;
-          */
+      for (IndexType g = 0; g < numGrids; g++) {
+        DistributedFullGrid<CombiDataType>& dfg = t->getDistributedFullGrid(static_cast<int>(g));
 
         // hierarchize dfg
         DistributedHierarchization::hierarchize<CombiDataType>(
-            dfg, combiParameters_.getHierarchizationDims());
-      }
-    }
-=======
-    for (IndexType g = 0; g < numGrids; g++) {
-      DistributedFullGrid<CombiDataType>& dfg = t->getDistributedFullGrid(static_cast<int>(g));
-
-      // hierarchize dfg
-      DistributedHierarchization::hierarchize<CombiDataType>(
-          dfg, combiParameters_.getHierarchizationDims(), combiParameters_.getHierarchicalBases());
+            dfg, combiParameters_.getHierarchizationDims(),
+            combiParameters_.getHierarchicalBases());
+      }
     }
   }
 }
@@ -643,10 +620,7 @@
   for (Task* t : tasks_) {
     for (IndexType g = 0; g < numGrids; g++) {
       DistributedFullGrid<CombiDataType>& dfg = t->getDistributedFullGrid(static_cast<int>(g));
->>>>>>> 228f7c06
-
-    for (int g = 0; g < numGrids; g++) {
-      DistributedFullGrid<CombiDataType>& dfg = t->getDistributedFullGrid(g);
+
       // lokales reduce auf sg ->
       dfg.addToUniformSG(*combinedUniDSGVector_[g], combiParameters_.getCoeff(t->getID()));
 #ifdef DEBUG_OUTPUT
@@ -735,7 +709,9 @@
   assert(uniformDecomposition);
 
   assert(combiParametersSet_);
-  auto numGrids = combiParameters_.getNumGrids();  // we assume here that every task has the same number of grids
+  auto numGrids =
+      combiParameters_
+          .getNumGrids();  // we assume here that every task has the same number of grids
 
   auto leval = receiveLevalAndBroadcast();
   const int dim = static_cast<int>(leval.size());
@@ -750,21 +726,20 @@
   MPIUtils::broadcastClass(&filename, theMPISystem()->getMasterRank(),
                            theMPISystem()->getLocalComm());
 
-<<<<<<< HEAD
   bool forwardDecomposition = combiParameters_.getForwardDecomposition();
 
   auto dfgEnsembleTaskZero = tasks_[0]->getDFGEnsemble();
   if (dfgEnsembleTaskZero != nullptr) {
     // create reference dfgEnsemble
-    DFGEnsemble dfgEnsemble(
-      dim, leval, theMPISystem()->getLocalComm(), combiParameters_.getBoundary(),
-      combiParameters_.getParallelization(), forwardDecomposition);
+    DFGEnsemble dfgEnsemble(dim, leval, theMPISystem()->getLocalComm(),
+                            combiParameters_.getBoundary(), combiParameters_.getParallelization(),
+                            forwardDecomposition);
     this->fillDFGEnsembleFromDSGUs(dfgEnsemble);
     for (int g = 0; g < numGrids; g++) {
       auto& dfg = dfgEnsemble.getDFG(g);
       // save dfg to file with MPI-IO
       auto pos = filename.find(".");
-      if (pos != std::string::npos){
+      if (pos != std::string::npos) {
         // if filename contains ".", insert grid number before that
         filename.insert(pos, "_" + std::to_string(g));
       }
@@ -773,36 +748,21 @@
   } else {
     for (int g = 0; g < numGrids; g++) {  // loop over all grids and plot them
       // create dfg
+      auto levalDecomposition = combigrid::downsampleDecomposition(
+          combiParameters_.getDecomposition(), combiParameters_.getLMax(), leval,
+          combiParameters_.getBoundary());
+
       DistributedFullGrid<CombiDataType> dfg(
-        dim, leval, theMPISystem()->getLocalComm(), combiParameters_.getBoundary(),
-        combiParameters_.getParallelization(), forwardDecomposition);
+          dim, leval, theMPISystem()->getLocalComm(), combiParameters_.getBoundary(),
+          combiParameters_.getParallelization(), forwardDecomposition, levalDecomposition);
       this->fillDFGFromDSGU(dfg, g);
       // save dfg to file with MPI-IO
       auto pos = filename.find(".");
-      if (pos != std::string::npos){
+      if (pos != std::string::npos) {
         // if filename contains ".", insert grid number before that
         filename.insert(pos, "_" + std::to_string(g));
       }
       dfg.writePlotFile(filename.c_str());
-=======
-  for (int g = 0; g < numGrids; g++) {  // loop over all grids and plot them
-    // create dfg
-    bool forwardDecomposition = combiParameters_.getForwardDecomposition();
-    auto levalDecomposition = combigrid::downsampleDecomposition(
-            combiParameters_.getDecomposition(),
-            combiParameters_.getLMax(), leval,
-            combiParameters_.getBoundary());
-
-    DistributedFullGrid<CombiDataType> dfg(
-      dim, leval, theMPISystem()->getLocalComm(), combiParameters_.getBoundary(),
-      combiParameters_.getParallelization(), forwardDecomposition, levalDecomposition);
-    this->fillDFGFromDSGU(dfg, g);
-    // save dfg to file with MPI-IO
-    auto pos = filename.find(".");
-    if (pos != std::string::npos){
-      // if filename contains ".", insert grid number before that
-      filename.insert(pos, "_" + std::to_string(g));
->>>>>>> 228f7c06
     }
   }
 }
@@ -1110,8 +1070,9 @@
   if (dfgEnsemble != nullptr) {
     this->fillDFGEnsembleFromDSGUs(*dfgEnsemble);
   } else {
-    int numGrids = static_cast<int>(combiParameters_
-                      .getNumGrids());  // we assume here that every task has the same number of grids
+    int numGrids = static_cast<int>(
+        combiParameters_
+            .getNumGrids());  // we assume here that every task has the same number of grids
 
     for (int g = 0; g < numGrids; g++) {
       assert(combinedUniDSGVector_[g] != NULL);
@@ -1119,14 +1080,10 @@
       // get handle to dfg
       DistributedFullGrid<CombiDataType>& dfg = t->getDistributedFullGrid(g);
 
-<<<<<<< HEAD
-      DistributedHierarchization::fillDFGFromDSGU(dfg, *combinedUniDSGVector_[g], combiParameters_.getHierarchizationDims());
-    }
-=======
-    DistributedHierarchization::fillDFGFromDSGU(dfg, *combinedUniDSGVector_[g],
-                                                combiParameters_.getHierarchizationDims(),
-                                                combiParameters_.getHierarchicalBases());
->>>>>>> 228f7c06
+      DistributedHierarchization::fillDFGFromDSGU(dfg, *combinedUniDSGVector_[g],
+                                                  combiParameters_.getHierarchizationDims(),
+                                                  combiParameters_.getHierarchicalBases());
+    }
   }
 }
 
@@ -1159,12 +1116,8 @@
       DistributedFullGrid<CombiDataType>& dfg = taskToUpdate.getDistributedFullGrid(static_cast<int>(g));
 
       DistributedHierarchization::fillDFGFromDSGU(dfg, *combinedUniDSGVector_[g],
-<<<<<<< HEAD
-                                                  combiParameters_.getHierarchizationDims());
-=======
                                                   combiParameters_.getHierarchizationDims(),
                                                   combiParameters_.getHierarchicalBases());
->>>>>>> 228f7c06
 
       // std::vector<CombiDataType> datavector(dfg.getElementVector());
       // afterCombi = datavector;
@@ -1189,7 +1142,8 @@
   }
 
   // dehierarchize dfg
-  DistributedHierarchization::dehierarchize(dfgEnsemble, combiParameters_.getHierarchizationDims());
+  DistributedHierarchization::dehierarchize(dfgEnsemble, combiParameters_.getHierarchizationDims(),
+                                            combiParameters_.getHierarchicalBases());
 }
 
 } /* namespace combigrid */