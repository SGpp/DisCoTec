/*
 * ProcessGroupCommands.hpp
 *
 *  Created on: Jun 24, 2014
 *      Author: heenemo
 */

#ifndef PROCESSGROUPSIGNALS_HPP_
#define PROCESSGROUPSIGNALS_HPP_

namespace combigrid {

// attention: changing SignalType might require changing the MPI Type as well
typedef int SignalType;

const SignalType RUN_FIRST = 0;
const SignalType RUN_NEXT = 1;
const SignalType EVAL = 2;
const SignalType GRID_EVAL = 3;
const SignalType COMBINE = 4;
const SignalType EXIT = 5;
const SignalType SYNC_TASKS = 6;
const SignalType TEST_CONVERSION = 7;
const SignalType COMBINE_FG = 8;
const SignalType EV_CALC_FG = 9;
const SignalType EV_CALC_FG_INIT = 10;
const SignalType GRID_GATHER = 11;
const SignalType UPDATE_COMBI_PARAMETERS = 12;
const SignalType ADD_TASK = 13;
const SignalType RECOMPUTE = 14;
const SignalType CHECK_DEAD_PROCS = 15;  // check for dead workers
const SignalType RECOVER_COMM = 16;
const SignalType PARALLEL_EVAL = 17;
// const SignalType DO_NOTHING = 18;
const SignalType RESET_TASKS = 19;
<<<<<<< HEAD
const SignalType GATHER_COMMON_SS_SIZES = 20;
const SignalType COMBINE_LOCAL_AND_GLOBAL = 21;
const SignalType COMBINE_UNIFORM_THIRD_LEVEL_SEND_FIRST = 22;
const SignalType COMBINE_UNIFORM_THIRD_LEVEL_RECV_FIRST= 23;
const SignalType INTEGRATE_COMMON_SS= 24;
=======
const SignalType SEND_DSG_TO_MANAGER = 20;
>>>>>>> 7b64ce10

typedef int NormalizationType;
const NormalizationType NO_NORMALIZATION = 0;
const NormalizationType L1_NORMALIZATION = 1;
const NormalizationType L2_NORMALIZATION = 2;
const NormalizationType EV_NORMALIZATION = 3;

typedef int FaultSimulationType;
const FaultSimulationType RANDOM_FAIL = 0;
const FaultSimulationType GROUPS_FAIL = 1;

enum TagType { signalTag = 0, statusTag = 1, infoTag = 2, durationTag = 3 };

// attention: changing StatusType might require changing the MPI Type
typedef int StatusType;

const StatusType PROCESS_GROUP_WAIT = 0;
const StatusType PROCESS_GROUP_BUSY = 1;
const StatusType PROCESS_GROUP_FAIL = 2;

} /* namespace combigrid */

#endif /* PROCESSGROUPCOMMANDS_HPP_ */<|MERGE_RESOLUTION|>--- conflicted
+++ resolved
@@ -33,15 +33,12 @@
 const SignalType PARALLEL_EVAL = 17;
 // const SignalType DO_NOTHING = 18;
 const SignalType RESET_TASKS = 19;
-<<<<<<< HEAD
 const SignalType GATHER_COMMON_SS_SIZES = 20;
 const SignalType COMBINE_LOCAL_AND_GLOBAL = 21;
 const SignalType COMBINE_UNIFORM_THIRD_LEVEL_SEND_FIRST = 22;
 const SignalType COMBINE_UNIFORM_THIRD_LEVEL_RECV_FIRST= 23;
 const SignalType INTEGRATE_COMMON_SS= 24;
-=======
-const SignalType SEND_DSG_TO_MANAGER = 20;
->>>>>>> 7b64ce10
+const SignalType SEND_DSG_TO_MANAGER = 25;
 
 typedef int NormalizationType;
 const NormalizationType NO_NORMALIZATION = 0;
