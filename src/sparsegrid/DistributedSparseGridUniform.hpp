#ifndef SRC_SGPP_COMBIGRID_SPARSEGRID_DISTRIBUTEDSPARSEGRIDUNIFORM_HPP_
#define SRC_SGPP_COMBIGRID_SPARSEGRID_DISTRIBUTEDSPARSEGRIDUNIFORM_HPP_

#include <cassert>

#include "utils/Types.hpp"
#include "utils/LevelSetUtils.hpp"
#include "sparsegrid/AnyDistributedSparseGrid.hpp"
#include <numeric>

namespace combigrid {
// forward declaration
template <typename FG_ELEMENT>
class DistributedFullGrid;

/* This class can store a distributed sparse grid with a uniform space
 * decomposition. During construction no data is created and the data size of
 * the subspaces is initialized to zero (data sizes are usually set the
 * first time by registering the dsg in a distributed fullgrid during local
 * reduce). The data can be explicitly created by calling the
 * createSubspaceData() method or is implicitly generated as soon as it is
 * accessed. By calling deleteSubspaceData() the data can be deallocated.
 */
template <typename FG_ELEMENT>
class DistributedSparseGridUniform : public AnyDistributedSparseGrid {
 public:
  using ElementType = FG_ELEMENT;
  // type used to index the subspaces
  // should be enough for the current scenario (cf. test_createTruncatedHierarchicalLevels_large)
  using SubspaceIndexType = int32_t;

  /** create sparse grid of dimension d and specify for each dimension the
   * maximum discretization level
   * No data is allocated and the sizes of the subspace data is initialized to 0.
   */
  explicit DistributedSparseGridUniform(DimType dim, const LevelVector& lmax, const LevelVector& lmin,
                               CommunicatorType comm);

  /**
   * create an empty (no data) sparse grid with given subspaces.
   */
  explicit DistributedSparseGridUniform(DimType dim, const std::vector<LevelVector>& subspaces,
                                        CommunicatorType comm);

  virtual ~DistributedSparseGridUniform() = default;

  // cheap rule of 5
  DistributedSparseGridUniform() = delete;
  DistributedSparseGridUniform(const DistributedSparseGridUniform& other) = delete;
  DistributedSparseGridUniform& operator=(const DistributedSparseGridUniform&) = delete;
  DistributedSparseGridUniform(DistributedSparseGridUniform&& other) = delete;
  DistributedSparseGridUniform& operator=(DistributedSparseGridUniform&& other) = delete;

  void print(std::ostream& os) const;

  // allocates memory for subspace data and sets pointers to subspaces
  void createSubspaceData();

  // allocates memory for kahan term data and sets pointers for it
  void createKahanBuffer();

  // deletes memory for subspace data and invalids pointers to subspaces
  void deleteSubspaceData();

  // creates data if necessary and sets all data elements to zero
  void setZero();

  // return all level vectors
  inline const std::vector<LevelVector>& getAllLevelVectors() const;

  // return level vector of subspace i
  inline const LevelVector& getLevelVector(SubspaceIndexType i) const;

  inline SubspaceIndexType getIndexInRange(const LevelVector& l, IndexType lowerBound) const;

  // return index of subspace i
  inline SubspaceIndexType getIndex(const LevelVector& l) const;

  // returns a pointer to first element in subspace i
  inline FG_ELEMENT* getData(SubspaceIndexType i);

  // returns a const pointer to first element in subspace i
  inline const FG_ELEMENT* getData(SubspaceIndexType i) const;

  // allows a linear access to the whole subspace data stored in this dsg
  inline FG_ELEMENT* getRawData();

  inline const FG_ELEMENT* getRawData() const;

  inline DimType getDim() const;

  // clear the levels_ vector, it is only necessary for registration of full grids
  void resetLevels();

  inline void setDataSize(SubspaceIndexType i, SubspaceSizeType newSize) override;

  inline void registerDistributedFullGrid(const DistributedFullGrid<FG_ELEMENT>& dfg);

  inline void addDistributedFullGrid(const DistributedFullGrid<FG_ELEMENT>& dfg,
                                     combigrid::real coeff);

  // returns the number of allocated grid points == size of the raw data vector
  inline size_t getRawDataSize() const;

  // returns true if data for the subspaces has been created
  bool isSubspaceDataCreated() const;

  // copy data from another DSGU (which has the same subspaces, but they may be less or more
  // populated than in this DSGU)
  void copyDataFrom(const DistributedSparseGridUniform<FG_ELEMENT>& other);

 private:
  std::vector<LevelVector> createLevels(DimType dim, const LevelVector& nmax,
                                        const LevelVector& lmin) const;
  DimType dim_;

  std::vector<LevelVector> levels_;  // linear access to all subspaces; may be reset to save memory

  std::vector<FG_ELEMENT*> subspaces_;  // pointers to subspaces of the dsg

  std::vector<FG_ELEMENT> subspacesData_;  // allows linear access to all subspaces data

  std::vector<FG_ELEMENT*> kahanDataBegin_;  // pointers to Kahan summation residual terms

  std::vector<FG_ELEMENT> kahanData_;  // Kahan summation residual terms
};

}  // namespace combigrid

namespace combigrid {

// at construction create only levels, no data
template <typename FG_ELEMENT>
DistributedSparseGridUniform<FG_ELEMENT>::DistributedSparseGridUniform(DimType dim,
                                                                       const LevelVector& lmax,
                                                                       const LevelVector& lmin,
                                                                       CommunicatorType comm)
    : DistributedSparseGridUniform(dim, createLevels(dim, lmax, lmin), comm) {}

// at construction create only levels, no data
template <typename FG_ELEMENT>
DistributedSparseGridUniform<FG_ELEMENT>::DistributedSparseGridUniform(
    DimType dim, const std::vector<LevelVector>& subspaces, CommunicatorType comm)
    : AnyDistributedSparseGrid(subspaces.size(), comm),
      dim_(dim),
      levels_(subspaces),
      subspaces_(subspaces.size()) {
  assert(dim > 0);

  for (auto& l : subspaces) {
    assert(l.size() == dim);
    for (size_t i = 0; i < l.size(); ++i) {
      assert(l[i] > 0);
    }
  }
}

template <typename FG_ELEMENT>
bool DistributedSparseGridUniform<FG_ELEMENT>::isSubspaceDataCreated() const {
  return subspacesData_.size() != 0;
}

template <typename FG_ELEMENT>
void DistributedSparseGridUniform<FG_ELEMENT>::copyDataFrom(
    const DistributedSparseGridUniform<FG_ELEMENT>& other) {
  assert(this->isSubspaceDataCreated() && other.isSubspaceDataCreated());
<<<<<<< HEAD
#pragma omp parallel for
=======
  // #pragma omp parallel for
>>>>>>> 63d3de08
  for (decltype(this->getNumSubspaces()) i = 0; i < this->getNumSubspaces(); ++i) {
    assert(other.getDataSize(i) == this->getDataSize(i) || this->getDataSize(i) == 0 ||
           other.getDataSize(i) == 0);
    auto numPointsToCopy = std::min(other.getDataSize(i), this->getDataSize(i));
    std::copy_n(other.getData(i), numPointsToCopy, this->getData(i));
  }
}

/** Zero initializes the dsgu data in case no data is already present.
 * Otherwise nothing happens.
 */
template <typename FG_ELEMENT>
void DistributedSparseGridUniform<FG_ELEMENT>::createSubspaceData() {
  if (not isSubspaceDataCreated()) {
    size_t numDataPoints = this->getAccumulatedDataSize();
    assert(numDataPoints > 0 && "all subspaces in dsg have 0 size");
    subspacesData_.resize(numDataPoints, 0.);

    // update pointers and sizes in subspaces
    SubspaceSizeType offset = 0;
    for (size_t i = 0; i < subspaces_.size(); i++) {
      subspaces_[i] = subspacesData_.data() + offset;
      offset += subspacesDataSizes_[i];
    }
    if (kahanData_.empty()) {
      // create kahan buffer implicitly only once,
      // needs to be called explicitly if relevant sizes change
      this->createKahanBuffer();
    }
  }
}

template <typename FG_ELEMENT>
void DistributedSparseGridUniform<FG_ELEMENT>::createKahanBuffer() {
  size_t numDataPoints = this->getAccumulatedDataSize();
  kahanData_.resize(numDataPoints, 0.);
  kahanDataBegin_.resize(this->subspacesDataSizes_.size());

  // update pointers for begin of subspacen in kahan buffer
  SubspaceSizeType offset = 0;
  for (size_t i = 0; i < kahanDataBegin_.size(); i++) {
    kahanDataBegin_[i] = kahanData_.data() + offset;
    offset += this->subspacesDataSizes_[i];
  }
}

/** Deallocates the dsgu data.
 *  This affects the values stored at the grid points and pointers which address
 *  the subspaces data.
 */
template <typename FG_ELEMENT>
void DistributedSparseGridUniform<FG_ELEMENT>::deleteSubspaceData() {
  if (isSubspaceDataCreated()) {
    subspacesData_.clear();

    // update pointers in subspaces
    for (auto& ss : subspaces_) {
      ss = nullptr;
    }
  }
}

template <typename FG_ELEMENT>
void DistributedSparseGridUniform<FG_ELEMENT>::setZero() {
  if (isSubspaceDataCreated())
    std::memset(subspacesData_.data(), 0, subspacesData_.size() * sizeof(FG_ELEMENT));
  else
    createSubspaceData();
  std::memset(kahanData_.data(), 0, kahanData_.size() * sizeof(FG_ELEMENT));
  if (kahanData_.empty()) {
    // create kahan buffer implicitly only once,
    // needs to be called explicitly if relevant sizes change
    this->createKahanBuffer();
  }
}

template <typename FG_ELEMENT>
void DistributedSparseGridUniform<FG_ELEMENT>::print(std::ostream& os) const {
  auto levelIterator = levels_.cbegin();
  for (size_t i = 0; i < subspaces_.size(); ++i) {
    os << i << " " << *levelIterator << " " << subspacesDataSizes_[i] << " "
      //  << subspaces_[i].size_
       << std::endl;
    ++levelIterator;
  }
}

template <typename FG_ELEMENT>
std::ostream& operator<<(std::ostream& os, const DistributedSparseGridUniform<FG_ELEMENT>& sg) {
  sg.print(os);
  return os;
}

template <typename FG_ELEMENT>
std::vector<LevelVector> DistributedSparseGridUniform<FG_ELEMENT>::createLevels(
    DimType dim, const LevelVector& nmax, const LevelVector& lmin) const {
  std::vector<LevelVector> created{};
  combigrid::createTruncatedHierarchicalLevels(nmax, lmin, created);
  // std::sort(created.begin(), created.end());
  assert(std::is_sorted(created.begin(), created.end()));
  if (created.size() > std::numeric_limits<SubspaceIndexType>::max()) {
    throw std::runtime_error("number of subspaces exceeds the maximum value of SubspaceIndexType");
  }
  return created;
}

template <typename FG_ELEMENT>
inline const std::vector<LevelVector>&
DistributedSparseGridUniform<FG_ELEMENT>::getAllLevelVectors() const {
  return levels_;
}

template <typename FG_ELEMENT>
inline const LevelVector& DistributedSparseGridUniform<FG_ELEMENT>::getLevelVector(
    SubspaceIndexType i) const {
  auto levelIterator = levels_.cbegin();
  std::advance(levelIterator, i);
  return *levelIterator;
}

template <typename FG_ELEMENT>
typename DistributedSparseGridUniform<FG_ELEMENT>::SubspaceIndexType
DistributedSparseGridUniform<FG_ELEMENT>::getIndexInRange(const LevelVector& l,
                                                          IndexType lowerBound) const {
#ifndef NDEBUG
  for (const auto& l_i : l) {
    assert(l_i > 0);
  }
#endif  // NDEBUG
  auto start = levels_.cbegin();
  std::advance(start, lowerBound);
  auto found = std::lower_bound(start, levels_.end(), l);
  if (found != levels_.end() && *found == l) {
    return static_cast<SubspaceIndexType>(std::distance(levels_.cbegin(), found));
  } else {
    // assert(false && "space not found in levels_");
    return -1;
  }
}

/* get index of space with l. returns -1 if not included */
template <typename FG_ELEMENT>
typename DistributedSparseGridUniform<FG_ELEMENT>::SubspaceIndexType
DistributedSparseGridUniform<FG_ELEMENT>::getIndex(const LevelVector& l) const {
  return getIndexInRange(l, 0);
}

template <typename FG_ELEMENT>
inline FG_ELEMENT* DistributedSparseGridUniform<FG_ELEMENT>::getData(SubspaceIndexType i) {
  assert(isSubspaceDataCreated());
  return subspaces_[i];
}

template <typename FG_ELEMENT>
inline const FG_ELEMENT* DistributedSparseGridUniform<FG_ELEMENT>::getData(
    SubspaceIndexType i) const {
  assert(isSubspaceDataCreated());
  return subspaces_[i];
}

template <typename FG_ELEMENT>
inline FG_ELEMENT* DistributedSparseGridUniform<FG_ELEMENT>::getRawData() {
  return subspacesData_.data();
}

template <typename FG_ELEMENT>
inline const FG_ELEMENT* DistributedSparseGridUniform<FG_ELEMENT>::getRawData() const {
  assert(isSubspaceDataCreated() && "subspace data not created");
  return subspacesData_.data();
}

template <typename FG_ELEMENT>
inline DimType DistributedSparseGridUniform<FG_ELEMENT>::getDim() const {
  return dim_;
}

template <typename FG_ELEMENT>
void DistributedSparseGridUniform<FG_ELEMENT>::resetLevels() {
  levels_.clear();
}

template <typename FG_ELEMENT>
void DistributedSparseGridUniform<FG_ELEMENT>::setDataSize(SubspaceIndexType i,
                                                           SubspaceSizeType newSize) {
#ifndef NDEBUG
  assert(subspacesDataSizes_[i] == 0 || subspacesDataSizes_[i] == newSize);
  if (i >= getNumSubspaces()) {
    std::cout << "Index too large, no subspace with this index included in distributed sparse grid"
              << std::endl;
    assert(false);
  }
#endif  // NDEBUG
  if (newSize != subspacesDataSizes_[i]) {
    // invalidate the data vector
    this->deleteSubspaceData();
  }
  subspacesDataSizes_[i] = newSize;
}

/**
 * @brief "registers" the DistributedFullGrid with this DistributedSparseGridUniform:
 *         sets the dsg's subspaceSizes where they are not yet set to contain all of the DFG's
 *         subspaces.
 *        The size of a subspace in the dsg is chosen according to the corresponding
 *        subspace size in the dfg.
 *
 * @param dfg the DFG to register
 */
template <typename FG_ELEMENT>
inline void DistributedSparseGridUniform<FG_ELEMENT>::registerDistributedFullGrid(
    const DistributedFullGrid<FG_ELEMENT>& dfg) {
  assert(dfg.getDimension() == dim_);
  // all the hierarchical subspaces contained in the full grid
  const auto downwardClosedSet = combigrid::getDownSet(dfg.getLevels());

  // resize all common subspaces in dsg, if necessary
#pragma omp parallel for shared(downwardClosedSet, dfg)
  for (const auto& level : downwardClosedSet) {
    SubspaceIndexType index = this->getIndex(level);
    if (index > -1) {
      IndexType numPointsOfSubspace = 1;
      for (DimType d = 0; d < dim_; ++d) {
        numPointsOfSubspace *= dfg.getNumPointsOnThisPartition(level[d], d);
      }
      const auto subSgDataSize = this->getDataSize(index);
      // resize DSG subspace if it has zero size
      if (subSgDataSize == 0) {
        this->setDataSize(index, numPointsOfSubspace);
      } else {
        ASSERT(subSgDataSize == numPointsOfSubspace,
               "subSgDataSize: " << subSgDataSize
                                 << ", numPointsOfSubspace: " << numPointsOfSubspace << " , level "
                                 << level << " , rank " << this->rank_ << std::endl);
      }
    }
  }
}

/**
 * @brief adds the (hopefully) hierarchical coefficients from the DFG
 *        to the DSG's data structure, multiplied by coeff
 *
 * @param dfg the DFG to add
 * @param coeff the coefficient that gets multiplied to all entries in DFG
 */
template <typename FG_ELEMENT>
inline void DistributedSparseGridUniform<FG_ELEMENT>::addDistributedFullGrid(
    const DistributedFullGrid<FG_ELEMENT>& dfg, combigrid::real coeff) {
  assert(this->isSubspaceDataCreated());
  if (kahanData_.empty() || kahanDataBegin_.empty()) {
    throw std::runtime_error("Kahan data not initialized");
  }

  bool anythingWasAdded = false;

  // all the hierarchical subspaces contained in this full grid
  const auto downwardClosedSet = combigrid::getDownSet(dfg.getLevels());

// loop over all subspaces of the full grid
#pragma omp parallel for reduction(|| : anythingWasAdded)
  for (const auto& level : downwardClosedSet) {
    static thread_local IndexVector subspaceIndices;
    SubspaceIndexType sIndex = this->getIndex(level);
    if (sIndex > -1 && this->getDataSize(sIndex) > 0) {
      auto sPointer = this->getData(sIndex);
      auto kPointer = kahanDataBegin_[sIndex];
#ifndef NDEBUG
      if (sIndex < kahanDataBegin_.size() - 1) {
        auto kDataSize = kahanDataBegin_[sIndex + 1] - kPointer;
        assert(kDataSize == this->getDataSize(sIndex));
      }
#endif  // NDEBUG
      subspaceIndices = dfg.getFGPointsOfSubspace(level);
#pragma omp simd linear(sPointer, kPointer : 1)
      for (size_t fIndex = 0; fIndex < subspaceIndices.size(); ++fIndex) {
        FG_ELEMENT summand = coeff * dfg.getData()[subspaceIndices[fIndex]];
        // cf. https://en.wikipedia.org/wiki/Kahan_summation_algorithm
        FG_ELEMENT y = summand - *kPointer;  // TODO check if these should be volatile
        FG_ELEMENT t = *sPointer + y;
        *kPointer = (t - *sPointer) - y;
        *sPointer = t;
        ++sPointer;
        ++kPointer;
        anythingWasAdded = true;
      }
    }
  }

  // make sure that anything was added -- I can only think of weird setups
  // where that would not be the case
  assert(anythingWasAdded);
}

template <typename FG_ELEMENT>
inline size_t DistributedSparseGridUniform<FG_ELEMENT>::getRawDataSize() const {
  return subspacesData_.size();
}

} /* namespace combigrid */

#endif /* SRC_SGPP_COMBIGRID_SPARSEGRID_DISTRIBUTEDSPARSEGRID_HPP_ */<|MERGE_RESOLUTION|>--- conflicted
+++ resolved
@@ -164,11 +164,7 @@
 void DistributedSparseGridUniform<FG_ELEMENT>::copyDataFrom(
     const DistributedSparseGridUniform<FG_ELEMENT>& other) {
   assert(this->isSubspaceDataCreated() && other.isSubspaceDataCreated());
-<<<<<<< HEAD
 #pragma omp parallel for
-=======
-  // #pragma omp parallel for
->>>>>>> 63d3de08
   for (decltype(this->getNumSubspaces()) i = 0; i < this->getNumSubspaces(); ++i) {
     assert(other.getDataSize(i) == this->getDataSize(i) || this->getDataSize(i) == 0 ||
            other.getDataSize(i) == 0);
