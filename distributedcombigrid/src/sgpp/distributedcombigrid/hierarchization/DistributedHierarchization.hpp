--- conflicted
+++ resolved
@@ -2294,11 +2294,6 @@
       &hierarchizeHierachicalBasis<FG_ELEMENT, FullWeightingPeriodicBasisFunction>;
 
   template <typename FG_ELEMENT>
-  constexpr static void (*hierarchizeFullWeightingPeriodic)(DistributedFullGrid<FG_ELEMENT>& dfg,
-                                                    const std::vector<bool>& dims) =
-      &hierarchize<FG_ELEMENT, hierarchizeX_full_weighting_boundary_kernel<FG_ELEMENT, true>>;
-
-  template <typename FG_ELEMENT>
   constexpr static void (*hierarchizeBiorthogonal)(DistributedFullGrid<FG_ELEMENT>& dfg,
                                                    const std::vector<bool>& dims) =
       &hierarchizeHierachicalBasis<FG_ELEMENT, BiorthogonalBasisFunction>;
@@ -2309,11 +2304,6 @@
       &hierarchizeHierachicalBasis<FG_ELEMENT, BiorthogonalPeriodicBasisFunction>;
 
   template <typename FG_ELEMENT>
-  constexpr static void (*hierarchizeBiorthogonalPeriodic)(DistributedFullGrid<FG_ELEMENT>& dfg,
-                                                   const std::vector<bool>& dims) =
-      &hierarchize<FG_ELEMENT, hierarchizeX_biorthogonal_boundary_kernel<FG_ELEMENT, true>>;
-
-  template <typename FG_ELEMENT>
   constexpr static void (*dehierarchizeHierarchicalHat)(DistributedFullGrid<FG_ELEMENT>& dfg,
                                                         const std::vector<bool>& dims) =
       &dehierarchizeHierachicalBasis<FG_ELEMENT, HierarchicalHatBasisFunction>;
@@ -2329,27 +2319,14 @@
       &dehierarchizeHierachicalBasis<FG_ELEMENT, FullWeightingPeriodicBasisFunction>;
 
   template <typename FG_ELEMENT>
-  constexpr static void (*dehierarchizeFullWeightingPeriodic)(DistributedFullGrid<FG_ELEMENT>& dfg,
-                                                      const std::vector<bool>& dims) =
-      &dehierarchize<FG_ELEMENT, dehierarchizeX_full_weighting_boundary_kernel<FG_ELEMENT, true>>;
-
-  template <typename FG_ELEMENT>
   constexpr static void (*dehierarchizeBiorthogonal)(DistributedFullGrid<FG_ELEMENT>& dfg,
                                                      const std::vector<bool>& dims) =
-<<<<<<< HEAD
-      &dehierarchize<FG_ELEMENT, dehierarchizeX_biorthogonal_boundary_kernel<FG_ELEMENT>>;
-=======
       &dehierarchizeHierachicalBasis<FG_ELEMENT, BiorthogonalBasisFunction>;
->>>>>>> 12023a28
 
   template <typename FG_ELEMENT>
   constexpr static void (*dehierarchizeBiorthogonalPeriodic)(DistributedFullGrid<FG_ELEMENT>& dfg,
                                                      const std::vector<bool>& dims) =
-<<<<<<< HEAD
-      &dehierarchize<FG_ELEMENT, dehierarchizeX_biorthogonal_boundary_kernel<FG_ELEMENT, true>>;
-=======
       &dehierarchizeHierachicalBasis<FG_ELEMENT, BiorthogonalPeriodicBasisFunction>;
->>>>>>> 12023a28
 
 };
 // class DistributedHierarchization
