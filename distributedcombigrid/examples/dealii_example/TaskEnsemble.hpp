/*
 * TaskExample.hpp
 *
 *  Created on: Sep 25, 2015
 *      Author: heenemo
 */

#ifndef TASKENSEMPLE_HPP_
#define TASKENSEMPLE_HPP_

#include <deal.II/base/timer.h>
#include <deal.II/lac/la_parallel_vector.h>
#include <hyper.deal.combi/include/functionalities/dynamic_convergence_table.h>
#include <hyper.deal.combi/include/functionalities/vector_dummy.h>
#include <math.h>

#include <cassert>
#include <sstream>

#include "sgpp/distributedcombigrid/fullgrid/DistributedFullGridEnsemble.hpp"
#include "sgpp/distributedcombigrid/task/Task.hpp"
//#include <hyper.deal.combi/applications/advection_reference_dealii/include/application.h>

namespace combigrid {

class TaskEnsemble : public Task {
 public:
  /* if the constructor of the base task class is not sufficient we can provide an
   * own implementation. here, we add dt, nsteps, and p as a new parameters.
   */
  TaskEnsemble(DimType dim, LevelVector& l, std::vector<bool>& boundary, real coeff,
               LoadModel* loadModel, std::string filename, real dt, bool makeExactSolution,
               IndexVector p = IndexVector(0),
               FaultCriterion* faultCrit = (new StaticFaults({0, IndexVector(0), IndexVector(0)})))
      : Task(dim, l, boundary, coeff, loadModel, faultCrit) {
    dt_ = (dt), p_ = (p), make_exact_ = (makeExactSolution), initialized_ = (false),
    stepsTotal_ = (0), dfgEnsemble_ = (nullptr), _filename = (filename);
  }

  void init(CommunicatorType lcomm,
            std::vector<IndexVector> decomposition = std::vector<IndexVector>()) {
    assert(!initialized_);
    assert(dfgEnsemble_ == nullptr);

    int lrank;
    MPI_Comm_rank(lcomm, &lrank);

    /* create distributed full grid. we try to find a balanced ratio between
     * the number of grid points and the number of processes per dimension
     * by this very simple algorithm. to keep things simple we require powers
     * of two for the number of processes here. */
    int np;
    MPI_Comm_size(lcomm, &np);

    // check if power of two
    if (!((np > 0) && ((np & (~np + 1)) == np)))
      assert(false && "number of processes not power of two");

    DimType dim = this->getDim();
    IndexVector p(dim, 1);
    const LevelVector& l = this->getLevelVector();

    if (p_.size() == 0) {
      // compute domain decomposition
      IndexType prod_p(1);

      while (prod_p != static_cast<IndexType>(np)) {
        DimType dimMaxRatio = 0;
        real maxRatio = 0.0;

        for (DimType k = 0; k < dim; ++k) {
          real ratio = std::pow(2.0, l[k]) / p[k];

          if (ratio > maxRatio) {
            maxRatio = ratio;
            dimMaxRatio = k;
          }
        }

        p[dimMaxRatio] *= 2;
        prod_p = 1;

        for (DimType k = 0; k < dim; ++k) prod_p *= p[k];
      }
    } else {
      p = p_;
    }

    // create local subgrid on each process
    dfgEnsemble_ = new DFGEnsemble(dim, l, lcomm, this->getBoundary(), p);

    // for visualization of grids in Paraview
    Point<Problem::dim_> offset;
    for (unsigned int i = 0; i < dim; i++) offset[i] = l[i] * 1.1;

    // if(!make_exact_){
    this->problem = std::make_shared<Problem>(lcomm, table, offset);
    this->problem->reinit(_filename);

    std::vector<std::array<Number, Problem::dim_ + 2>> coords_dealii = problem->get_result();
    dealii_size = coords_dealii.size();

    // array containing the coordinates of all grids.
    std::vector<std::vector<std::array<Number, Problem::dim_>>> element_coords(
        dfgEnsemble_->getNumFullGrids());

    // loop over each fullgrid to set coordinates of each point in element_coords.
    // furthermore the DisCoTec grids are initialized with NaN
    for (unsigned int i = 0; i < dfgEnsemble_->getNumFullGrids(); ++i) {
      auto& dfg = dfgEnsemble_->getDFG(i);
      std::vector<CombiDataType>& elements = dfg.getElementVector();

      element_coords[i].resize(elements.size());
      /* loop over local subgrids and set initial values */
      for (size_t j = 0; j < elements.size(); ++j) {
        IndexType globalLinearIndex = dfg.getGlobalLinearIndex(j);
        std::vector<real> globalCoords(dim);
        dfg.getCoordsGlobal(globalLinearIndex, globalCoords);
        for (size_t l = 0; l < dim; ++l) {
          element_coords[i][j][l] = globalCoords[l];
        }

        elements[j] = NAN;  // TaskEnsemble::myfunction(globalCoords, 0.0);
      }
    }

    // corners is an array that contains exactly the one corner point at index i that is set by
    // deal.ii at Degree of freedom i.
    // So you know which direction this degree of freedom i is pointing
    corners.resize(dfgEnsemble_->getNumFullGrids());

    int partitions = p[0] * p[1];

    // set grid sizes
    int Nx = std::pow(2, l[0]) + 1;
    int Ny = std::pow(2, l[1]) + 1;
    int Nz = 1;
    if (dim == 3) {
      Nz = std::pow(2, l[2]) + 1;
      partitions *= p[2];
    }

    assert(partitions == 1);  // partitioning isnt correct when in parallel

    // indexmapping[i], initialized with -1 contains at index j (=index_mapping[i][j]) the index of
    // the deal.ii point that corresponds to the DisCoTec point at index j
    index_mapping.resize(dfgEnsemble_->getNumFullGrids());

    // loop over each degree of freedom and init index_mapping with -1 such that we later can
    // control which index is not set yet.
    for (unsigned int dof = 0; dof < dfgEnsemble_->getNumFullGrids(); ++dof) {
      index_mapping[dof].resize(element_coords[dof].size());
      for (unsigned int j = 0; j < element_coords[i].size(); ++j) {
        index_mapping[dof][j] = -1;
      }
    }

    // this may cause memory problems when working with high discretizations,
    index_sub.resize(Nx * Ny * Nz);
    int x = 0, y = 0, z = 0, linearized_index = 0;

    // index mapping is done via hashing:
    // each point is mapped to its linearized index in the grid -> O(n)
    for (unsigned int el_index = 0; el_index < (element_coords[0].size()); el_index++) {
      x = element_coords[0][el_index][0] * (Nx - 1);
      y = element_coords[0][el_index][1] * (Ny - 1);
      if (dim == 2) {
        linearized_index = y * (Nx) + x;
      } else if (dim == 3) {
        z = element_coords[0][el_index][2] * (Nz - 1);
        linearized_index = x + (Nx)*y + z * (Nx) * (Ny);
      }

      index_sub[linearized_index] = el_index;
    }
    // same for the deal.II points ->O(2n)
    for (unsigned int x2 = 0; x2 < (coords_dealii.size()); x2++) {
      x = std::round(coords_dealii[x2][0] * (Nx - 1));
      y = std::round(coords_dealii[x2][1] * (Ny - 1));
      bool z_corner = true;
      if (dim == 3) {
        z = coords_dealii[x2][2] * (Nz - 1);
        if (!(z == (Nz - 1) || z == 0)) z_corner = false;
      }

      // check here ob eckpunkt

      if ((x == (Nx - 1) || x == 0) && (y == (Ny - 1) || y == 0) && z_corner) {
        corners[coords_dealii[x2][dim + 1]].resize(dim);
        for (unsigned int d = 0; d < dim; ++d)
          corners[coords_dealii[x2][dim + 1]][d] = coords_dealii[x2][d];
      }
      // std::cout<<"Vector: "<<corners<<std::endl;
      linearized_index = (Nx)*y + x + z * (Nx) * (Ny);

      if (index_sub[linearized_index] != -1) {
        index_mapping[coords_dealii[x2][dim + 1]][index_sub[linearized_index]] = x2;
      } else {
        std::cout << "Das sollte nicht vorkommen!" << std::endl;
      }
    }
    std::cout << "Corner:" << corners[1][0] << "|" << corners[1][1] << std::endl;
    for (unsigned int j = 0; j < element_coords[0].size(); ++j) {
      for (unsigned int i = 0; i < dfgEnsemble_->getNumFullGrids(); ++i) {
        if (index_mapping[i][j] == -1) {
          // check here ob eckpunkt
          x = std::round(element_coords[i][j][0] * (Nx - 1));
          y = std::round(element_coords[i][j][1] * (Ny - 1));
          bool z_corner = true;
          if (dim == 3) {
            z = element_coords[i][j][2] * (Nz - 1);
            if (!(z == (Nz - 1) || z == 0)) z_corner = false;
          }
          if ((x == (Nx - 1) || x == 0) && (y == (Ny - 1) || y == 0) && z_corner) {
            // is a corner
            // on one dof, all corners have the same value
            // new point=corners[i];
            x = std::round(corners[i][0] * (Nx - 1));
            y = std::round(corners[i][1] * (Ny - 1));
            if (dim == 3) z = corners[i][2] * (Nz - 1);
            linearized_index = (Nx)*y + x + z * (Nx) * (Ny);
            // then
            if (index_mapping[i][index_sub[linearized_index]] == -1) {
              std::cout
                  << "hier ist ein Fehler. Das ist nicht die richtige Referenz. Das ist Gitter "
                  << i << std::endl;
            }
            index_mapping[i][j] = index_mapping[i][index_sub[linearized_index]];

          } else if (((int)(x == (Nx - 1) || x == 0) + (int)(y == (Ny - 1) || y == 0) +
                      (int)z_corner) == 2) {
            // Kante
            double x_ =
                element_coords[i][j][0] + 1.0 / 100.0 * ((int)(!((bool)corners[i][0])) - 0.5);
            double y_ =
                element_coords[i][j][1] + 1.0 / 100.0 * ((int)(!((bool)corners[i][1])) - 0.5);

            if (element_coords[i][j][0] == 0.0 || element_coords[i][j][0] == 1.0) {
              if (x_ < 0.0 || x_ > 1.0) {
                x_ = ((int)!(element_coords[i][j][0]));

              } else {
                x_ = element_coords[i][j][0];
              }
            } else {
              x_ = element_coords[i][j][0];
            }
            if (element_coords[i][j][1] == 0.0 || element_coords[i][j][1] == 1.0) {
              if (y_ < 0.0 || y_ > 1.0) {
                y_ = ((int)!(element_coords[i][j][1]));
              } else {
                y_ = element_coords[i][j][1];
              }
            } else {
              y_ = element_coords[i][j][1];
            }

            if (dim == 3) {
              double z_ =
                  element_coords[i][j][2] + 1.0 / 100.0 * ((int)(!((bool)corners[i][2])) - 0.5);
              if (element_coords[i][j][2] == 0 || element_coords[i][j][2] == 1) {
                if (z_ < 0 || z_ > 1) {
                  z = (int)!(element_coords[i][j][2]);
                } else {
                  z = element_coords[i][j][2];
                }
              } else {
                z = element_coords[i][j][2];
              }
            }
            z = 0;
            linearized_index = (Nx)*y_ * (Ny - 1) + x_ * (Nx - 1) + z * (Nz - 1) * (Nx) * (Ny);
            if (i == 1) {
              std::cout << element_coords[i][j][0] << "," << element_coords[i][j][1] << std::endl;
              std::cout << "Index:" << x_ << "," << y_ << std::endl;
            }
            if (index_mapping[i][index_sub[linearized_index]] == -1) {
              // std::cout<<element_coords[i][j][0]<<","<<element_coords[i][j][1]<<","<<element_coords[i][j][2]<<"Punkt
              // j="<<j<<std::endl; std::cout<<x<<","<<y<<","<<z<<std::endl; std::cout<<"Linear:
              // "<<linearized_index<<std::endl; std::cout << "hier ist ein Fehler. Das ist nicht
              // die richtige Referenz. Das ist Gitter "<<i<<std::endl;
            } else {
            }
            index_mapping[i][j] = index_mapping[i][index_sub[linearized_index]];
          } else {
            // Fläche
            double x_ = element_coords[i][j][0] + 1 / 100 * ((int)!(bool)corners[i][0] - 0.5);
            double y_ = element_coords[i][j][1] + 1 / 100 * ((int)!(bool)corners[i][1] - 0.5);
            if (element_coords[i][j][0] == 0 || element_coords[i][j][0] == 1) {
              if (x_ < 0 || x_ > 1) {
                x = (int)!(element_coords[i][j][0]);
              } else {
                x = element_coords[i][j][0];
              }
            } else {
              x = element_coords[i][j][0];
            }
            if (element_coords[i][j][1] == 0 || element_coords[i][j][1] == 1) {
              if (y_ < 0 || y_ > 1) {
                y = (int)!(element_coords[i][j][1]);
              } else {
                y = element_coords[i][j][1];
              }
            } else {
              y = element_coords[i][j][1];
            }

            if (dim == 3) {
              double z_ = element_coords[i][j][2] + 1 / 100 * ((int)!(bool)corners[i][2] - 0.5);
              if (element_coords[i][j][2] == 0 || element_coords[i][j][2] == 1) {
                if (z_ < 0 || z_ > 1) {
                  z = (int)!(element_coords[i][j][2]);
                } else {
                  z = element_coords[i][j][2];
                }
              } else {
                z = element_coords[i][j][2];
              }
            }
            linearized_index = (Nx)*y + x + z * (Nx) * (Ny);
            // then
            if (index_mapping[i][index_sub[linearized_index]] == -1) {
              std::cout << element_coords[i][j][0] << "," << element_coords[i][j][1] << ","
                        << element_coords[i][j][2] << std::endl;
              std::cout << "hier ist dann auch ein Fehler. Das ist auch nicht die richtige Referenz"
                        << std::endl;
            }
            index_mapping[i][j] = index_mapping[i][index_sub[linearized_index]];
          }
        }
      }
    }

    initialized_ = true;
  }

  /* this is were the application code kicks in and all the magic happens.
   * do whatever you have to do, but make sure that your application uses
   * only lcomm or a subset of it as communicator.
   * important: don't forget to set the isFinished flag at the end of the computation.
   */
  void run(CommunicatorType lcomm) {
    assert(initialized_);
    table.start("time->fullgrid");
    if (!make_exact_) {
      std::vector<std::array<Number, Problem::dim_ + 2>> old_result(dealii_size);
      if (stepsTotal_ == 1) {
        auto& dfg = dfgEnsemble_->getDFG(0);
        std::vector<CombiDataType>& elements = dfg.getElementVector();
        int counter = 0;
        for (size_t j = 0; j < elements.size(); ++j) {
          IndexType globalLinearIndex = dfg.getGlobalLinearIndex(j);
          std::vector<real> globalCoords(dim);
          dfg.getCoordsGlobal(globalLinearIndex, globalCoords);
          std::cout << elements[j] << " ";
          counter++;
          if (counter == 5) {
            std::cout << std::endl;
            counter = 0;
          }
        }
      }
      if (stepsTotal_ > 0 && do_combine) {
        // iterates over all dfgs of the ensemble
        for (unsigned int i = 0; i < dfgEnsemble_->getNumFullGrids(); i++) {
          auto& dfg = dfgEnsemble_->getDFG(i);
          std::vector<CombiDataType>& elements = dfg.getElementVector();

          // iterate here over all points of this grid
          for (unsigned int l = 0; l < index_mapping[i].size(); l++) {
            old_result[index_mapping[i][l]][Problem::dim_] = elements[l];
          }
        }
        problem->set_result(old_result);
      }
      // Stats::startEvent("Task "+std::to_string(this->getID()));
      problem->reinit_time_integration(stepsTotal_ * dt_, (stepsTotal_ + 1) * dt_);

      // process problem
      problem->solve();
      // Stats::stopEvent("Task "+std::to_string(this->getID()));

<<<<<<< HEAD
      std::vector<std::array<Number, Problem::dim_ + 2>> result = problem->get_result();

      // iterate over all dfgs
      for (unsigned int i = 0; i < dfgEnsemble_->getNumFullGrids(); i++) {
        auto& dfg = dfgEnsemble_->getDFG(i);
=======
    //process problem
    problem->solve();
    //Stats::stopEvent("Task "+std::to_string(this->getID()));
    
    std::vector<std::array<Number, Problem::dim_ + 2>> result = problem->get_result();
    // std::cout << "result " << result.size() << " " << result[0].size() << std::endl;
    // for (auto& r : result) {
    //   for (auto& s : r) {
    //       std::cout << s << " ";
    //   }
    //   std::cout << "," << std::endl;
    // }
    // std::cout << std::endl;

      //iterate over all dfgs
      for(unsigned int i_dash = 0; i_dash < dfgEnsemble_->getNumFullGrids(); i_dash++){
        auto& dfg = dfgEnsemble_->getDFG(i_dash);
        auto i = powerOfTwo[Problem::dim_] - i_dash - 1;
>>>>>>> da38e9ab
        std::vector<CombiDataType>& elements = dfg.getElementVector();

        // iterate over the elements of this dfg
        for (unsigned int l = 0; l < index_mapping[i].size(); l++) {
          elements[l] = result[index_mapping[i][l]][Problem::dim_];
        }
      }

    } else {
      std::vector<std::array<Number, Problem::dim_ + 2>> coords_dealii = problem->get_result();
      // iterate over all points here and compute the value here.
      for (unsigned int i = 0; i < coords_dealii.size(); ++i) {
        std::array<Number, Problem::dim_> coord;
        for (int dim = 0; dim < Problem::dim_; ++dim) {
          coord[dim] = coords_dealii[i][dim];
        }
        coords_dealii[i][Problem::dim_] = exactSolution(coord, (stepsTotal_ + 1) * dt_);
      }
<<<<<<< HEAD

      for (unsigned int i = 0; i < dfgEnsemble_->getNumFullGrids(); i++) {
        auto& dfg = dfgEnsemble_->getDFG(i);
=======
    
      for(unsigned int i_dash = 0; i_dash < dfgEnsemble_->getNumFullGrids(); i_dash++){
        auto& dfg = dfgEnsemble_->getDFG(i_dash);
        auto i = powerOfTwo[Problem::dim_] - i_dash - 1;
>>>>>>> da38e9ab
        std::vector<CombiDataType>& elements = dfg.getElementVector();

        // iterate over the elements of this dfg
        for (unsigned int l = 0; l < index_mapping[i].size(); l++) {
          elements[l] = coords_dealii[index_mapping[i][l]][Problem::dim_];
        }
      }
    }
    stepsTotal_++;
    table.stop("time->fullgrid");
    this->setFinished(true);
    // for(unsigned int i = 0; i< dfgEnsemble_->getNumFullGrids(); ++i) {
    //   std::cout << GridEnumeration::isHigherInDimension(static_cast<char>(0), i) << " " << GridEnumeration::isHigherInDimension(static_cast<char>(1), i) << std::endl;
    //   std::cout << dfgEnsemble_->getDFG(i) << std::endl;
    // }
  }

  double exactSolution(std::array<Number, Problem::dim_> coordinates, double time) {
    double result = 1.0;
    Tensor<1, 3> advection;
    advection[0] = 1;
    advection[1] = 0.15;
    advection[2] = -0.05;
    for (unsigned int d = 0; d < Problem::dim_; ++d)
      result *= std::pow(std::sin((coordinates[d] - time * advection[d]) * dealii::numbers::PI), 2);

    return result;
  }

  DistributedFullGrid<CombiDataType>& getDistributedFullGrid(int n = 0) {
    return dfgEnsemble_->getDFG(n);
  }

  DFGEnsemble* getDFGEnsemble() const override { return dfgEnsemble_; }

  /* this function evaluates the combination solution on a given full grid.
   * here, a full grid representation of your task's solution has to be created
   * on the process of lcomm with the rank r.
   * typically this would require gathering your (in whatever way) distributed
   * solution on one process and then converting it to the full grid representation.
   * the DistributedFullGrid class offers a convenient function to do this.
   */
  void getFullGrid(FullGrid<CombiDataType>& fg, RankType r, CommunicatorType lcomm, int n = 0) {
    assert(fg.getLevels() == getDistributedFullGrid(n).getLevels());

    getDistributedFullGrid(n).gatherFullGrid(fg, r);
  }

  // return the number of grids; here it is the number of grids in ensemble
  size_t getNumGrids() override { return powerOfTwo[dim_]; }

  size_t getDOFs() override {
    // std::vector<std::array<Number, Problem::dim_ + 2>> coordalii = problem->get_result();
    // dealii_size=coordalii.size();
    return dealii_size;
  }

  void setZero() {}

  ~TaskEnsemble() {
    if (dfgEnsemble_ != nullptr) delete dfgEnsemble_;
  }

 protected:
  /* if there are local variables that have to be initialized at construction
   * you have to do it here. the worker processes will create the task using
   * this constructor before overwriting the variables that are set by the
   * manager. here we need to set the initialized variable to make sure it is
   * set to false. */
  TaskEnsemble() : make_exact_(false), initialized_(false), stepsTotal_(0), dfgEnsemble_(nullptr) {}

 private:
  friend class boost::serialization::access;

  // new variables that are set by manager. need to be added to serialize
  real dt_;
  size_t dealii_size = 0;
  std::vector<std::vector<int>> index_mapping;
  std::vector<int> index_sub;
  std::vector<std::vector<Number>> corners;
  std::vector<std::vector<Number>> index_mapping2;
  bool make_exact_ = false;
  IndexVector p_;
  std::shared_ptr<Problem> problem;
  // pure local variables that exist only on the worker processes
  bool initialized_;
  size_t stepsTotal_;
  // DistributedFullGrid<CombiDataType>* dfg_;
  DFGEnsemble* dfgEnsemble_;
  std::string _filename;
  /**
   * The serialize function has to be extended by the new member variables.
   * However this concerns only member variables that need to be exchanged
   * between manager and workers. We do not need to add "local" member variables
   * that are only needed on either manager or worker processes.
   * For serialization of the parent class members, the class must be
   * registered with the BOOST_CLASS_EXPORT macro.
   */
  template <class Archive>
  void serialize(Archive& ar, const unsigned int version) {
    // handles serialization of base class
    ar& boost::serialization::base_object<Task>(*this);

    // add our new variables
    ar& dt_;

    ar& p_;
    ar& _filename;
    ar& make_exact_;
  }
};

}  // namespace combigrid

#endif /* TASKEXAMPLE_HPP_ */<|MERGE_RESOLUTION|>--- conflicted
+++ resolved
@@ -380,13 +380,6 @@
       problem->solve();
       // Stats::stopEvent("Task "+std::to_string(this->getID()));
 
-<<<<<<< HEAD
-      std::vector<std::array<Number, Problem::dim_ + 2>> result = problem->get_result();
-
-      // iterate over all dfgs
-      for (unsigned int i = 0; i < dfgEnsemble_->getNumFullGrids(); i++) {
-        auto& dfg = dfgEnsemble_->getDFG(i);
-=======
     //process problem
     problem->solve();
     //Stats::stopEvent("Task "+std::to_string(this->getID()));
@@ -405,7 +398,6 @@
       for(unsigned int i_dash = 0; i_dash < dfgEnsemble_->getNumFullGrids(); i_dash++){
         auto& dfg = dfgEnsemble_->getDFG(i_dash);
         auto i = powerOfTwo[Problem::dim_] - i_dash - 1;
->>>>>>> da38e9ab
         std::vector<CombiDataType>& elements = dfg.getElementVector();
 
         // iterate over the elements of this dfg
@@ -424,16 +416,10 @@
         }
         coords_dealii[i][Problem::dim_] = exactSolution(coord, (stepsTotal_ + 1) * dt_);
       }
-<<<<<<< HEAD
-
-      for (unsigned int i = 0; i < dfgEnsemble_->getNumFullGrids(); i++) {
-        auto& dfg = dfgEnsemble_->getDFG(i);
-=======
     
       for(unsigned int i_dash = 0; i_dash < dfgEnsemble_->getNumFullGrids(); i_dash++){
         auto& dfg = dfgEnsemble_->getDFG(i_dash);
         auto i = powerOfTwo[Problem::dim_] - i_dash - 1;
->>>>>>> da38e9ab
         std::vector<CombiDataType>& elements = dfg.getElementVector();
 
         // iterate over the elements of this dfg
