--- conflicted
+++ resolved
@@ -33,15 +33,12 @@
       tasks_(instances),
       params_(params)
       thirdLevel_(params.getThirdLevelHost(), params.getThirdLevelPort(), params.getSystemName())
-    {
+  {
       loadModel_ = std::move(loadModel);
-<<<<<<< HEAD
       setupThirdLevel();
-=======
-          // the combiparameters are sent to all process groups before the
-    // computations start
-      updateCombiParameters();
->>>>>>> 7b64ce10
+      // the combiparameters are sent to all process groups before the
+      // computations start
+      //updateCombiParameters();
   }
 
   inline void removeGroups(std::vector<int> removeIndices);
@@ -108,14 +105,12 @@
    * to the original combination technique*/
   void restoreCombischeme();
 
-<<<<<<< HEAD
   void setupThirdLevel();
-=======
+
   inline const std::vector<std::unique_ptr<DistributedSparseGridUniform<CombiDataType>>> & getOutboundUniDSGVector();
   inline const std::vector<std::unique_ptr<DistributedSparseGridUniform<CombiDataType>>> & getInboundUniDSGVector(){
     return inboundCachedUniDSGVector_;
   }
->>>>>>> 7b64ce10
 
  private:
   ProcessGroupManagerContainer& pgroups_;
