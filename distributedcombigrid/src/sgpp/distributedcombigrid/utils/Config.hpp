--- conflicted
+++ resolved
@@ -27,17 +27,6 @@
 // the datatype for complex numbers will change accordingly. do not modify this.
 typedef std::complex<real> complex;
 
-<<<<<<< HEAD
-/* set the datatype for the values stored in any type of grid. essentially you
- * have two options: real values or complex numbers. other datatypes like int
- * have not been tested and operations on the grids like evaluation or
- * hierarchization might produce unexpected results.
- */
- typedef real CombiDataType;
-//typedef complex CombiDataType;
-
-=======
->>>>>>> 96b95701
 /* nonblocking mpi collective calls (MPI_Iallreduce and the likes) usually yield
  * better performance in some of the operations in CombiCom. if you observe
  * problems with these functions uncomment to fall back to blocking counterpart
@@ -70,10 +59,6 @@
 	constexpr bool uniformDecomposition = false;
 #endif
 /* switch on fault tolerance functionality */
-<<<<<<< HEAD
-constexpr bool ENABLE_FT = true; //TODO move this switch to a more sensible place
-constexpr bool isGENE = false;    //TODO move this switch to a more sensible place
-=======
 #ifdef ENABLEFT
 	constexpr bool ENABLE_FT = true; //TODO move this switch to a more sensible place
 #else
@@ -97,7 +82,6 @@
 	typedef real CombiDataType;
 #endif
 
->>>>>>> 96b95701
 // const bool GENE_Global = true;
 // const bool GENE_Linear = true;
 }
