#include "manager/ProcessGroupWorker.hpp"

#include "combicom/CombiCom.hpp"
#include "manager/CombiParameters.hpp"
#include "manager/ProcessGroupSignals.hpp"
#include "mpi/MPIUtils.hpp"
#include "sparsegrid/DistributedSparseGridUniform.hpp"
#include "loadmodel/LearningLoadModel.hpp"
#include "mpi/MPISystem.hpp"
#include "mpi_fault_simulator/MPI-FT.h"
#include "io/H5InputOutput.hpp"
#include "utils/MonteCarlo.hpp"

#include "boost/lexical_cast.hpp"

#include <algorithm>
#include <chrono>
#include <filesystem>
#include <iostream>
#include <random>
#include <string>
#include <thread>

namespace combigrid {

std::string receiveStringFromManagerAndBroadcastToGroup() {
  std::string stringToReceive;
  MASTER_EXCLUSIVE_SECTION {
    MPIUtils::receiveClass(&stringToReceive, theMPISystem()->getManagerRank(),
                           theMPISystem()->getGlobalComm());
  }
  MPIUtils::broadcastClass(&stringToReceive, theMPISystem()->getMasterRank(),
                           theMPISystem()->getLocalComm());
  return stringToReceive;
}

void sendNormsToManager(const std::vector<double> lpnorms) {
  for (int p = 0; p < lpnorms.size(); ++p) {
    // send from master to manager
    MASTER_EXCLUSIVE_SECTION {
      MPI_Send(&lpnorms[p], 1, MPI_DOUBLE, theMPISystem()->getManagerRank(), TRANSFER_NORM_TAG,
               theMPISystem()->getGlobalComm());
    }
  }
}

SignalType receiveSignalFromManagerAndBroadcast() {
  SignalType signal = -1;

  MASTER_EXCLUSIVE_SECTION {
    // receive signal from manager
    MPI_Recv(&signal, 1, MPI_INT, theMPISystem()->getManagerRank(), TRANSFER_SIGNAL_TAG,
             theMPISystem()->getGlobalComm(), MPI_STATUS_IGNORE);
  }
  // distribute signal to other processes of pgroup
  MPI_Bcast(&signal, 1, MPI_INT, theMPISystem()->getMasterRank(), theMPISystem()->getLocalComm());
  return signal;
}

LevelVector receiveLevalAndBroadcast(DimType dim) {
  // receive leval and broadcast to group members
  std::vector<int> tmp(dim);
  MASTER_EXCLUSIVE_SECTION {
    MPI_Recv(&tmp[0], static_cast<int>(dim), MPI_INT, theMPISystem()->getManagerRank(),
             TRANSFER_LEVAL_TAG, theMPISystem()->getGlobalComm(), MPI_STATUS_IGNORE);
  }

  MPI_Bcast(&tmp[0], dim, MPI_INT, theMPISystem()->getMasterRank(), theMPISystem()->getLocalComm());
  LevelVector leval(tmp.begin(), tmp.end());
  return leval;
}

std::vector<std::vector<real>> receiveAndBroadcastInterpolationCoords(DimType dim) {
  std::vector<std::vector<real>> interpolationCoords;
  std::vector<real> interpolationCoordsSerial;
  auto realType = abstraction::getMPIDatatype(abstraction::getabstractionDataType<real>());
  int coordsSize = 0;
  MASTER_EXCLUSIVE_SECTION {
    MPI_Status status;
    status.MPI_ERROR = MPI_SUCCESS;
    int result = MPI_Probe(theMPISystem()->getManagerRank(), TRANSFER_INTERPOLATION_TAG,
                           theMPISystem()->getGlobalComm(), &status);
#ifndef NDEBUG
    assert(result == MPI_SUCCESS);
    if (status.MPI_ERROR != MPI_SUCCESS) {
      std::string errorString;
      errorString.resize(10000);
      int errorStringLength;
      MPI_Error_string(status.MPI_ERROR, &errorString[0], &errorStringLength);
      errorString.resize(errorStringLength);
      std::cout << "error probe: " << errorString << std::endl;
    }
#endif  // NDEBUG
    result = MPI_Get_count(&status, realType, &coordsSize);
    assert(result == MPI_SUCCESS);
    assert(coordsSize > 0);

    // resize buffer to appropriate size and receive
    interpolationCoordsSerial.resize(coordsSize);
    result = MPI_Recv(interpolationCoordsSerial.data(), coordsSize, realType,
                      theMPISystem()->getManagerRank(), TRANSFER_INTERPOLATION_TAG,
                      theMPISystem()->getGlobalComm(), &status);
#ifndef NDEBUG
    assert(result == MPI_SUCCESS);
    if (status.MPI_ERROR != MPI_SUCCESS) {
      std::string errorString;
      errorString.resize(10000);
      int errorStringLength;
      MPI_Error_string(status.MPI_ERROR, &errorString[0], &errorStringLength);
      errorString.resize(errorStringLength);
      std::cout << "error recv: " << errorString << std::endl;
    }
    assert(status.MPI_ERROR == MPI_SUCCESS);
    for (const auto& coord : interpolationCoordsSerial) {
      assert(coord >= 0.0 && coord <= 1.0);
    }
#endif  // NDEBUG
  }
  // broadcast size of vector, and then vector
  MPI_Bcast(&coordsSize, 1, MPI_INT, theMPISystem()->getMasterRank(),
            theMPISystem()->getLocalComm());
  interpolationCoordsSerial.resize(coordsSize);
  MPI_Bcast(interpolationCoordsSerial.data(), coordsSize, realType, theMPISystem()->getMasterRank(),
            theMPISystem()->getLocalComm());
  for (const auto& coord : interpolationCoordsSerial) {
    assert(coord >= 0.0 && coord <= 1.0);
  }
  // split vector into coordinates
  interpolationCoords = deserializeInterpolationCoords(interpolationCoordsSerial, dim);
  return interpolationCoords;
}

ProcessGroupWorker::ProcessGroupWorker()
    : status_(PROCESS_GROUP_WAIT),
      combiParameters_(),
      combiParametersSet_(false),
      currentCombi_(0) {}

ProcessGroupWorker::~ProcessGroupWorker() {}

SignalType ProcessGroupWorker::wait() {
  if (status_ == PROCESS_GROUP_FAIL) {  // in this case worker got reused
    status_ = PROCESS_GROUP_WAIT;
  }

  SignalType signal = receiveSignalFromManagerAndBroadcast();
  // process signal
  switch (signal) {
    case RUN_FIRST: {
      receiveAndInitializeTask();
      status_ = PROCESS_GROUP_BUSY;

      // execute task
      Stats::startEvent("run first");
      auto& currentTask = this->getTaskWorker().getLastTask();
      currentTask->run(theMPISystem()->getLocalComm());
      Stats::Event e = Stats::stopEvent("run first");
    } break;
    case RUN_NEXT: {
      assert(this->getTaskWorker().getTasks().size() > 0);
      // // free space for computation
      // this->getSparseGridWorker().deleteDsgsData();

      this->runAllTasks();

    } break;
    case ADD_TASK: {  // add a new task to the process group
      // initalize task and set values to zero
      // the task will get the proper initial solution during the next combine
      receiveAndInitializeTask();

      auto& currentTask = this->getTaskWorker().getLastTask();
      currentTask->setZero();
      currentTask->setFinished(true);
    } break;
    case RESET_TASKS: {  // deleta all tasks (used in process recovery)
      std::cout << "resetting tasks" << std::endl;

      this->getTaskWorker().deleteTasks();
      status_ = PROCESS_GROUP_BUSY;
    } break;
    case EXIT: {
      this->exit();
    } break;
    case INIT_DSGUS: {
      Stats::startEvent("initialize dsgu");
      initCombinedUniDSGVector();
      Stats::stopEvent("initialize dsgu");

    } break;
    case COMBINE: {  // start combination
      combineUniform();
    } break;
    case COMBINE_LOCAL_AND_GLOBAL: {
      Stats::startEvent("combine local");
      combineLocalAndGlobal();
      Stats::stopEvent("combine local");

    } break;
    case COMBINE_THIRD_LEVEL: {
      Stats::startEvent("combine third level");
      combineThirdLevel();
      Stats::stopEvent("combine third level");
    } break;
    case COMBINE_WRITE_DSGS: {
      Stats::startEvent("combine third level write");
      combineThirdLevelFileBasedWrite(receiveStringFromManagerAndBroadcastToGroup(),
                                      receiveStringFromManagerAndBroadcastToGroup());
      Stats::stopEvent("combine third level write");
    } break;
    case COMBINE_READ_DSGS_AND_REDUCE: {
      Stats::startEvent("combine third level read");
      combineThirdLevelFileBasedReadReduce(receiveStringFromManagerAndBroadcastToGroup(),
                                           receiveStringFromManagerAndBroadcastToGroup());
      Stats::stopEvent("combine third level read");
    } break;
    case COMBINE_THIRD_LEVEL_FILE: {
      Stats::startEvent("combine third level file");
      combineThirdLevelFileBased(receiveStringFromManagerAndBroadcastToGroup(),
                                 receiveStringFromManagerAndBroadcastToGroup(),
                                 receiveStringFromManagerAndBroadcastToGroup(),
                                 receiveStringFromManagerAndBroadcastToGroup());
      Stats::stopEvent("combine third level file");
    } break;
    case WAIT_FOR_TL_COMBI_RESULT: {
      Stats::startEvent("wait third level result");
      waitForThirdLevelCombiResult();
      Stats::stopEvent("wait third level result");

    } break;
    case REDUCE_SUBSPACE_SIZES_TL_AND_ALLOCATE_EXTRA_SG: {
      Stats::startEvent("unify extra third level");
      reduceSubspaceSizesThirdLevel(true);
      Stats::stopEvent("unify extra third level");

    } break;
    case REDUCE_SUBSPACE_SIZES_TL: {
      Stats::startEvent("unify sizes third level");
      reduceSubspaceSizesThirdLevel(false);
      Stats::stopEvent("unify sizes third level");

    } break;
    case WAIT_FOR_TL_SIZE_UPDATE: {
      Stats::startEvent("wait third level size");
      waitForThirdLevelSizeUpdate();
      Stats::stopEvent("wait third level size");

    } break;
    case WRITE_DFGS_TO_VTK: {
      Stats::startEvent("write vtk all tasks");
      writeVTKPlotFilesOfAllTasks();
      Stats::stopEvent("write vtk all tasks");
    } break;
    case WRITE_DSGS_TO_DISK: {
      Stats::startEvent("write to disk");
      std::string filenamePrefix = receiveStringFromManagerAndBroadcastToGroup();
      writeDSGsToDisk(filenamePrefix);
      Stats::stopEvent("write to disk");
    } break;
    case READ_DSGS_FROM_DISK: {
      Stats::startEvent("read from disk");
      std::string filenamePrefix = receiveStringFromManagerAndBroadcastToGroup();
      readDSGsFromDisk(filenamePrefix);
      Stats::stopEvent("read from disk");
    } break;
    case UPDATE_COMBI_PARAMETERS: {  // update combiparameters (e.g. in case of faults -> FTCT)

      updateCombiParameters();

    } break;
    case RECOMPUTE: {  // recompute the received task (immediately computes tasks ->
                       // difference to ADD_TASK)
      receiveAndInitializeTask();
      auto& currentTask = this->getTaskWorker().getLastTask();

      currentTask->setZero();
      // fill task with combisolution
      fillDFGFromDSGU(*currentTask);

      // execute task
      Stats::Event e = Stats::Event();
      currentTask->run(theMPISystem()->getLocalComm());
      e.end = std::chrono::high_resolution_clock::now();
    } break;
    case RECOVER_COMM: {  // start recovery in case of faults
      theMPISystem()->recoverCommunicators(true);
      return signal;
    } break;
    case PARALLEL_EVAL: {  // output final grid
      Stats::startEvent("parallel eval");
      parallelEval();
      Stats::stopEvent("parallel eval");
    } break;
    case DO_DIAGNOSTICS: {  // task-specific diagnostics/post-processing
      Stats::startEvent("diagnostics");
      doDiagnostics();
      Stats::stopEvent("diagnostics");
    } break;
    case GET_L2_NORM: {  // evaluate norm on dfgs and send
      Stats::startEvent("get L2 norm");
      auto lpnorms = this->getLpNorms(2);
      // send from master to manager
      MASTER_EXCLUSIVE_SECTION {
        MPI_Send(lpnorms.data(), static_cast<int>(lpnorms.size()), MPI_DOUBLE,
                 theMPISystem()->getManagerRank(), TRANSFER_NORM_TAG,
                 theMPISystem()->getGlobalComm());
      }
      Stats::stopEvent("get L2 norm");
    } break;
    case GET_L1_NORM: {  // evaluate norm on dfgs and send
      Stats::startEvent("get L1 norm");
      auto lpnorms = this->getLpNorms(1);
      MASTER_EXCLUSIVE_SECTION {
        MPI_Send(lpnorms.data(), static_cast<int>(lpnorms.size()), MPI_DOUBLE,
                 theMPISystem()->getManagerRank(), TRANSFER_NORM_TAG,
                 theMPISystem()->getGlobalComm());
      }
      Stats::stopEvent("get L1 norm");
    } break;
    case GET_MAX_NORM: {  // evaluate norm on dfgs and send
      Stats::startEvent("get max norm");
      auto lpnorms = this->getLpNorms(0);
      MASTER_EXCLUSIVE_SECTION {
        MPI_Send(lpnorms.data(), static_cast<int>(lpnorms.size()), MPI_DOUBLE,
                 theMPISystem()->getManagerRank(), TRANSFER_NORM_TAG,
                 theMPISystem()->getGlobalComm());
      }
      Stats::stopEvent("get max norm");
    } break;
    case INTERPOLATE_VALUES: {  // interpolate values on given coordinates
      Stats::startEvent("interpolate values");
      auto values =
          interpolateValues(receiveAndBroadcastInterpolationCoords(combiParameters_.getDim()));
      Stats::stopEvent("interpolate values");
    } break;
    case INTERPOLATE_VALUES_AND_SEND_BACK: {
      Stats::startEvent("interpolate values");
      auto values =
          interpolateValues(receiveAndBroadcastInterpolationCoords(combiParameters_.getDim()));
      // send result
      MASTER_EXCLUSIVE_SECTION {
        MPI_Send(values.data(), values.size(),
                 abstraction::getMPIDatatype(abstraction::getabstractionDataType<CombiDataType>()),
                 theMPISystem()->getManagerRank(), TRANSFER_INTERPOLATION_TAG,
                 theMPISystem()->getGlobalComm());
      }
      Stats::stopEvent("interpolate values");
    } break;
    case INTERPOLATE_VALUES_AND_WRITE_SINGLE_FILE: {
      Stats::startEvent("interpolate values");
      std::string filenamePrefix;
      MASTER_EXCLUSIVE_SECTION {
        MPIUtils::receiveClass(&filenamePrefix, theMPISystem()->getManagerRank(),
                               theMPISystem()->getGlobalComm());
      }
      auto values =
          interpolateValues(receiveAndBroadcastInterpolationCoords(combiParameters_.getDim()));
      // write result
      MASTER_EXCLUSIVE_SECTION {
        std::string valuesWriteFilename =
            filenamePrefix + "_values_" + std::to_string(currentCombi_) + ".h5";
        writeInterpolatedValues(values, valuesWriteFilename);
      }
      Stats::stopEvent("interpolate values");
    } break;
    case WRITE_INTERPOLATED_VALUES_PER_GRID: {  // interpolate values on given coordinates and write
                                                // values to .h5
      Stats::startEvent("write interpolated values");
      writeInterpolatedValuesPerGrid(
          receiveAndBroadcastInterpolationCoords(combiParameters_.getDim()),
          receiveStringFromManagerAndBroadcastToGroup());
      Stats::stopEvent("write interpolated values");
    } break;
    case RESCHEDULE_ADD_TASK: {
      receiveAndInitializeTask();  // receive and initalize new task
                                   // now the newly
                                   // received task is the last in this->getTaskWorker().getTasks()
      // now , we may need to update the kahan summation data structures
      for (auto& dsg : this->getSparseGridWorker().getCombinedUniDSGVector()) {
        dsg->createKahanBuffer();
      }

      auto& currentTask = this->getTaskWorker().getLastTask();
      currentTask->setZero();
      fillDFGFromDSGU(*currentTask);
      currentTask->setFinished(true);
    } break;
    case RESCHEDULE_REMOVE_TASK: {
      size_t taskID;
      MASTER_EXCLUSIVE_SECTION {
        MPI_Recv(
            &taskID, 1,
            abstraction::getMPIDatatype(abstraction::getabstractionDataType<decltype(taskID)>()),
            theMPISystem()->getManagerRank(), 0, theMPISystem()->getGlobalComm(),
            MPI_STATUS_IGNORE);
      }
      MPI_Bcast(
          &taskID, 1,
          abstraction::getMPIDatatype(abstraction::getabstractionDataType<decltype(taskID)>()),
          theMPISystem()->getMasterRank(), theMPISystem()->getLocalComm());

      // search for task send to group master and remove
      for (size_t i = 0; i < this->getTaskWorker().getTasks().size(); ++i) {
        if (this->getTaskWorker().getTasks()[i]->getID() == taskID) {
          MASTER_EXCLUSIVE_SECTION {
            // send to group master
            Task::send(this->getTaskWorker().getTasks()[i].get(), theMPISystem()->getManagerRank(),
                       theMPISystem()->getGlobalComm());
          }
          this->getTaskWorker().removeTask(i);
          break;  // only one task has the taskID
        }
      }
    } break;
    case WRITE_DSG_MINMAX_COEFFICIENTS: {
      this->getSparseGridWorker().writeMinMaxCoefficients(receiveStringFromManagerAndBroadcastToGroup());
    } break;
    default: {
      throw std::runtime_error("signal " + std::to_string(signal) + " not implemented");
    }
  }

  // all tasks finished -> group waiting
  if (status_ != PROCESS_GROUP_FAIL) {
    status_ = PROCESS_GROUP_WAIT;
  }

  // send ready status to manager
  MASTER_EXCLUSIVE_SECTION {
    MPI_Send(&status_, 1, MPI_INT, theMPISystem()->getManagerRank(), TRANSFER_STATUS_TAG,
             theMPISystem()->getGlobalComm());
  }

  // if failed proc in this group detected the alive procs go into recovery state
  if (ENABLE_FT) {
    if (status_ == PROCESS_GROUP_FAIL) {
      theMPISystem()->recoverCommunicators(false);
      status_ = PROCESS_GROUP_WAIT;
    }
  }
  return signal;
}

void ProcessGroupWorker::runAllTasks() {
  Stats::startEvent("run");
  status_ = PROCESS_GROUP_BUSY;  // not sure if this does anything
  this->getTaskWorker().runAllTasks();
  Stats::stopEvent("run");
}

void ProcessGroupWorker::exit() {
  // write out tasks that were in use when the computation ended
  // (i.e. after fault tolerance or rescheduling changes)
  MASTER_EXCLUSIVE_SECTION {
    // serialize tasks as string
    std::stringstream tasksStream;
    for (const auto& t : this->getTaskWorker().getTasks()) {
      tasksStream << t->getID() << ": " << t->getCoefficient() << t->getLevelVector() << "; ";
    }
    std::string tasksString = tasksStream.str();
    // Stats::setAttribute("tasks: levels", tasksString);
  }
  if (isGENE) {
    if (chdir("../ginstance")) {
    };
  }
  this->getTaskWorker().deleteTasks();
}

<<<<<<< HEAD
=======
/**
 * This method reduces the lmax and lmin vectors of the sparse grid according to the reduction
 * specifications in ctparam. It is taken care of that lmin does not fall below 1 and lmax >= lmin.
 * We do not reduce the levels in the last combination as we do not want to lose any information
 * for the final checkpoint.
 */
void reduceSparseGridCoefficients(LevelVector& lmax, LevelVector& lmin,
                                  IndexType totalNumberOfCombis, IndexType currentCombi,
                                  LevelVector reduceLmin, LevelVector reduceLmax) {
  //checking for valid combi step
  assert(currentCombi >= 0);
  if(!(currentCombi < totalNumberOfCombis)) {
    MASTER_EXCLUSIVE_SECTION {
      std::cout << "combining more often than totalNumberOfCombis -- do this for postprocessing only" << std::endl;
    }
  }

  // this if-clause is currently always true, as initCombinedUniDSGVector is called only once,
  // at the beginning of the computation.
  // Leaving it here, in case the SG subspaces need to be re-initialized at some point.
  if (currentCombi < totalNumberOfCombis - 1) {  // do not reduce in last iteration
    for (size_t i = 0; i < reduceLmin.size(); ++i) {
      assert(reduceLmax[i] >= 0 && reduceLmin[i] >= 0);  // check for valid reduce values
      if (lmin[i] > 1) {
        lmin[i] = std::max(static_cast<LevelType>(1), static_cast<LevelType>(lmin[i] - reduceLmin[i]));
      }
    }
    for (size_t i = 0; i < reduceLmax.size(); ++i) {
      lmax[i] = std::max(lmin[i], static_cast<LevelType>(lmax[i] - reduceLmax[i]));
    }
  }
}

void registerAllSubspacesInDSGU(DistributedSparseGridUniform<CombiDataType>& dsgu,
                                const CombiParameters& combiParameters) {
  // the last level vector should have the highest level sum
  const auto highestLevelSum = levelSum(dsgu.getAllLevelVectors().back());
  for (const auto& level : dsgu.getAllLevelVectors()) {
    if (levelSum(level) == highestLevelSum) {
      const auto& boundary = combiParameters.getBoundary();
      auto dfgDecomposition = combigrid::downsampleDecomposition(
          combiParameters.getDecomposition(), combiParameters.getLMax(), level, boundary);
      auto uniDFG = std::unique_ptr<OwningDistributedFullGrid<CombiDataType>>(
          new OwningDistributedFullGrid<CombiDataType>(
              combiParameters.getDim(), level, dsgu.getCommunicator(), boundary,
              combiParameters.getParallelization(), false, dfgDecomposition));
      dsgu.registerDistributedFullGrid(*uniDFG);
    } else {
      assert(levelSum(level) < highestLevelSum);
    }
  }
}

/** Initializes the dsgu for each species by setting the subspace sizes of all
 * dfgs in the global reduce comm. After calling, all workers which share the
 * same spatial distribution of the dsgu (those who combine during global
 * reduce) have the same sized subspaces and thus share the same sized dsg.
 *
 * Attention: No data is created here, only subspace sizes are shared.
 */
>>>>>>> e89180db
void ProcessGroupWorker::initCombinedUniDSGVector() {
  assert(combiParametersSet_);
  Stats::startEvent("init dsgus");
  this->getSparseGridWorker().initCombinedUniDSGVector(
      combiParameters_.getLMin(), combiParameters_.getLMax(),
      combiParameters_.getLMaxReductionVector(), combiParameters_.getNumGrids());
  Stats::stopEvent("init dsgus");
}

void ProcessGroupWorker::combineLocalAndGlobal(RankType globalReduceRankThatCollects) {
  assert(this->getSparseGridWorker().getNumberOfGrids() > 0 &&
         "Initialize dsgu first with "
         "initCombinedUniDSGVector()");
  // assert(this->getSparseGridWorker().getCombinedUniDSGVector()[0]->isSubspaceDataCreated());

  this->getSparseGridWorker().zeroDsgsData();

  Stats::startEvent("hierarchize");
  this->getTaskWorker().hierarchizeFullGrids(
      combiParameters_.getBoundary(), combiParameters_.getHierarchizationDims(),
      combiParameters_.getHierarchicalBases(), combiParameters_.getLMin());
  Stats::stopEvent("hierarchize");

  Stats::startEvent("local reduce");
  this->getSparseGridWorker().addFullGridsToUniformSG();
  Stats::stopEvent("local reduce");

  Stats::startEvent("global reduce");
  this->getSparseGridWorker().reduceUniformSG(globalReduceRankThatCollects);
  Stats::stopEvent("global reduce");
}

void ProcessGroupWorker::combineUniform() {
  Stats::startEvent("combine");
  combineLocalAndGlobal();
  integrateCombinedSolution();
  Stats::stopEvent("combine");
}

void ProcessGroupWorker::parallelEval() {
  if (uniformDecomposition) {
    parallelEvalUniform(receiveStringFromManagerAndBroadcastToGroup(),
                        receiveLevalAndBroadcast(combiParameters_.getDim()));
  } else {
    throw std::runtime_error("parallelEval not implemented for non-uniform decomposition");
  }
}

void ProcessGroupWorker::fillDFGFromDSGU(DistributedFullGrid<CombiDataType>& dfg,
                                         IndexType g) {
  // fill dfg with hierarchical coefficients from distributed sparse grid
  dfg.extractFromUniformSG(*this->getSparseGridWorker().getCombinedUniDSGVector()[g]);

  bool anyNotBoundary =
      std::any_of(combiParameters_.getBoundary().begin(), combiParameters_.getBoundary().end(),
                  [](BoundaryType b) { return b == 0; });

  if (anyNotBoundary) {
    LevelVector zeroLMin = LevelVector(combiParameters_.getDim(), 0);
    DistributedHierarchization::dehierarchizeDFG(dfg, combiParameters_.getHierarchizationDims(),
                                                 combiParameters_.getHierarchicalBases(), zeroLMin);
  } else {
    DistributedHierarchization::dehierarchizeDFG(dfg, combiParameters_.getHierarchizationDims(),
                                                 combiParameters_.getHierarchicalBases(),
                                                 combiParameters_.getLMin());
  }
}

void ProcessGroupWorker::fillDFGFromDSGU(Task& t) {
  auto numGrids = static_cast<int>(
      combiParameters_
          .getNumGrids());  // we assume here that every task has the same number of grids
  for (int g = 0; g < numGrids; g++) {
    assert(this->getSparseGridWorker().getCombinedUniDSGVector()[g] != nullptr);
    this->fillDFGFromDSGU(t.getDistributedFullGrid(g), g);
  }
}

// cf https://stackoverflow.com/questions/874134/find-out-if-string-ends-with-another-string-in-c
static bool endsWith(const std::string& str, const std::string& suffix) {
  return str.size() >= suffix.size() &&
         0 == str.compare(str.size() - suffix.size(), suffix.size(), suffix);
}

void ProcessGroupWorker::parallelEvalUniform(std::string filename, LevelVector leval) {
  assert(uniformDecomposition);

  assert(combiParametersSet_);
  auto numGrids =
      combiParameters_
          .getNumGrids();  // we assume here that every task has the same number of grids

  const auto dim = static_cast<DimType>(leval.size());

  for (IndexType g = 0; g < numGrids; g++) {  // loop over all grids and plot them
    // create dfg
    bool forwardDecomposition = combiParameters_.getForwardDecomposition();
    auto levalDecomposition = combigrid::downsampleDecomposition(
        combiParameters_.getDecomposition(), combiParameters_.getLMax(), leval,
        combiParameters_.getBoundary());

    OwningDistributedFullGrid<CombiDataType> dfg(
        dim, leval, theMPISystem()->getLocalComm(), combiParameters_.getBoundary(),
        combiParameters_.getParallelization(), forwardDecomposition, levalDecomposition);
    this->fillDFGFromDSGU(dfg, g);
    // save dfg to file with MPI-IO
    if (endsWith(filename, ".vtk")) {
      dfg.writePlotFileVTK(filename.c_str());
    } else {
      std::string fn = filename;
      auto pos = fn.find(".");
      if (pos != std::string::npos) {
        // if filename contains ".", insert grid number before that
        fn.insert(pos, "_" + std::to_string(g));
      }
      dfg.writePlotFile(fn.c_str());
    }
  }
}

std::vector<double> ProcessGroupWorker::getLpNorms(int p) const {
<<<<<<< HEAD
  return this->getTaskWorker().getLpNorms(p);
=======
  // get Lp norm on every worker; reduce through dfg function
  std::vector<double> lpnorms;
  lpnorms.reserve(tasks_.size());
  for (const auto& t : tasks_) {
    auto lpnorm = t->getDistributedFullGrid().getLpNorm(p);
    lpnorms.push_back(lpnorm);
  }
  return lpnorms;
}

std::vector<double> ProcessGroupWorker::parallelEvalNorm(LevelVector leval) const {
  const auto dim = static_cast<DimType>(leval.size());
  bool forwardDecomposition = combiParameters_.getForwardDecomposition();
  auto levalDecomposition = combigrid::downsampleDecomposition(combiParameters_.getDecomposition(),
                                                               combiParameters_.getLMax(), leval,
                                                               combiParameters_.getBoundary());

  OwningDistributedFullGrid<CombiDataType> dfg(
      dim, leval, theMPISystem()->getLocalComm(), combiParameters_.getBoundary(),
      combiParameters_.getParallelization(), forwardDecomposition, levalDecomposition);

  this->fillDFGFromDSGU(dfg, 0);

  std::vector<double> lpnorms;
  for (int p = 0; p < 3; ++p) {
    lpnorms.push_back(dfg.getLpNorm(p));
  }
  return lpnorms;
}

std::vector<double> ProcessGroupWorker::evalAnalyticalOnDFG(LevelVector leval) const {
  const auto dim = static_cast<DimType>(leval.size());
  bool forwardDecomposition = combiParameters_.getForwardDecomposition();
  auto levalDecomposition = combigrid::downsampleDecomposition(combiParameters_.getDecomposition(),
                                                               combiParameters_.getLMax(), leval,
                                                               combiParameters_.getBoundary());

  OwningDistributedFullGrid<CombiDataType> dfg(
      dim, leval, theMPISystem()->getLocalComm(), combiParameters_.getBoundary(),
      combiParameters_.getParallelization(), forwardDecomposition, levalDecomposition);

  // interpolate Task's analyticalSolution
  for (IndexType li = 0; li < dfg.getNrLocalElements(); ++li) {
    std::vector<double> coords(leval.size());
    dfg.getCoordsLocal(li, coords);

    dfg.getData()[li] = tasks_[0]->analyticalSolution(coords, 0);
  }

  std::vector<double> lpnorms;
  for (int p = 0; p < 3; ++p) {
    lpnorms.push_back(dfg.getLpNorm(p));
  }
  return lpnorms;
}

std::vector<double> ProcessGroupWorker::evalErrorOnDFG(LevelVector leval) const {
  const auto dim = static_cast<DimType>(leval.size());
  bool forwardDecomposition = combiParameters_.getForwardDecomposition();
  auto levalDecomposition = combigrid::downsampleDecomposition(combiParameters_.getDecomposition(),
                                                               combiParameters_.getLMax(), leval,
                                                               combiParameters_.getBoundary());

  OwningDistributedFullGrid<CombiDataType> dfg(
      dim, leval, theMPISystem()->getLocalComm(), combiParameters_.getBoundary(),
      combiParameters_.getParallelization(), forwardDecomposition, levalDecomposition);

  this->fillDFGFromDSGU(dfg, 0);
  // interpolate Task's analyticalSolution
  for (IndexType li = 0; li < dfg.getNrLocalElements(); ++li) {
    std::vector<double> coords(leval.size());
    dfg.getCoordsLocal(li, coords);

    dfg.getData()[li] -= tasks_[0]->analyticalSolution(coords, 0);
  }

  std::vector<double> lpnorms;
  for (int p = 0; p < 3; ++p) {
    lpnorms.push_back(dfg.getLpNorm(p));
  }
  return lpnorms;
>>>>>>> e89180db
}

void ProcessGroupWorker::doDiagnostics() {
  // receive taskID and broadcast
  size_t taskID;
  MASTER_EXCLUSIVE_SECTION {
    MPI_Recv(&taskID, 1,
             abstraction::getMPIDatatype(abstraction::getabstractionDataType<decltype(taskID)>()),
             theMPISystem()->getManagerRank(), 0, theMPISystem()->getGlobalComm(),
             MPI_STATUS_IGNORE);
  }
  MPI_Bcast(&taskID, 1,
            abstraction::getMPIDatatype(abstraction::getabstractionDataType<decltype(taskID)>()),
            theMPISystem()->getMasterRank(), theMPISystem()->getLocalComm());

  // call diagnostics on that Task
  for (const auto& task : this->getTaskWorker().getTasks()) {
    if (task->getID() == taskID) {
      task->doDiagnostics();
      return;
    }
  }
  assert(false && "this taskID is not here");
}

std::vector<CombiDataType> ProcessGroupWorker::interpolateValues(
    const std::vector<std::vector<real>>& interpolationCoords) const {
  assert(combiParameters_.getNumGrids() == 1 && "interpolate only implemented for 1 species!");
  auto numCoordinates = interpolationCoords.size();

  // call interpolation function on tasks and reduce with combination coefficient
  std::vector<CombiDataType> values(numCoordinates, 0.);
  std::vector<CombiDataType> kahanTrailingTerm(numCoordinates, 0.);

  for (const auto& t : this->getTaskWorker().getTasks()) {
    const auto coeff = t->getCoefficient();
    for (size_t i = 0; i < numCoordinates; ++i) {
      auto localValue = t->getDistributedFullGrid().evalLocal(interpolationCoords[i]);
      auto summand = localValue * coeff;
      // cf. https://en.wikipedia.org/wiki/Kahan_summation_algorithm
      volatile auto y = summand - kahanTrailingTerm[i];
      volatile auto t = values[i] + y;
      kahanTrailingTerm[i] = (t - values[i]) - y;
      values[i] = t;
    }
  }
  // reduce interpolated values within process group
  MPI_Allreduce(MPI_IN_PLACE, values.data(), static_cast<int>(numCoordinates),
                abstraction::getMPIDatatype(abstraction::getabstractionDataType<CombiDataType>()),
                MPI_SUM, theMPISystem()->getLocalComm());
  //TODO is it necessary to correct for the kahan terms across process groups too?
  // need to reduce across process groups too
  // these do not strictly need to be allreduce (could be reduce), but it is easier to maintain that
  // way (all processes end up with valid values)
  MPI_Allreduce(MPI_IN_PLACE, values.data(), static_cast<int>(numCoordinates),
                abstraction::getMPIDatatype(abstraction::getabstractionDataType<CombiDataType>()),
                MPI_SUM, theMPISystem()->getGlobalReduceComm());

  // hope for RVO or change
  return values;
}

void ProcessGroupWorker::writeInterpolatedValuesPerGrid(
    const std::vector<std::vector<real>>& interpolationCoords, std::string fileNamePrefix) const {
  assert(combiParameters_.getNumGrids() == 1 && "interpolate only implemented for 1 species!");
  // call interpolation function on tasks and write out task-wise
  for (size_t i = 0; i < this->getTaskWorker().getTasks().size(); ++i) {
    auto taskVals =
        this->getTaskWorker().getTasks()[i]->getDistributedFullGrid().getInterpolatedValues(
            interpolationCoords);
    // cycle through ranks to write
    if (i % (theMPISystem()->getNumProcs()) == theMPISystem()->getLocalRank()) {
      std::string saveFilePath = fileNamePrefix + "_task_" +
                                 std::to_string(this->getTaskWorker().getTasks()[i]->getID()) +
                                 ".h5";
      std::string groupName = "run_";
      std::string datasetName = "interpolated_" + std::to_string(currentCombi_);
      h5io::writeValuesToH5File(taskVals, saveFilePath, groupName, datasetName,
                                this->getTaskWorker().getTasks()[i]->getCurrentTime());
    }
  }
}

void ProcessGroupWorker::writeInterpolatedValues(const std::vector<CombiDataType>& values,
                                                 const std::string& valuesWriteFilename) const {
  assert(combiParameters_.getNumGrids() == 1 && "interpolate only implemented for 1 species!");
  std::string groupName = "all_grids";
  std::string datasetName = "interpolated_" + std::to_string(currentCombi_);
  assert(currentCombi_ >= 0);
  assert(values.size() > 0);
  assert(valuesWriteFilename.size() > 0);
  h5io::writeValuesToH5File(values, valuesWriteFilename, groupName, datasetName,
                            this->getTaskWorker().getCurrentTime());
}

void ProcessGroupWorker::writeInterpolatedValuesSingleFile(
    const std::vector<std::vector<real>>& interpolationCoords,
    const std::string& filenamePrefix) const {
  // all processes interpolate
  assert(combiParameters_.getNumGrids() == 1 && "interpolate only implemented for 1 species!");
  auto values = interpolateValues(interpolationCoords);
  // one process writes
  OTHER_OUTPUT_GROUP_EXCLUSIVE_SECTION {
    MASTER_EXCLUSIVE_SECTION {
      writeInterpolatedValues(values,
                              filenamePrefix + +"_values_" + std::to_string(currentCombi_) + ".h5");
    }
  }
}

void ProcessGroupWorker::writeSparseGridMinMaxCoefficients(std::string fileNamePrefix) const {
  this->getSparseGridWorker().writeMinMaxCoefficients(fileNamePrefix);
}

void ProcessGroupWorker::receiveAndInitializeTask() {
  Task* t;
  // local root receives task
  MASTER_EXCLUSIVE_SECTION {
    Task::receive(&t, theMPISystem()->getManagerRank(), theMPISystem()->getGlobalComm());
  }
  // broadcast task to other process of pgroup
  Task::broadcast(&t, theMPISystem()->getMasterRank(), theMPISystem()->getLocalComm());

  this->initializeTask(std::unique_ptr<Task>(t));
}

void ProcessGroupWorker::initializeTask(std::unique_ptr<Task> t) {
  auto taskDecomposition = combigrid::downsampleDecomposition(
      combiParameters_.getDecomposition(), combiParameters_.getLMax(), t->getLevelVector(),
      combiParameters_.getBoundary());

  this->getTaskWorker().initializeTask(std::move(t), taskDecomposition,
                                       theMPISystem()->getLocalComm());
}

void ProcessGroupWorker::setCombiParameters(const CombiParameters& combiParameters) {
  combiParameters_ = combiParameters;
  combiParametersSet_ = true;

  // overwrite local comm with cartesian communicator
  if (!isGENE && combiParameters_.isParallelizationSet()) {
    // cf. https://www.rookiehpc.com/mpi/docs/mpi_cart_create.php
    // get decompositon from combi params
    auto& dims = combiParameters_.getParallelization();

    std::vector<int> periods;
    // Make dimensions periodic depending on boundary parameters
    for (const auto& b : combiParameters_.getBoundary()) {
      if (b == 1) {
        periods.push_back(1);
      } else {
        periods.push_back(0);
      }
    }
    assert(combiParameters_.getDim() == static_cast<DimType>(periods.size()));
    assert(periods.size() == dims.size());

    // don't let MPI assign arbitrary ranks
    int reorder = false;

    // Create a communicator given the topology.
    MPI_Comm new_communicator;
    MPI_Cart_create(theMPISystem()->getLocalComm(), combiParameters_.getDim(), dims.data(),
                    periods.data(), reorder, &new_communicator);

    theMPISystem()->storeLocalComm(new_communicator);
  }
}

void ProcessGroupWorker::updateCombiParameters() {
  // local root receives combi parameters
  CombiParameters combiParametersReceived;
  MASTER_EXCLUSIVE_SECTION {
    MPIUtils::receiveClass(&combiParametersReceived, theMPISystem()->getManagerRank(), theMPISystem()->getGlobalComm());
  }
  // broadcast parameters to other processes of pgroup
  MPIUtils::broadcastClass(&combiParametersReceived, theMPISystem()->getMasterRank(), theMPISystem()->getLocalComm());

  this->setCombiParameters(combiParametersReceived);
}

void ProcessGroupWorker::integrateCombinedSolution() {
  auto numGrids = static_cast<int>(combiParameters_.getNumGrids());
  Stats::startEvent("extract");
  for (const auto& taskToUpdate : this->getTaskWorker().getTasks()) {
    for (int g = 0; g < numGrids; g++) {
      // fill dfg with hierarchical coefficients from distributed sparse grid
      taskToUpdate->getDistributedFullGrid(g).extractFromUniformSG(
          *this->getSparseGridWorker().getCombinedUniDSGVector()[g]);
    }
  }
  Stats::stopEvent("extract");
  Stats::startEvent("dehierarchize");
  this->getTaskWorker().dehierarchizeFullGrids(
      combiParameters_.getBoundary(), combiParameters_.getHierarchizationDims(),
      combiParameters_.getHierarchicalBases(), combiParameters_.getLMin());
  Stats::stopEvent("dehierarchize");
  currentCombi_++;
}

void ProcessGroupWorker::combineThirdLevel() {
  assert(this->getSparseGridWorker().getNumberOfGrids() != 0);
  assert(combiParametersSet_);

  assert(theMPISystem()->getThirdLevelComms().size() == 1 && "init thirdLevel communicator failed");
  const CommunicatorType& managerComm = theMPISystem()->getThirdLevelComms()[0];
  const CommunicatorType& globalReduceComm = theMPISystem()->getGlobalReduceComm();
  const RankType& globalReduceRank = theMPISystem()->getGlobalReduceRank();
  const RankType& manager = theMPISystem()->getThirdLevelManagerRank();

  std::vector<MPI_Request> requests;
  for (size_t i = 0; i < this->getSparseGridWorker().getNumberOfGrids(); ++i) {
    auto uniDsg = this->getSparseGridWorker().getCombinedUniDSGVector()[i].get();
    auto dsgToUse = uniDsg;
    if (this->getSparseGridWorker().getExtraUniDSGVector().size() > 0) {
      dsgToUse = this->getSparseGridWorker().getExtraUniDSGVector()[i].get();
    }
    assert(dsgToUse->getRawDataSize() < 2147483647 &&
           "Dsg is larger than 2^31-1 and can not be "
           "sent in a single MPI Call (not "
           "supported yet) try a more coarse"
           "decomposition");
    // if we have an extra dsg for third level exchange, we use it
    if (this->getSparseGridWorker().getExtraUniDSGVector().size() > 0) {
      dsgToUse->copyDataFrom(*uniDsg);
    }

    // send dsg data to manager
    Stats::startEvent("send dsg data");
    CombiCom::sendDsgData(*dsgToUse, manager, managerComm);
    Stats::stopEvent("send dsg data");

    // recv combined dsgu from manager
    Stats::startEvent("recv dsg data");
    CombiCom::recvDsgData(*dsgToUse, manager, managerComm);
    Stats::stopEvent("recv dsg data");

    if (this->getSparseGridWorker().getExtraUniDSGVector().size() > 0) {
      // copy partial data from extraDSG back to uniDSG
      uniDsg->copyDataFrom(*dsgToUse);
    }

    // distribute solution in globalReduceComm to other pgs
    auto request = CombiCom::asyncBcastDsgData(*uniDsg, globalReduceRank, globalReduceComm);
    requests.push_back(request);
  }
  // update fgs
  integrateCombinedSolution();

  // wait for bcasts to other pgs in globalReduceComm
  Stats::startEvent("wait for bcasts");
  for (MPI_Request& request : requests) {
    auto returnedValue = MPI_Wait(&request, MPI_STATUS_IGNORE);
    assert(returnedValue == MPI_SUCCESS);
  }
  Stats::stopEvent("wait for bcasts");
}

void ProcessGroupWorker::combineThirdLevelFileBasedWrite(std::string filenamePrefixToWrite,
                                                         std::string writeCompleteTokenFileName) {
  assert(this->getSparseGridWorker().getNumberOfGrids() > 0);
  assert(combiParametersSet_);

  // write sparse grid and corresponding token file
  Stats::startEvent("write SG");
  this->writeDSGsToDisk(filenamePrefixToWrite);
  MASTER_EXCLUSIVE_SECTION { std::ofstream tokenFile(writeCompleteTokenFileName); }
  Stats::stopEvent("write SG");
}

void ProcessGroupWorker::combineThirdLevelFileBasedReadReduce(std::string filenamePrefixToRead,
                                                              std::string startReadingTokenFileName,
                                                              bool overwrite,
                                                              bool keepSparseGridFiles) {
  // wait until we can start to read
  Stats::startEvent("wait SG");
  MASTER_EXCLUSIVE_SECTION {
    std::cout << "Waiting for token file " << startReadingTokenFileName << std::endl;
    while (!std::filesystem::exists(startReadingTokenFileName)) {
      // wait for token file to appear
      std::this_thread::sleep_for(std::chrono::seconds(1));
    }
  }
  MPI_Barrier(theMPISystem()->getOutputGroupComm());
  Stats::stopEvent("wait SG");

  if (overwrite) {
    Stats::startEvent("read SG");
    this->readDSGsFromDisk(filenamePrefixToRead);
    Stats::stopEvent("read SG");
  } else {
    Stats::startEvent("read/reduce SG");
    this->getSparseGridWorker().readDSGsFromDiskAndReduce(filenamePrefixToRead);
    Stats::stopEvent("read/reduce SG");
  }
  if (this->getSparseGridWorker().getNumberOfGrids() != 1) {
    throw std::runtime_error("Combining more than one DSG is not implemented yet");
  }
  // distribute solution in globalReduceComm to other pgs
  auto request =
      CombiCom::asyncBcastDsgData(*this->getSparseGridWorker().getCombinedUniDSGVector()[0], theMPISystem()->getGlobalReduceRank(),
                        theMPISystem()->getGlobalReduceComm());

  // update fgs
  integrateCombinedSolution();

  // remove reading token
  MASTER_EXCLUSIVE_SECTION {
    std::filesystem::remove(startReadingTokenFileName);
    // remove sparse grid file
    if (!keepSparseGridFiles) {
      std::filesystem::remove(filenamePrefixToRead + "_" + std::to_string(0));
    }
  }

  auto returnedValue = MPI_Wait(&request, MPI_STATUS_IGNORE);
  assert(returnedValue == MPI_SUCCESS);
}

void ProcessGroupWorker::combineThirdLevelFileBased(std::string filenamePrefixToWrite,
                                                    std::string writeCompleteTokenFileName,
                                                    std::string filenamePrefixToRead,
                                                    std::string startReadingTokenFileName) {
  this->combineThirdLevelFileBasedWrite(filenamePrefixToWrite, writeCompleteTokenFileName);
  this->combineThirdLevelFileBasedReadReduce(filenamePrefixToRead, startReadingTokenFileName);
}

void ProcessGroupWorker::setExtraSparseGrid(bool initializeSizes) {
  return this->getSparseGridWorker().setExtraSparseGrid(initializeSizes);
}

/** Reduces subspace sizes with remote.
 */
void ProcessGroupWorker::reduceSubspaceSizesThirdLevel(bool thirdLevelExtraSparseGrid) {
  assert(combiParametersSet_);
  // update either old or new sparse grids
  auto* uniDSGVectorToSet = &this->getSparseGridWorker().getCombinedUniDSGVector();
  if (thirdLevelExtraSparseGrid) {
    this->setExtraSparseGrid(false);  // don't initialize, would be overwritten
    uniDSGVectorToSet = &this->getSparseGridWorker().getExtraUniDSGVector();
  }

  if (uniDSGVectorToSet->size() != 1) {
    throw std::runtime_error(
        "uniDSGVectorToSet.size() > 1 -- not implemented on pg manager's side");
  }

  // prepare for MPI calls to manager
  CommunicatorType thirdLevelComm = theMPISystem()->getThirdLevelComms()[0];
  RankType thirdLevelManagerRank = theMPISystem()->getThirdLevelManagerRank();
  for (size_t i = 0; i < uniDSGVectorToSet->size(); ++i) {
    CombiCom::sendSubspaceSizesWithGather(*this->getSparseGridWorker().getCombinedUniDSGVector()[i],
                                          thirdLevelComm, thirdLevelManagerRank);
    // set updated sizes in dsgs
    CombiCom::receiveSubspaceSizesWithScatter(*(*uniDSGVectorToSet)[i], thirdLevelComm,
                                              thirdLevelManagerRank);
  }

  if (!thirdLevelExtraSparseGrid) {
    // distribute updated sizes to workers with same decomposition (global reduce comm)
    // cf. waitForThirdLevelSizeUpdate(), which is called in other process groups
    CommunicatorType globalReduceComm = theMPISystem()->getGlobalReduceComm();
    RankType globalReduceRank = theMPISystem()->getGlobalReduceRank();
    for (auto& dsg : this->getSparseGridWorker().getCombinedUniDSGVector()) {
      CombiCom::broadcastSubspaceSizes(*dsg, globalReduceComm, globalReduceRank);
    }
  }
}

void ProcessGroupWorker::waitForThirdLevelSizeUpdate() {
  RankType thirdLevelPG = (RankType)combiParameters_.getThirdLevelPG();
  CommunicatorType globalReduceComm = theMPISystem()->getGlobalReduceComm();

  for (auto& dsg : this->getSparseGridWorker().getCombinedUniDSGVector()) {
    CombiCom::broadcastSubspaceSizes(*dsg, globalReduceComm, thirdLevelPG);
  }
}

void ProcessGroupWorker::reduceSubspaceSizes(const std::string& filenameToRead,
                                             bool extraSparseGrid, bool overwrite) {
  if (extraSparseGrid) {
    OUTPUT_GROUP_EXCLUSIVE_SECTION {
      this->setExtraSparseGrid(true);
#ifndef NDEBUG
      // duplicate subspace sizes to validate later
      std::vector<SubspaceSizeType> subspaceSizesToValidate =
          this->getSparseGridWorker().getExtraUniDSGVector()[0]->getSubspaceDataSizes();
#endif
      // use extra sparse grid
      if (overwrite) {
        DistributedSparseGridIO::readSubspaceSizesFromFile(*this->getSparseGridWorker().getExtraUniDSGVector()[0], filenameToRead,
                                                           false);
      } else {
        auto minFunctionInstantiation = [](SubspaceSizeType a, SubspaceSizeType b) {
          return std::min(a, b);
        };
        DistributedSparseGridIO::readReduceSubspaceSizesFromFile(
            *this->getSparseGridWorker().getExtraUniDSGVector()[0], filenameToRead, minFunctionInstantiation, 0, false);
      }
#ifndef NDEBUG
      assert(subspaceSizesToValidate.size() ==
             this->getSparseGridWorker().getExtraUniDSGVector()[0]->getSubspaceDataSizes().size());
      for (size_t i = 0; i < subspaceSizesToValidate.size(); ++i) {
        assert(this->getSparseGridWorker().getExtraUniDSGVector()[0]->getSubspaceDataSizes()[i] == 0 ||
               this->getSparseGridWorker().getExtraUniDSGVector()[0]->getSubspaceDataSizes()[i] == subspaceSizesToValidate[i]);
      }
      auto numDOFtoValidate =
          std::accumulate(subspaceSizesToValidate.begin(), subspaceSizesToValidate.end(), 0);
      auto numDOFnow = std::accumulate(this->getSparseGridWorker().getExtraUniDSGVector()[0]->getSubspaceDataSizes().begin(),
                                       this->getSparseGridWorker().getExtraUniDSGVector()[0]->getSubspaceDataSizes().end(), 0);
      assert(numDOFtoValidate >= numDOFnow);
#endif
    }
  } else {
    if (!this->getSparseGridWorker().getExtraUniDSGVector().empty()) {
      throw std::runtime_error("this->getSparseGridWorker().getExtraUniDSGVector() not empty, but extraSparseGrid is false");
    }
#ifndef NDEBUG
    std::vector<SubspaceSizeType> subspaceSizesToValidate =
        this->getSparseGridWorker().getCombinedUniDSGVector()[0]->getSubspaceDataSizes();
#endif
    FIRST_GROUP_EXCLUSIVE_SECTION {
      if (overwrite) {
        DistributedSparseGridIO::readSubspaceSizesFromFile(*this->getSparseGridWorker().getCombinedUniDSGVector()[0],
                                                           filenameToRead, true);
      } else {
        // if no extra sparse grid, max-reduce the normal one
        auto maxFunctionInstantiation = [](SubspaceSizeType a, SubspaceSizeType b) {
          return std::max(a, b);
        };
        DistributedSparseGridIO::readReduceSubspaceSizesFromFile(
            *this->getSparseGridWorker().getCombinedUniDSGVector()[0], filenameToRead, maxFunctionInstantiation, 0, true);
      }
      if (theMPISystem()->getGlobalReduceRank() != 0) {
        throw std::runtime_error("read rank is not the global reduce rank");
      }
    }
    else {
      if (theMPISystem()->getGlobalReduceRank() == 0) {
        throw std::runtime_error("read rank IS the global reduce rank");
      }
    }
    // reduce to all other process groups
    CommunicatorType globalReduceComm = theMPISystem()->getGlobalReduceComm();
    RankType senderRank = 0;
    CombiCom::broadcastSubspaceSizes(*this->getSparseGridWorker().getCombinedUniDSGVector()[0], globalReduceComm, senderRank);
#ifndef NDEBUG
    assert(subspaceSizesToValidate.size() ==
           this->getSparseGridWorker().getCombinedUniDSGVector()[0]->getSubspaceDataSizes().size());
    for (size_t i = 0; i < subspaceSizesToValidate.size(); ++i) {
      assert(subspaceSizesToValidate[i] == 0 ||
             subspaceSizesToValidate[i] == this->getSparseGridWorker().getCombinedUniDSGVector()[0]->getSubspaceDataSizes()[i]);
    }
    auto numDOFtoValidate =
        std::accumulate(subspaceSizesToValidate.begin(), subspaceSizesToValidate.end(), 0);
    auto numDOFnow = std::accumulate(this->getSparseGridWorker().getCombinedUniDSGVector()[0]->getSubspaceDataSizes().begin(),
                                     this->getSparseGridWorker().getCombinedUniDSGVector()[0]->getSubspaceDataSizes().end(), 0);
    assert(numDOFtoValidate <= numDOFnow);
#endif
  }
}

void ProcessGroupWorker::reduceSubspaceSizesFileBased(std::string filenamePrefixToWrite,
                                                      std::string writeCompleteTokenFileName,
                                                      std::string filenamePrefixToRead,
                                                      std::string startReadingTokenFileName,
                                                      bool extraSparseGrid) {
  assert(this->getSparseGridWorker().getNumberOfGrids() == 1);
  FIRST_GROUP_EXCLUSIVE_SECTION {
    DistributedSparseGridIO::writeSubspaceSizesToFile(*this->getSparseGridWorker().getCombinedUniDSGVector()[0],
                                                      filenamePrefixToWrite);
    MASTER_EXCLUSIVE_SECTION { std::ofstream tokenFile(writeCompleteTokenFileName); }
  }

  // if extra sparse grid, we only need to do something if we are the I/O group
  OUTPUT_GROUP_EXCLUSIVE_SECTION {}
  else if (extraSparseGrid) {
    // otherwise, return
    return;
  }

  // wait until we can start to read
  MASTER_EXCLUSIVE_SECTION {
    while (!std::filesystem::exists(startReadingTokenFileName)) {
      // wait for token file to appear
      std::this_thread::sleep_for(std::chrono::milliseconds(1000));
    }
  }
  if (extraSparseGrid) {
    MPI_Barrier(theMPISystem()->getOutputGroupComm());
  } else {
    MPI_Barrier(theMPISystem()->getLocalComm());
  }
  this->reduceSubspaceSizes(filenamePrefixToRead, extraSparseGrid);
}

void ProcessGroupWorker::waitForThirdLevelCombiResult(bool fromOutputGroup) {
  assert(this->getSparseGridWorker().getExtraUniDSGVector().empty());
  RankType broadcastSender;
  if (fromOutputGroup) {
    broadcastSender = theMPISystem()->getOutputRankInGlobalReduceComm();
  } else {
  // receive third level combi result from third level pgroup (global reduce comm)
    broadcastSender = (RankType)combiParameters_.getThirdLevelPG();
  }
  CommunicatorType globalReduceComm = theMPISystem()->getGlobalReduceComm();

  Stats::startEvent("wait for bcasts");
  for (auto& dsg : this->getSparseGridWorker().getCombinedUniDSGVector()) {
    auto request = CombiCom::asyncBcastDsgData(*dsg, broadcastSender, globalReduceComm);
    auto returnedValue = MPI_Wait(&request, MPI_STATUS_IGNORE);
    assert(returnedValue == MPI_SUCCESS);
  }
  Stats::stopEvent("wait for bcasts");

  integrateCombinedSolution();
}

void ProcessGroupWorker::zeroDsgsData() {
  this->getSparseGridWorker().zeroDsgsData();
}

void ProcessGroupWorker::writeVTKPlotFilesOfAllTasks() {
  for (const auto& task : this->getTaskWorker().getTasks()) {
#ifdef USE_VTK
    IndexType numGrids = combiParameters_.getNumGrids();
    for (IndexType g = 0; g < numGrids; g++) {
      DistributedFullGrid<CombiDataType>& dfg = task->getDistributedFullGrid(static_cast<int>(g));
      DFGPlotFileWriter<CombiDataType> writer{dfg, g};
      writer.writePlotFile();
    }
#else
    std::cout << "Warning: no vtk output produced as DisCoTec was compiled without VTK."
              << std::endl;
#endif /* USE_VTK */
  }
}

void ProcessGroupWorker::writeDSGsToDisk(std::string filenamePrefix) {
  this->getSparseGridWorker().writeDSGsToDisk(filenamePrefix);
}

void ProcessGroupWorker::readDSGsFromDisk(std::string filenamePrefix, bool alwaysReadFullDSG) {
  this->getSparseGridWorker().readDSGsFromDisk(filenamePrefix, alwaysReadFullDSG);
}

} /* namespace combigrid */<|MERGE_RESOLUTION|>--- conflicted
+++ resolved
@@ -467,69 +467,6 @@
   this->getTaskWorker().deleteTasks();
 }
 
-<<<<<<< HEAD
-=======
-/**
- * This method reduces the lmax and lmin vectors of the sparse grid according to the reduction
- * specifications in ctparam. It is taken care of that lmin does not fall below 1 and lmax >= lmin.
- * We do not reduce the levels in the last combination as we do not want to lose any information
- * for the final checkpoint.
- */
-void reduceSparseGridCoefficients(LevelVector& lmax, LevelVector& lmin,
-                                  IndexType totalNumberOfCombis, IndexType currentCombi,
-                                  LevelVector reduceLmin, LevelVector reduceLmax) {
-  //checking for valid combi step
-  assert(currentCombi >= 0);
-  if(!(currentCombi < totalNumberOfCombis)) {
-    MASTER_EXCLUSIVE_SECTION {
-      std::cout << "combining more often than totalNumberOfCombis -- do this for postprocessing only" << std::endl;
-    }
-  }
-
-  // this if-clause is currently always true, as initCombinedUniDSGVector is called only once,
-  // at the beginning of the computation.
-  // Leaving it here, in case the SG subspaces need to be re-initialized at some point.
-  if (currentCombi < totalNumberOfCombis - 1) {  // do not reduce in last iteration
-    for (size_t i = 0; i < reduceLmin.size(); ++i) {
-      assert(reduceLmax[i] >= 0 && reduceLmin[i] >= 0);  // check for valid reduce values
-      if (lmin[i] > 1) {
-        lmin[i] = std::max(static_cast<LevelType>(1), static_cast<LevelType>(lmin[i] - reduceLmin[i]));
-      }
-    }
-    for (size_t i = 0; i < reduceLmax.size(); ++i) {
-      lmax[i] = std::max(lmin[i], static_cast<LevelType>(lmax[i] - reduceLmax[i]));
-    }
-  }
-}
-
-void registerAllSubspacesInDSGU(DistributedSparseGridUniform<CombiDataType>& dsgu,
-                                const CombiParameters& combiParameters) {
-  // the last level vector should have the highest level sum
-  const auto highestLevelSum = levelSum(dsgu.getAllLevelVectors().back());
-  for (const auto& level : dsgu.getAllLevelVectors()) {
-    if (levelSum(level) == highestLevelSum) {
-      const auto& boundary = combiParameters.getBoundary();
-      auto dfgDecomposition = combigrid::downsampleDecomposition(
-          combiParameters.getDecomposition(), combiParameters.getLMax(), level, boundary);
-      auto uniDFG = std::unique_ptr<OwningDistributedFullGrid<CombiDataType>>(
-          new OwningDistributedFullGrid<CombiDataType>(
-              combiParameters.getDim(), level, dsgu.getCommunicator(), boundary,
-              combiParameters.getParallelization(), false, dfgDecomposition));
-      dsgu.registerDistributedFullGrid(*uniDFG);
-    } else {
-      assert(levelSum(level) < highestLevelSum);
-    }
-  }
-}
-
-/** Initializes the dsgu for each species by setting the subspace sizes of all
- * dfgs in the global reduce comm. After calling, all workers which share the
- * same spatial distribution of the dsgu (those who combine during global
- * reduce) have the same sized subspaces and thus share the same sized dsg.
- *
- * Attention: No data is created here, only subspace sizes are shared.
- */
->>>>>>> e89180db
 void ProcessGroupWorker::initCombinedUniDSGVector() {
   assert(combiParametersSet_);
   Stats::startEvent("init dsgus");
@@ -651,91 +588,7 @@
 }
 
 std::vector<double> ProcessGroupWorker::getLpNorms(int p) const {
-<<<<<<< HEAD
   return this->getTaskWorker().getLpNorms(p);
-=======
-  // get Lp norm on every worker; reduce through dfg function
-  std::vector<double> lpnorms;
-  lpnorms.reserve(tasks_.size());
-  for (const auto& t : tasks_) {
-    auto lpnorm = t->getDistributedFullGrid().getLpNorm(p);
-    lpnorms.push_back(lpnorm);
-  }
-  return lpnorms;
-}
-
-std::vector<double> ProcessGroupWorker::parallelEvalNorm(LevelVector leval) const {
-  const auto dim = static_cast<DimType>(leval.size());
-  bool forwardDecomposition = combiParameters_.getForwardDecomposition();
-  auto levalDecomposition = combigrid::downsampleDecomposition(combiParameters_.getDecomposition(),
-                                                               combiParameters_.getLMax(), leval,
-                                                               combiParameters_.getBoundary());
-
-  OwningDistributedFullGrid<CombiDataType> dfg(
-      dim, leval, theMPISystem()->getLocalComm(), combiParameters_.getBoundary(),
-      combiParameters_.getParallelization(), forwardDecomposition, levalDecomposition);
-
-  this->fillDFGFromDSGU(dfg, 0);
-
-  std::vector<double> lpnorms;
-  for (int p = 0; p < 3; ++p) {
-    lpnorms.push_back(dfg.getLpNorm(p));
-  }
-  return lpnorms;
-}
-
-std::vector<double> ProcessGroupWorker::evalAnalyticalOnDFG(LevelVector leval) const {
-  const auto dim = static_cast<DimType>(leval.size());
-  bool forwardDecomposition = combiParameters_.getForwardDecomposition();
-  auto levalDecomposition = combigrid::downsampleDecomposition(combiParameters_.getDecomposition(),
-                                                               combiParameters_.getLMax(), leval,
-                                                               combiParameters_.getBoundary());
-
-  OwningDistributedFullGrid<CombiDataType> dfg(
-      dim, leval, theMPISystem()->getLocalComm(), combiParameters_.getBoundary(),
-      combiParameters_.getParallelization(), forwardDecomposition, levalDecomposition);
-
-  // interpolate Task's analyticalSolution
-  for (IndexType li = 0; li < dfg.getNrLocalElements(); ++li) {
-    std::vector<double> coords(leval.size());
-    dfg.getCoordsLocal(li, coords);
-
-    dfg.getData()[li] = tasks_[0]->analyticalSolution(coords, 0);
-  }
-
-  std::vector<double> lpnorms;
-  for (int p = 0; p < 3; ++p) {
-    lpnorms.push_back(dfg.getLpNorm(p));
-  }
-  return lpnorms;
-}
-
-std::vector<double> ProcessGroupWorker::evalErrorOnDFG(LevelVector leval) const {
-  const auto dim = static_cast<DimType>(leval.size());
-  bool forwardDecomposition = combiParameters_.getForwardDecomposition();
-  auto levalDecomposition = combigrid::downsampleDecomposition(combiParameters_.getDecomposition(),
-                                                               combiParameters_.getLMax(), leval,
-                                                               combiParameters_.getBoundary());
-
-  OwningDistributedFullGrid<CombiDataType> dfg(
-      dim, leval, theMPISystem()->getLocalComm(), combiParameters_.getBoundary(),
-      combiParameters_.getParallelization(), forwardDecomposition, levalDecomposition);
-
-  this->fillDFGFromDSGU(dfg, 0);
-  // interpolate Task's analyticalSolution
-  for (IndexType li = 0; li < dfg.getNrLocalElements(); ++li) {
-    std::vector<double> coords(leval.size());
-    dfg.getCoordsLocal(li, coords);
-
-    dfg.getData()[li] -= tasks_[0]->analyticalSolution(coords, 0);
-  }
-
-  std::vector<double> lpnorms;
-  for (int p = 0; p < 3; ++p) {
-    lpnorms.push_back(dfg.getLpNorm(p));
-  }
-  return lpnorms;
->>>>>>> e89180db
 }
 
 void ProcessGroupWorker::doDiagnostics() {
@@ -786,10 +639,10 @@
   MPI_Allreduce(MPI_IN_PLACE, values.data(), static_cast<int>(numCoordinates),
                 abstraction::getMPIDatatype(abstraction::getabstractionDataType<CombiDataType>()),
                 MPI_SUM, theMPISystem()->getLocalComm());
-  //TODO is it necessary to correct for the kahan terms across process groups too?
-  // need to reduce across process groups too
-  // these do not strictly need to be allreduce (could be reduce), but it is easier to maintain that
-  // way (all processes end up with valid values)
+  // TODO is it necessary to correct for the kahan terms across process groups too?
+  //  need to reduce across process groups too
+  //  these do not strictly need to be allreduce (could be reduce), but it is easier to maintain
+  //  that way (all processes end up with valid values)
   MPI_Allreduce(MPI_IN_PLACE, values.data(), static_cast<int>(numCoordinates),
                 abstraction::getMPIDatatype(abstraction::getabstractionDataType<CombiDataType>()),
                 MPI_SUM, theMPISystem()->getGlobalReduceComm());
