#ifndef DISTRIBUTEDHIERARCHIZATION_HPP_
#define DISTRIBUTEDHIERARCHIZATION_HPP_

//#define DEBUG_OUTPUT

#include "boost/lexical_cast.hpp"
#include "sgpp/distributedcombigrid/fullgrid/DistributedFullGrid.hpp"
#include "sgpp/distributedcombigrid/legacy/combigrid_utils.hpp"
#include "sgpp/distributedcombigrid/utils/IndexVector.hpp"
#include "sgpp/distributedcombigrid/utils/Stats.hpp"

using namespace combigrid;

/*
 * Instead of having private static functions, I put these functions in an
 * unnamed namespace. So, they are not accessible from outside the file, as well.
 * In the general case, this would have the advantage, that we can change
 * the declaration of these functions without changing the declaration of the
 * class. So we avoid recompilation of all files that use the class.
 */
namespace {

/* The RemoteDataContainer is meant to store a (d-1)-dimensional block of a
 * d-dimensional DistributedFullGrid. The RemoteDataContainer is d-dimensional,
 * but has exactly one point in (at least) one dimension.
 */
template <typename FG_ELEMENT>
class RemoteDataContainer {
 public:
  /** Constructor
   *
   * \param[in] sizes d-dimensional vector specifying the extent in each dim
   * \param[in] dim1d reduced dimension in which the block has only one point
   * \param[in] keyIndex the index of the (d-1)-dimensional subgrid in the
   * d-dimensional grid
   * \param[in] lowerBounds lower bounds of the subdomain where the remote data
   *            comes from. this is required for address calculations
   */
  RemoteDataContainer(const IndexVector& sizes, DimType dim1d, IndexType keyIndex,
                      const IndexVector& lowerBounds) {
    assert(sizes.size() > 0);
    assert(lowerBounds.size() == sizes.size());

    for (DimType i = 0; i < sizes.size(); ++i) {
      assert(sizes[i] > 0);
    }

    assert(dim1d < sizes.size());
    assert(sizes[dim1d] == 1);

    assert(keyIndex > -1);

    dim_ = static_cast<DimType>(sizes.size());
    dim1d_ = dim1d;
    index1d_ = keyIndex;
    nrPoints_ = sizes;
    lowerBounds_ = lowerBounds;

    // compute num of elements and offsets
    nrElements_ = 1;
    offsets_.resize(dim_);

    for (DimType j = 0; j < dim_; j++) {
      offsets_[j] = nrElements_;
      nrElements_ = nrElements_ * nrPoints_[j];
    }

    data_.resize(nrElements_);

    /*
     std::cout << "created remote data container with "
     << "\n " << " size" << data_.size()
     << "data_ adress " << this->getData() << std::endl;
     */
  }

  inline FG_ELEMENT* getData(const IndexVector& localIndexVector) {
    static_assert(uniformDecomposition,
                  "this assumes uniform decomposition, so local index vectors are almost the same "
                  "along pole");
    assert(localIndexVector.size() == dim_);

    // we have to find the corresponding local IndexVector of the
    // subdomain where the remoteData comes from and reduce it by the
    // key dimension

    // compute local index in remote domain
    static IndexVector tmpLocalIndexVector;
    tmpLocalIndexVector = localIndexVector;

    // reduce by key dimension
    tmpLocalIndexVector[dim1d_] = 0;

    for (DimType i = 0; i < dim_; ++i) {
      assert(tmpLocalIndexVector[i] < nrPoints_[i]);
    }

    IndexType idx = 0;

    for (DimType i = 0; i < dim_; ++i) {
      idx = idx + offsets_[i] * tmpLocalIndexVector[i];
    }

    assert(idx < nrElements_);

    return &data_[idx];
  }

  inline IndexType get1dIndex(const IndexVector& globalIndexVector) const {
    assert(globalIndexVector.size() == dim_);

    // we have to find the corresponding local IndexVector of the
    // subdomain where the remoteData comes from and reduce it by the
    // key dimension

    // compute local index in remote domain
    IndexVector localIndexVector = globalIndexVector - lowerBounds_;

    // reduce by key dimension
    localIndexVector[dim1d_] = 0;

    for (DimType i = 0; i < dim_; ++i) {
      assert(localIndexVector[i] < nrPoints_[i]);
    }

    IndexType idx = 0;

    for (DimType i = 0; i < dim_; ++i) {
      idx = idx + offsets_[i] * localIndexVector[i];
    }

    assert(idx < nrElements_);

    return idx;
  }

  inline FG_ELEMENT* getData() { return &data_[0]; }

  /** the getters for the full grid vector */
  inline std::vector<FG_ELEMENT>& getElementVector() { return data_; }

  inline const std::vector<FG_ELEMENT>& getElementVector() const { return data_; }

  // return index of (d-1)-dimensional subgrid in the d-dimensional grid
  inline IndexType getKeyIndex() const { return index1d_; }

  inline IndexType getSize() { return data_.size(); }

  inline DimType getDimension() { return dim_; }

  inline DimType getKeyDimension() { return dim1d_; }

 private:
  // dimensionality of the container. although only one point in dim1d, we
  // always use the full dimensionality
  DimType dim_;

  // reduced dimension
  DimType dim1d_;

  // index of (d-1)-dimensional subgrid in the d-dimensional grid
  IndexType index1d_;

  // total number of points
  IndexType nrElements_;

  // nr of points in each dimension (d-dimensional)
  IndexVector nrPoints_;

  // offsets in each dimension. d-dimensional, but 0 in dim1d dimension
  IndexVector offsets_;

  // data vector
  std::vector<FG_ELEMENT> data_;

  // lower bounds of remote domain
  IndexVector lowerBounds_;
};

/**
 * Lookup table that hides the complexity of having both, local and remote data
 * via a common interface for the data access
 */
template <typename FG_ELEMENT>
class LookupTable {
 public:
  /** Constructor
   *
   * \param[in] remoteData  list with remote data
   * \param[in] dfg         local view of distributed fullgrid
   * \param[in] keyDim      dimension to which the (d-1)-dimensional subgrids
   *                        stored in remoteData have been reduced
   */
  LookupTable(std::vector<RemoteDataContainer<FG_ELEMENT> >& remoteData,
              DistributedFullGrid<FG_ELEMENT>& dfg, DimType keyDim)
      : remoteData_(remoteData), dfg_(dfg), keyDim_(keyDim) {
    if (remoteData_.size() > 0) {
      for (size_t i = 0; i < remoteData.size(); ++i) {
        assert(remoteData_[i].getDimension() == dfg_.getDimension());
        assert(remoteData_[i].getKeyDimension() == keyDim_);
      }
    }
  }

  inline std::vector<RemoteDataContainer<FG_ELEMENT> >& getRDCVector() const { return remoteData_; }

 private:
  std::vector<RemoteDataContainer<FG_ELEMENT> >& remoteData_;

  DistributedFullGrid<FG_ELEMENT>& dfg_;

  DimType keyDim_;
};

template <typename FG_ELEMENT>
static void checkLeftSuccesors(IndexType checkIdx, const IndexType& rootIdx, const DimType& dim,
                               const DistributedFullGrid<FG_ELEMENT>& dfg,
                               std::map<RankType, std::set<IndexType>>& OneDIndices,
                               const LevelType& lmin);

template <typename FG_ELEMENT>
static void checkRightSuccesors(IndexType checkIdx, const IndexType& rootIdx, const DimType& dim,
                                const DistributedFullGrid<FG_ELEMENT>& dfg,
                                std::map<RankType, std::set<IndexType>>& OneDIndices,
                                const LevelType& lmin);

template <typename FG_ELEMENT>
static IndexType checkPredecessors(IndexType idx, const DimType& dim,
                                   const DistributedFullGrid<FG_ELEMENT>& dfg,
                                   std::map<RankType, std::set<IndexType>>& OneDIndices,
                                   const LevelType& lmin);

template <typename FG_ELEMENT>
static IndexType getNextIndex1d(const DistributedFullGrid<FG_ELEMENT>& dfg, DimType d, IndexType idx1d);

template <typename FG_ELEMENT>
static IndexType getFirstIndexOfLevel1d(const DistributedFullGrid<FG_ELEMENT>& dfg, DimType d,
                                        LevelType l);
template <typename FG_ELEMENT>
static IndexType getLastIndexOfLevel1d(const DistributedFullGrid<FG_ELEMENT>& dfg, DimType d,
                                        LevelType l);

template <typename FG_ELEMENT>
static IndexVector getFirstIndexOfEachLevel1d(const DistributedFullGrid<FG_ELEMENT>& dfg, DimType d) {
  LevelType lmax = dfg.getLevels()[d];
  IndexVector firstIndices(lmax, -1);
  for (LevelType lidx = 0; lidx <= lmax; ++lidx) {
    // leftmost point of this level
    // currently leaving out level 0
    firstIndices[lidx] = getFirstIndexOfLevel1d(dfg, d, lidx + 1);
  }
  return firstIndices;
}

template <typename FG_ELEMENT>
static IndexVector getLastIndicesOfLevel1d(DistributedFullGrid<FG_ELEMENT>& dfg, DimType d);

/**
 * @brief helper function for data exchange
 *
 * @param send1dIndices : a vector which holds (for each other rank) a set of own 1D indices to send to
 * @param recv1dIndices : a vector which holds (for each other rank) a set of 1D indices to receive from
 * @param dfg : the DistributedFullGrid where the own values are stored
 * @param dim : the dimension in which we want to exchange
 * @param remoteData : the data structure into which the received data will be stored
 */
template <typename FG_ELEMENT>
void sendAndReceiveIndices(const std::map<RankType, std::set<IndexType>>& send1dIndices,
                           const std::map<RankType, std::set<IndexType>>& recv1dIndices,
                           const DistributedFullGrid<FG_ELEMENT>& dfg, DimType dim,
                           std::vector<RemoteDataContainer<FG_ELEMENT>>& remoteData) {
#ifdef DEBUG_OUTPUT
  auto commSize = dfg.getCommunicatorSize();
  CommunicatorType comm = dfg.getCommunicator();
  auto rank = dfg.getRank();
  MPI_Barrier(comm);

  // print recvindices
  {
    for (int r = 0; r < commSize; ++r) {
      if (r == rank) {
        std::cout << "rank " << r << " recv1dIndices ";
        for (const auto& r : recv1dIndices) {
          std::cout << r.second;
        }
        std::cout << std::endl;
      }
      MPI_Barrier(comm);
    }
  }

  if (rank == 0) std::cout << std::endl;

  // print sendindices
  {
    for (int r = 0; r < commSize; ++r) {
      if (r == rank) {
        std::cout << "rank " << r << " send1dIndices ";
        for (const auto& s : send1dIndices) {
          std::cout << s.second;
        }
        std::cout << std::endl;
      }
      MPI_Barrier(comm);
    }
  }

  MPI_Barrier(comm);

#endif

  std::vector<MPI_Request> sendRequests;
  std::vector<MPI_Request> recvRequests;
  size_t sendcount = 0;
  size_t recvcount = 0;
  for (const auto& x : send1dIndices) {
    sendcount += x.second.size();
  }
  for (const auto& x : recv1dIndices) {
    recvcount += x.second.size();
  }

  sendRequests.resize(sendcount);
  recvRequests.resize(recvcount);

  // for each rank r in send that has a nonempty index list
  sendcount = 0;
  for (const auto& x : send1dIndices) {
    const auto& r = x.first;
    const auto& indices = x.second;

    size_t k = 0;
    // for each index in index list
    for (const auto& index : indices) {
      // convert global 1d index i to local 1d index
      static IndexVector lidxvec(dfg.getDimension(), 0);
      lidxvec.resize(dfg.getDimension());
      {
        static IndexVector gidxvec;
        gidxvec = dfg.getLowerBounds();
        gidxvec[dim] = index;
        bool tmp = dfg.getLocalVectorIndex(gidxvec, lidxvec);
        assert(tmp && "index to be send not in local domain");
      }

      // create subarray view on the block with the local index
      MPI_Datatype mysubarray;
      {
        // sizes of local grid
        IndexVector sizes(dfg.getLocalSizes().begin(), dfg.getLocalSizes().end());

        // sizes of subarray ( full size except dimension d )
        IndexVector subsizes = sizes;
        subsizes[dim] = 1;

        // start
        IndexVector starts(dfg.getDimension(), 0);
        starts[dim] = lidxvec[dim];

        std::vector<int> csizes(sizes.begin(), sizes.end());
        std::vector<int> csubsizes(subsizes.begin(), subsizes.end());
        std::vector<int> cstarts(starts.begin(), starts.end());

        // create subarray view on data
        MPI_Type_create_subarray(static_cast<int>(dfg.getDimension()), &csizes[0], &csubsizes[0],
                                 &cstarts[0], MPI_ORDER_FORTRAN, dfg.getMPIDatatype(), &mysubarray);
        MPI_Type_commit(&mysubarray);
      }

      // send to rank r, use global index as tag
      {
        int dest = static_cast<int>(r);
        int tag = static_cast<int>(index);
        MPI_Isend(dfg.getData(), 1, mysubarray, dest, tag, dfg.getCommunicator(),
                &sendRequests[sendcount + k++]);

#ifdef DEBUG_OUTPUT
        auto rank = dfg.getRank();
        // print info: dest, size, index
        std::cout << "rank " << rank << ": send gindex " << index << " dest " << dest
                  << std::endl;
#endif
      }

      MPI_Type_free(&mysubarray);
    }
    sendcount += indices.size();
  }
  recvcount = 0;
  {
    // for each index in recv index list
    for (auto const& x : recv1dIndices) {
      auto const& r = x.first;
      // for each index i in index list
      const auto& indices = x.second;
      const IndexVector& lowerBoundsNeighbor = dfg.getLowerBounds(static_cast<int>(r));

      size_t k = 0;
      for (const auto& index : indices) {
        // create RemoteDataContainer to store the subarray
        IndexVector sizes = dfg.getLocalSizes();
        sizes[dim] = 1;
        remoteData.emplace_back(sizes, dim, index, lowerBoundsNeighbor);

        // start recv operation, use global index as tag
        {
          int src = static_cast<int>(r);
          int tag = static_cast<int>(index);

          FG_ELEMENT* buf = remoteData.back().getData();
          int bsize = static_cast<int>(remoteData.back().getSize());

          MPI_Irecv(buf, bsize, dfg.getMPIDatatype(), src, tag, dfg.getCommunicator(),
                    &recvRequests[recvcount + k++]);

#ifdef DEBUG_OUTPUT
          auto rank = dfg.getRank();
          // print info: dest, size, index
          std::cout << "rank " << rank << ": recv gindex " << index << " src " << src
                    << " size: " << bsize << std::endl;
#endif
        }
      }
      recvcount += indices.size();
    }
  }
  // wait for finish of communication
  MPI_Waitall(static_cast<int>(sendRequests.size()), &sendRequests.front(), MPI_STATUSES_IGNORE);
  MPI_Waitall(static_cast<int>(recvRequests.size()), &recvRequests.front(), MPI_STATUSES_IGNORE);
}

/**
 * @brief same as sendAndReceiveIndices, but have only one MPI_Isend/Irecv per rank
 *
 * @note for small numbers of workers per grid, this seems to be less performant. may be different
 * for higher numbers.
 */
template <typename FG_ELEMENT>
void sendAndReceiveIndicesBlock(const std::map<RankType, std::set<IndexType>>& send1dIndices,
                                const std::map<RankType, std::set<IndexType>>& recv1dIndices,
                                const DistributedFullGrid<FG_ELEMENT>& dfg, DimType dim,
                                std::vector<RemoteDataContainer<FG_ELEMENT>>& remoteData) {
#ifdef DEBUG_OUTPUT
  auto commSize = dfg.getCommunicatorSize();
  CommunicatorType comm = dfg.getCommunicator();
  auto rank = dfg.getRank();
  MPI_Barrier(comm);

  // print recvindices
  {
    for (int r = 0; r < commSize; ++r) {
      if (r == rank) {
        std::cout << "rank " << r << " recv1dIndices ";
        for (const auto& r : recv1dIndices) {
          std::cout << r.second;
        }
        std::cout << std::endl;
      }
      MPI_Barrier(comm);
    }
  }

  if (rank == 0) std::cout << std::endl;

  // print sendindices
  {
    for (int r = 0; r < commSize; ++r) {
      if (r == rank) {
        std::cout << "rank " << r << " send1dIndices ";
        for (const auto& s : send1dIndices) {
          std::cout << s.second;
        }
        std::cout << std::endl;
      }
      MPI_Barrier(comm);
    }
  }

  MPI_Barrier(comm);

#endif
  // count non-empty elements of input indices
  auto numSend = send1dIndices.size();
  auto numRecv = recv1dIndices.size();
  // buffer for requests
  std::vector<MPI_Request> sendRequests(numSend);
  std::vector<MPI_Request> recvRequests(numRecv);

  // create general subarray pointing to the first d-1 dimensional slice
  MPI_Datatype mysubarray;
  {
    // sizes of local grid
    IndexVector sizes(dfg.getLocalSizes().begin(), dfg.getLocalSizes().end());

    // sizes of subarray ( full size except dimension d )
    IndexVector subsizes = sizes;
    subsizes[dim] = 1;

    // start
    IndexVector starts(dfg.getDimension(), 0);

    std::vector<int> csizes(sizes.begin(), sizes.end());
    std::vector<int> csubsizes(subsizes.begin(), subsizes.end());
    std::vector<int> cstarts(starts.begin(), starts.end());

    // create subarray view on data
    MPI_Type_create_subarray(static_cast<int>(dfg.getDimension()), &csizes[0], &csubsizes[0],
                             &cstarts[0], MPI_ORDER_FORTRAN, dfg.getMPIDatatype(), &mysubarray);
    MPI_Type_commit(&mysubarray);
  }

  MPI_Aint dfgStartAddr;
  MPI_Get_address(dfg.getData(), &dfgStartAddr);

  // for each rank r in send1dIndices that has a nonempty index list
  numSend = 0;
  for (const auto& x : send1dIndices) {
    const auto& r = x.first;
    const auto& indices = x.second;
    if (!indices.empty()) {
      // make datatype hblock for all indices
      MPI_Datatype myHBlock;
      std::vector<MPI_Aint> displacements;
      displacements.reserve(indices.size());
      for (const auto& index : indices) {
        // convert global 1d index i to local 1d index
        IndexType localLinearIndex = 0;
        {
          static IndexVector lidxvec(dfg.getDimension(), 0);
          lidxvec.resize(dfg.getDimension());
          static IndexVector gidxvec;
          gidxvec = dfg.getLowerBounds();
          gidxvec[dim] = index;
          bool tmp = dfg.getLocalVectorIndex(gidxvec, lidxvec);
          assert(tmp && "index to be send not in local domain");
          localLinearIndex = dfg.getLocalLinearIndex(lidxvec);
        }
        MPI_Aint addr;
        MPI_Get_address(&(dfg.getElementVector()[localLinearIndex]), &addr);
        auto d = MPI_Aint_diff(addr, dfgStartAddr);
        displacements.push_back(d);
      }
      // cannot use MPI_Type_create_indexed_block as subarrays may overlap
      MPI_Type_create_hindexed_block(static_cast<int>(indices.size()), 1, displacements.data(),
                                                   mysubarray, &myHBlock);
      MPI_Type_commit(&myHBlock);

      // send to rank r, use first global index as tag
      {
        int dest = static_cast<int>(r);
        int tag = static_cast<int>(*(indices.begin()));
        MPI_Isend(dfg.getData(), 1, myHBlock, dest, tag, dfg.getCommunicator(),
                  &sendRequests[numSend++]);

#ifdef DEBUG_OUTPUT
        auto rank = dfg.getRank();
        int mpiDSize = 0;
        MPI_Type_size(myHBlock, &mpiDSize);
        // MPI_Type_size(mysubarrayBlock, &mpiDSize);
        // print info: dest, size, index
        std::cout << "rank " << rank << ": send gindex " << *(indices.begin()) << " + " << displacements << " dest " << dest
                  // << " data " << *(dfg.getData()) << " " << *(dfg.getData()+1)
                  // << " full data " << dfg.getElementVector()
                  << " size " << mpiDSize
                  << std::endl;

#endif
      }
      // MPI_Type_free(&mysubarrayBlock);
      MPI_Type_free(&myHBlock);
    }
  }
  MPI_Type_free(&mysubarray);

  // for each rank r in recv1dIndices that has a nonempty index list
  numRecv = 0;
  for (const auto& x : recv1dIndices) {
    const auto& r = x.first;
    const auto& indices = x.second;
    if (!indices.empty()) {
      const IndexVector& lowerBoundsNeighbor = dfg.getLowerBounds(static_cast<int>(r));

      std::vector<FG_ELEMENT*> bufs;
      bufs.reserve(indices.size());
      IndexVector sizes = dfg.getLocalSizes();
      sizes[dim] = 1;
      int bsize = static_cast<int>(
          std::accumulate(sizes.begin(), sizes.end(), 1, std::multiplies<IndexType>()));

      for (const auto& index : indices) {
        // create RemoteDataContainer to store the subarray
        remoteData.emplace_back(sizes, dim, index, lowerBoundsNeighbor);

        FG_ELEMENT* buf = remoteData.back().getData();
        bufs.push_back(buf);
        assert(bsize == static_cast<int>(remoteData.back().getSize()));
      }
      {
        // make datatype hblock for all indices
        MPI_Datatype myHBlock;
        MPI_Aint firstBufAddr;
        MPI_Get_address(bufs[0], &firstBufAddr);
        std::vector<MPI_Aint> displacements;
        displacements.reserve(bufs.size());
        for (const auto& b : bufs) {
          MPI_Aint addr;
          MPI_Get_address(b, &addr);
          auto d = MPI_Aint_diff(addr, firstBufAddr);
          displacements.push_back(d);
        }
        assert(displacements[0] == 0);
        MPI_Type_create_hindexed_block(static_cast<int>(indices.size()), bsize, displacements.data(),
                                       dfg.getMPIDatatype(), &myHBlock);
        MPI_Type_commit(&myHBlock);
        // start recv operation, use first global index as tag
        {
          int src = static_cast<int>(r);
          int tag = static_cast<int>(*(indices.begin()));

          MPI_Irecv(static_cast<void*>(bufs[0]), 1, myHBlock, src, tag, dfg.getCommunicator(),
                    &recvRequests[numRecv++]);

#ifdef DEBUG_OUTPUT
          auto rank = dfg.getRank();
          int mpiDSize = 0;
          MPI_Type_size(myHBlock, &mpiDSize);
          // print info: dest, size, index
          std::cout << "rank " << rank << ": recv gindex " << *(indices.begin()) << " src " << src
                    << " size: " << bsize << "*" << indices.size()
                    << " size " << mpiDSize
                    << std::endl;
#endif
        }
        MPI_Type_free(&myHBlock);
      }
    }
  }
  assert(sendRequests.size() == numSend);
  assert(recvRequests.size() == numRecv);
  // wait for finish of communication
  MPI_Waitall(static_cast<int>(sendRequests.size()), &sendRequests.front(), MPI_STATUSES_IGNORE);
  MPI_Waitall(static_cast<int>(recvRequests.size()), &recvRequests.front(), MPI_STATUSES_IGNORE);
}

// exchange data in dimension dim

/**
 * @brief share all data with neighboring processes in one dimension
 *
 * @param dfg : the DistributedFullGrid where the own values are stored
 * @param dim : the dimension in which we want to exchange
 * @param remoteData : the data structure into which the received data will be stored
 */
template <typename FG_ELEMENT>
static void exchangeAllData1d(const DistributedFullGrid<FG_ELEMENT>& dfg, DimType dim,
                              std::vector<RemoteDataContainer<FG_ELEMENT>>& remoteData) {
    // send every index to all neighboring ranks in dimension dim
  auto globalIdxMax = dfg.length(dim);
  IndexType idxMin = dfg.getFirstGlobal1dIndex(dim);
  IndexType idxMax = dfg.getLastGlobal1dIndex(dim);

  auto poleNeighbors = dfg.getCartesianUtils().getAllMyPoleNeighborRanks(dim);

  std::set<IndexType> allMyIndices;
  for (IndexType i = idxMin; i <= idxMax; ++i) {
    allMyIndices.insert(i);
  }
  std::map<RankType, std::set<IndexType>> send1dIndices;
  std::map<RankType, std::set<IndexType>> recv1dIndices;

  for (auto& r : poleNeighbors) {
    send1dIndices[r] = allMyIndices;
    recv1dIndices[r] = {};
  }

  // all other points that are not ours can be received from their owners
  for (IndexType i = 0; i < idxMin; ++i) {
    // get rank which has i and add to recv list
    // TODO would be easier to iterate the whole range of each neighbor
    int r = dfg.getNeighbor1dFromAxisIndex(dim, i);
    if (r >= 0) recv1dIndices.at(r).insert(i);
  }
  for (IndexType i = idxMax + 1; i < globalIdxMax; ++i) {
    // get rank which has i and add to recv list
    int r = dfg.getNeighbor1dFromAxisIndex(dim, i);
    if (r >= 0) recv1dIndices.at(r).insert(i);
  }

  sendAndReceiveIndices(send1dIndices, recv1dIndices, dfg, dim, remoteData);
  // sendAndReceiveIndicesBlock(send1dIndices, recv1dIndices, dfg, dim, remoteData);
}

/**
 * @brief share data with neighboring processes in one dimension, but such that
 *        every process gets only the data for direct hierarchical predecssors of its own points
 *
 * @param dfg : the DistributedFullGrid where the own values are stored
 * @param dim : the dimension in which we want to exchange
 * @param remoteData : the data structure into which the received data will be stored
 */
template <typename FG_ELEMENT>
static void exchangeData1d(const DistributedFullGrid<FG_ELEMENT>& dfg, DimType dim,
                           std::vector<RemoteDataContainer<FG_ELEMENT> >& remoteData,
                           LevelType lmin = 0) {

#ifdef DEBUG_OUTPUT
  auto commSize = dfg.getCommunicatorSize();
  CommunicatorType comm = dfg.getCommunicator();
  auto rank = dfg.getRank();
  std::vector<int> coords(dfg.getDimension());
  dfg.getCartesianUtils().getPartitionCoordsOfLocalRank(coords);
  {
    std::cout << "in debug output" << std::endl;

    IndexType fidx = dfg.getFirstGlobal1dIndex(dim);
    LevelType flvl = dfg.getLevel(dim, fidx);
    IndexType fleftpre = dfg.getLeftPredecessor(dim, fidx);
    IndexType frightpre = dfg.getRightPredecessor(dim, fidx);
    RankType leftPreRank = dfg.getNeighbor1dFromAxisIndex(dim, fleftpre);
    RankType rightPreRank = dfg.getNeighbor1dFromAxisIndex(dim, frightpre);

    if (rank == 0) std::cout << "first point for dim: " << dim << std::endl;

    for (int r = 0; r < commSize; ++r) {
      if (r == rank) {
        std::cout << "rank " << rank << " "
                  << "coords " << coords << " "
                  << "idx " << fidx << " "
                  << "lvl " << flvl << " "
                  << "leftpre " << fleftpre << " "
                  << "right pre " << frightpre << " "
                  << "rank of left pre " << leftPreRank << " "
                  << "rank of righ pre " << rightPreRank << " " << std::endl;
      }

      MPI_Barrier(comm);
    }
  }

  MPI_Barrier(comm);

  {
    if (rank == 0) std::cout << "\n last point:" << std::endl;

    IndexType lidx = dfg.getLastGlobal1dIndex(dim);
    LevelType llvl = dfg.getLevel(dim, lidx);
    IndexType lleftpre = dfg.getLeftPredecessor(dim, lidx);
    IndexType lrightpre = dfg.getRightPredecessor(dim, lidx);
    RankType leftPreRank = dfg.getNeighbor1dFromAxisIndex(dim, lleftpre);
    RankType rightPreRank = dfg.getNeighbor1dFromAxisIndex(dim, lrightpre);

    for (int r = 0; r < commSize; ++r) {
      if (r == rank) {
        std::cout << "rank " << rank << " "
                  << "coords " << coords << " "
                  << "idx " << lidx << " "
                  << "lvl " << llvl << " "
                  << "leftpre " << lleftpre << " "
                  << "rightpre " << lrightpre << " "
                  << "rank of left pre " << leftPreRank << " "
                  << "rank of righ pre " << rightPreRank << " " << std::endl;
      }

      MPI_Barrier(comm);
    }
  }
#endif

  // create buffers for every rank
  std::map<RankType, std::set<IndexType>> recv1dIndices;
  std::map<RankType, std::set<IndexType>> send1dIndices;

  // main loop
  IndexType idxMin = dfg.getFirstGlobal1dIndex(dim);
  IndexType idxMax = dfg.getLastGlobal1dIndex(dim);
  // this lets the receiver know to get the highest index from the lowest rank
  auto globalIdxMax = dfg.length(dim) + (dfg.returnBoundaryFlags()[dim] == 1 ? 1 : 0);
  LevelType lmax = dfg.getLevels()[dim];

  IndexType idx = idxMin;

  // for hierarchization, we only need to exchange the direct predecessors
  while (idx <= idxMax) {
    LevelType lidx = dfg.getLevel(dim, idx);
    // check if direct successors of idx outside local domain
    {
      for (LevelType l = static_cast<LevelType>(lidx + 1); l <= lmax; ++l) {
        if (l > lmin) {
          auto ldiff = static_cast<LevelType>(lmax - l);
          auto idiff = static_cast<IndexType>(powerOfTwo[ldiff]);

          // left successor, right successor
          for (const auto& indexShift : {-1, 1}) {
            IndexType sIdx = idx + indexShift * idiff;
            // if sIdx is outside of my domain, but still in the global domain
            if ((indexShift < 0 && sIdx >= 0 && sIdx < idxMin) ||
                (indexShift > 0 && sIdx > idxMax && sIdx < globalIdxMax)) {
              // get rank which has sIdx and add to send list
              int r = dfg.getNeighbor1dFromAxisIndex(dim, sIdx);
              if (r >= 0) send1dIndices[r].insert(idx);
            }
          }
        }
      }
    }
    auto ldiff = static_cast<LevelType>(lmax - lidx);
    auto idiff = static_cast<IndexType>(powerOfTwo[ldiff]);
    // check if predecessors of idx outside local domain
    IndexType pIdx;
    // only recv if this index idx needs to be hierarchized
    if (lidx > lmin) {
      // left, right predecessor
      for (const auto& indexShift : {-1, 1}) {
        pIdx = idx + indexShift * idiff;
        // if we are not on the boundary level, and
        // pIdx is outside of my domain, but still in the global domain
        if (lidx > 0 && ((indexShift < 0 && pIdx >= 0 && pIdx < idxMin) ||
                          (indexShift > 0 && pIdx > idxMax && pIdx < globalIdxMax))) {
          // get rank which has predecessor and add to list of indices to recv
          int r = dfg.getNeighbor1dFromAxisIndex(dim, pIdx);
          if (r >= 0) recv1dIndices[r].insert(pIdx);
        }
      }
    } else {
      pIdx = idx + idiff;
    }
    if (lidx == 0 || pIdx > idxMax) {
      idx = getNextIndex1d(dfg, dim, idx);
    } else {
      // index of right predecessor
      idx = pIdx;
    }
  }

  sendAndReceiveIndices(send1dIndices, recv1dIndices, dfg, dim, remoteData);
  // sendAndReceiveIndicesBlock(send1dIndices, recv1dIndices, dfg, dim, remoteData);
}

/**
 * @brief share data with neighboring processes in one dimension, but only such that
 *        every process has the data for all hierarchical predecssors of its own points
 *
 * @param dfg : the DistributedFullGrid where the own values are stored
 * @param dim : the dimension in which we want to exchange
 * @param remoteData : the data structure into which the received data will be stored
 */
template <typename FG_ELEMENT>
static void exchangeData1dDehierarchization(
    const DistributedFullGrid<FG_ELEMENT>& dfg, DimType dim,
    std::vector<RemoteDataContainer<FG_ELEMENT>>& remoteData, LevelType lmin = 0) {
#ifdef DEBUG_OUTPUT
  auto commSize = dfg.getCommunicatorSize();
  CommunicatorType comm = dfg.getCommunicator();
  auto rank = dfg.getRank();
  std::vector<int> coords(dfg.getDimension());
  dfg.getCartesianUtils().getPartitionCoordsOfLocalRank(coords);
  {
    IndexType fidx = dfg.getFirstGlobal1dIndex(dim);
    LevelType flvl = dfg.getLevel(dim, fidx);
    IndexType fleftpre = dfg.getLeftPredecessor(dim, fidx);
    IndexType frightpre = dfg.getRightPredecessor(dim, fidx);
    RankType leftPreRank = dfg.getNeighbor1dFromAxisIndex(dim, fleftpre);
    RankType rightPreRank = dfg.getNeighbor1dFromAxisIndex(dim, frightpre);

    if (rank == 0) std::cout << "first point:" << std::endl;

    for (int r = 0; r < commSize; ++r) {
      if (r == rank) {
        std::cout << "rank " << rank << " "
                  << "coords " << coords << " "
                  << "idx " << fidx << " "
                  << "lvl " << flvl << " "
                  << "leftpre " << fleftpre << " "
                  << "right pre " << frightpre << " "
                  << "rank of left pre " << leftPreRank << " "
                  << "rank of righ pre " << rightPreRank << " " << std::endl;
      }

      MPI_Barrier(comm);
    }
  }

  MPI_Barrier(comm);

  {
    if (rank == 0) std::cout << "\n last point:" << std::endl;

    IndexType lidx = dfg.getLastGlobal1dIndex(dim);
    LevelType llvl = dfg.getLevel(dim, lidx);
    IndexType lleftpre = dfg.getLeftPredecessor(dim, lidx);
    IndexType lrightpre = dfg.getRightPredecessor(dim, lidx);
    RankType leftPreRank = dfg.getNeighbor1dFromAxisIndex(dim, lleftpre);
    RankType rightPreRank = dfg.getNeighbor1dFromAxisIndex(dim, lrightpre);

    for (int r = 0; r < commSize; ++r) {
      if (r == rank) {
        std::cout << "rank " << rank << " "
                  << "coords " << coords << " "
                  << "idx " << lidx << " "
                  << "lvl " << llvl << " "
                  << "leftpre " << lleftpre << " "
                  << "rightpre " << lrightpre << " "
                  << "rank of left pre " << leftPreRank << " "
                  << "rank of righ pre " << rightPreRank << " " << std::endl;
      }

      MPI_Barrier(comm);
    }
  }
#endif

  // create buffers for every rank
  std::map<RankType, std::set<IndexType>> recv1dIndices;
  std::map<RankType, std::set<IndexType>> send1dIndices;

  // main loop
  IndexType idxMin = dfg.getFirstGlobal1dIndex(dim);
  IndexType idxMax = dfg.getLastGlobal1dIndex(dim);
  // LevelType lmax = dfg.getLevels()[dim];

  IndexType idx = idxMin;

  // for dehierarchization, we need to exchange the full tree of
  // successors and predecessors
  while (idx <= idxMax) {
    checkLeftSuccesors(idx, idx, dim, dfg, send1dIndices, lmin);

    checkRightSuccesors(idx, idx, dim, dfg, send1dIndices, lmin);

    idx = checkPredecessors(idx, dim, dfg, recv1dIndices, lmin);
  }

  sendAndReceiveIndices(send1dIndices, recv1dIndices, dfg, dim, remoteData);
  // sendAndReceiveIndicesBlock(send1dIndices, recv1dIndices, dfg, dim, remoteData);
}

template <typename FG_ELEMENT>
static void checkLeftSuccesors(IndexType checkIdx, const IndexType& rootIdx, const DimType& dim,
                               const DistributedFullGrid<FG_ELEMENT>& dfg,
                               std::map<RankType, std::set<IndexType>>& OneDIndices,
                               const LevelType& lmin) {
  const auto lidx = dfg.getLevel(dim, checkIdx);
  const auto idxMin = dfg.getFirstGlobal1dIndex(dim);
  const auto lmax = dfg.getLevels()[dim];

  // check left successors of checkIdx
  for (auto l = static_cast<LevelType>(lidx + 1); l <= lmax; ++l) {
    auto ldiff = static_cast<LevelType>(lmax - l);
    auto idiff = static_cast<IndexType>(powerOfTwo[ldiff]);

    IndexType lsIdx = checkIdx - idiff;
    auto leftSuccessorLevel = dfg.getLevel(dim, lsIdx);

    if (lsIdx >= 0 && lsIdx < idxMin) {
      assert(leftSuccessorLevel <= lmax);
      // only send if my successor needs to be dehierarchized
      if (leftSuccessorLevel > lmin) {
        // get rank which has lsIdx and add to send list
        int r = dfg.getNeighbor1dFromAxisIndex(dim, lsIdx);
        if (r >= 0) OneDIndices[r].insert(rootIdx);
      }
    }
    // only recurse if my successor needs to be dehierarchized
    if (leftSuccessorLevel > lmin) {
      if (lsIdx >= 0) checkLeftSuccesors(lsIdx, rootIdx, dim, dfg, OneDIndices, lmin);
    }
  }
}

template <typename FG_ELEMENT>
static void checkRightSuccesors(IndexType checkIdx, const IndexType& rootIdx, const DimType& dim,
                                const DistributedFullGrid<FG_ELEMENT>& dfg,
                                std::map<RankType, std::set<IndexType>>& OneDIndices,
                                const LevelType& lmin) {
  const auto lidx = dfg.getLevel(dim, checkIdx);
  const auto idxMax = dfg.getLastGlobal1dIndex(dim);
  const auto lmax = dfg.getLevels()[dim];

  // check right successors of checkIdx
  for (auto l = static_cast<LevelType>(lidx + 1); l <= lmax; ++l) {
    auto ldiff = static_cast<LevelType>(lmax - l);
    auto idiff = static_cast<IndexType>(powerOfTwo[ldiff]);

    IndexType rsIdx = checkIdx + idiff;
    auto rightSuccessorLevel = dfg.getLevel(dim, rsIdx);

    if (rsIdx < dfg.getGlobalSizes()[dim] && rsIdx > idxMax) {
      assert(rightSuccessorLevel <= lmax);
      // only send if my successor needs to be dehierarchized
      if (rightSuccessorLevel > lmin) {
        // get rank which has rsIdx and add to send list
        int r = dfg.getNeighbor1dFromAxisIndex(dim, rsIdx);
        if (r >= 0) OneDIndices[r].insert(rootIdx);
      }
    }

    // only recurse if my successor needs to be dehierarchized
    if (rightSuccessorLevel > lmin) {
      auto globalIdxMax = dfg.length(dim) + (dfg.returnBoundaryFlags()[dim] == 1 ? 1 : 0);
      if (rsIdx < globalIdxMax) {
        checkRightSuccesors(rsIdx, rootIdx, dim, dfg, OneDIndices, lmin);
      }
    }
  }
}

template <typename FG_ELEMENT>
static IndexType checkPredecessors(IndexType idx, const DimType& dim,
                                   const DistributedFullGrid<FG_ELEMENT>& dfg,
                                   std::map<RankType, std::set<IndexType>>& OneDIndices,
                                   const LevelType& lmin) {
  auto lidx = dfg.getLevel(dim, idx);
  auto idxMin = dfg.getFirstGlobal1dIndex(dim);
  auto idxMax = dfg.getLastGlobal1dIndex(dim);

  // check if left predecessor outside local domain
  // if returns negative value there's no left predecessor
  auto lpIdx = dfg.getLeftPredecessor(dim, idx);

  if (lpIdx >= 0 && lpIdx < idxMin) {
    if (lidx > lmin) {
      // get rank which has left predecessor and add to list of indices
      int r = dfg.getNeighbor1dFromAxisIndex(dim, lpIdx);
      OneDIndices[r].insert(lpIdx);
    }
  }
  if (lpIdx >= 0) checkPredecessors(lpIdx, dim, dfg, OneDIndices, lmin);

  // check if right predecessor outside local domain
  // if returns negative value there's no right predecessor
  auto rpIdx = dfg.getRightPredecessor(dim, idx);

  if (rpIdx < 0) {
    idx = getNextIndex1d(dfg, dim, idx);
    return idx;
  }

  if (rpIdx > idxMax) {
    if (lidx > lmin) {
      // get rank which has right predecessor and add to list of indices to recv
      int r = dfg.getNeighbor1dFromAxisIndex(dim, rpIdx);
      OneDIndices[r].insert(rpIdx);
    }
    idx = getNextIndex1d(dfg, dim, idx);
  } else {
    idx = rpIdx;
  }

  checkPredecessors(rpIdx, dim, dfg, OneDIndices, lmin);

  return idx;
}

/* returns the neighboring process (in the sense that the neighbor has the same
 * partion coordinates in all other dimensions than d) in dimension d which
 * contains the point with the one-dimensional index idx1d
 */
template <typename FG_ELEMENT>
RankType getNeighbor1d(const DistributedFullGrid<FG_ELEMENT>& dfg, DimType dim, IndexType idx1d) {
  // if global index is outside of domain return negative value
  {
    if (idx1d < 0) return -1;

    IndexType numElementsD = dfg.getGlobalSizes()[dim];

    if (idx1d > numElementsD - 1) return -1;
  }

  IndexVector globalAxisIndex = dfg.getLowerBounds();
  globalAxisIndex[dim] = idx1d;

  std::vector<int> partitionCoords(dfg.getDimension());
  dfg.getPartitionCoords(globalAxisIndex, partitionCoords);
  RankType r = dfg.getCartesianUtils().getRankFromPartitionCoords(partitionCoords);

  // check if global index vector is actually contained in the domain of rank r
  assert(globalAxisIndex >= dfg.getLowerBounds(r));
  assert(globalAxisIndex < dfg.getUpperBounds(r));
  assert(r < dfg.getCommunicatorSize());
  return r;
}

// returns the next one-dimensional global index which fulfills
// min( lmax, l(idx1d) + 1 )
template <typename FG_ELEMENT>
IndexType getNextIndex1d(const DistributedFullGrid<FG_ELEMENT>& dfg, DimType dim, IndexType idx1d) {
  IndexType idxMax = dfg.getLastGlobal1dIndex(dim);
  LevelType lmax = dfg.getLevels()[dim];

  LevelType lold = dfg.getLevel(dim, idx1d);

  for (IndexType i = idx1d + 1; i <= idxMax; ++i) {
    LevelType l = dfg.getLevel(dim, i);

    if (l == lmax || l == lold + 1) {
      return i;
    }
  }

  // no valid index found -> return right neighbor
  return idx1d + 1;
}

template <typename FG_ELEMENT>
static IndexType getFirstIndexOfLevel1d(const DistributedFullGrid<FG_ELEMENT>& dfg, DimType dim,
                                        LevelType l) {
  IndexType idxMax = dfg.getLastGlobal1dIndex(dim);
  IndexType idxMin = dfg.getFirstGlobal1dIndex(dim);

  for (IndexType i = idxMin; i <= idxMax; ++i) {
    if (dfg.getLevel(dim, i) == l) return i;
  }

  // no index on level l found, return -1
  return -1;
}

template <typename FG_ELEMENT>
static IndexType getLastIndexOfLevel1d(const DistributedFullGrid<FG_ELEMENT>& dfg, DimType dim,
                                        LevelType l) {
  IndexType idxMax = dfg.getLastGlobal1dIndex(dim);
  IndexType idxMin = dfg.getFirstGlobal1dIndex(dim);

  for (IndexType i = idxMax; i >= idxMin; --i) {
    if (dfg.getLevel(dim, i) == l) return i;
  }

  // no index on level l found
  return -1;
}


template <typename FG_ELEMENT>
static void hierarchizeX_opt_noboundary(DistributedFullGrid<FG_ELEMENT>& dfg,
                                        LookupTable<FG_ELEMENT>& lookupTable) {
  const DimType dim = 0;
  assert(dfg.returnBoundaryFlags()[dim] == 0);

  LevelType lmax = dfg.getLevels()[dim];
  IndexType idxMax = dfg.getLastGlobal1dIndex(dim);
  IndexType ndim = dfg.getLocalSizes()[dim];

  // size of xBlcok
  IndexType xSize = dfg.getLocalSizes()[0];

  // FG_ELEMENT zeroVal(0);

  // create tmp array to store xblock
  std::vector<FG_ELEMENT> tmp(dfg.getGlobalSizes()[dim]);
  std::vector<FG_ELEMENT>& localData = dfg.getElementVector();

  // loop over all xBlocks of local domain -> linearIndex with stride localndim[0]
  IndexType nbrxBlocks = dfg.getNrLocalElements() / ndim;

  for (IndexType xBlock = 0; xBlock < nbrxBlocks; ++xBlock) {
    // get globalIndexVector of block start
    // this is the base IndexVector of this block
    // only dim component is varied
    IndexType linIdxBlockStart = xBlock * ndim;

    IndexVector localIndexVector(dfg.getDimension());
    IndexVector baseGlobalIndexVector(dfg.getDimension());
    dfg.getLocalVectorIndex(linIdxBlockStart, localIndexVector);
    dfg.getGlobalVectorIndex(localIndexVector, baseGlobalIndexVector);
    assert(localIndexVector[dim] == 0);

    // copy local data to tmp
    for (IndexType i = 0; i < xSize; ++i)
      tmp[baseGlobalIndexVector[dim] + i] = localData[linIdxBlockStart + i];

    // copy remote data to tmp
    std::vector<RemoteDataContainer<FG_ELEMENT> >& rdcs = lookupTable.getRDCVector();

    // go through remote containers
    for (size_t i = 0; i < rdcs.size(); ++i) {
      tmp[rdcs[i].getKeyIndex()] = *rdcs[i].getData(localIndexVector);
    }

    for (LevelType l = lmax; l > 0; --l) {
      // get first local point of level and corresponding stride
      IndexType firstOfLevel = getFirstIndexOfLevel1d(dfg, dim, l);
      IndexType parentOffset = static_cast<IndexType>(powerOfTwo[lmax - l]);
      IndexType levelStride = parentOffset * 2;

      // loop over points of this level with level specific stride
      // as long as inside domain
      if (firstOfLevel > -1) {
        for (IndexType idx = firstOfLevel; idx <= idxMax; idx += levelStride) {
          // when no boundary in this dimension we have to check if
          // 1d indices outside domain
          FG_ELEMENT left(0.0);
          FG_ELEMENT right(0.0);

          if (idx - parentOffset > 0) {
            left = tmp[idx - parentOffset];
          }

          if (idx + parentOffset < dfg.getGlobalSizes()[dim]) {
            right = tmp[idx + parentOffset];
          }

          // do calculation
          FG_ELEMENT buf = -0.5 * left;
          tmp[idx] -= 0.5 * right;
          tmp[idx] += buf;
        }
      }
    }

    // copy local data back
    for (IndexType i = 0; i < xSize; ++i)
      localData[linIdxBlockStart + i] = tmp[baseGlobalIndexVector[dim] + i];
  }
}

template <typename FG_ELEMENT>
static void dehierarchizeX_opt_noboundary(DistributedFullGrid<FG_ELEMENT>& dfg,
                                          LookupTable<FG_ELEMENT>& lookupTable) {
  const DimType dim = 0;
  assert(dfg.returnBoundaryFlags()[dim] == 0);

  LevelType lmax = dfg.getLevels()[dim];
  IndexType ndim = dfg.getLocalSizes()[dim];

  // size of xBlcok
  IndexType xSize = dfg.getLocalSizes()[0];

  // create tmp array to store xblock
  std::vector<FG_ELEMENT> tmp(dfg.getGlobalSizes()[dim]);
  std::vector<FG_ELEMENT>& localData = dfg.getElementVector();

  // loop over all xBlocks of local domain -> linearIndex with stride localndim[0]
  IndexType nbrxBlocks = dfg.getNrLocalElements() / ndim;

  for (IndexType xBlock = 0; xBlock < nbrxBlocks; ++xBlock) {
    // get globalIndexVector of block start
    // this is the base IndexVector of this block
    // only dim component is varied
    IndexType linIdxBlockStart = xBlock * ndim;

    IndexVector localIndexVector(dfg.getDimension());
    IndexVector baseGlobalIndexVector(dfg.getDimension());
    dfg.getLocalVectorIndex(linIdxBlockStart, localIndexVector);
    dfg.getGlobalVectorIndex(localIndexVector, baseGlobalIndexVector);
    assert(localIndexVector[dim] == 0);

    // copy local data to tmp
    for (IndexType i = 0; i < xSize; ++i)
      tmp[baseGlobalIndexVector[dim] + i] = localData[linIdxBlockStart + i];

    // copy remote data to tmp
    std::vector<RemoteDataContainer<FG_ELEMENT> >& rdcs = lookupTable.getRDCVector();

    // go through remote containers
    for (size_t i = 0; i < rdcs.size(); ++i) {
      tmp[rdcs[i].getKeyIndex()] = *rdcs[i].getData(localIndexVector);
    }

    for (LevelType l = 2; l <= lmax; ++l) {
      // get first local point of level and corresponding stride
      IndexType parentOffset = static_cast<IndexType>(powerOfTwo[lmax - l]);
      IndexType first = parentOffset - 1;
      IndexType levelStride = parentOffset * 2;

      // loop over points of this level with level specific stride
      // as long as inside domain
      for (IndexType idx = first; idx < dfg.getGlobalSizes()[dim]; idx += levelStride) {
        // when no boundary in this dimension we have to check if
        // 1d indices outside domain
        FG_ELEMENT left(0.0);
        FG_ELEMENT right(0.0);

        if (idx - parentOffset > 0) {
          left = tmp[idx - parentOffset];
        }

        if (idx + parentOffset < dfg.getGlobalSizes()[dim]) {
          right = tmp[idx + parentOffset];
        }

        // do calculation
        FG_ELEMENT buf = 0.5 * left;
        tmp[idx] += 0.5 * right;
        tmp[idx] += buf;
      }
    }

    // copy local data back
    for (IndexType i = 0; i < xSize; ++i)
      localData[linIdxBlockStart + i] = tmp[baseGlobalIndexVector[dim] + i];
  }
}

template <typename FG_ELEMENT, bool periodic = false>
inline void hierarchizeX_opt_boundary_kernel(FG_ELEMENT* data, LevelType lmax, int start,
                                             int stride, LevelType lmin = 0) {
  const int lmaxi = static_cast<int>(lmax);
  int ll = lmaxi - 1;
  int steps = (1 << (lmaxi - 1));
  int offset = 1;  // 1 and not 0 because boundary
  int stepsize = 2;
  int parentOffset = 1;

  for (; ll >= lmin; ll--) {
    int parOffsetStrided = parentOffset * stride;
    FG_ELEMENT parentL = 0.5 * data[start + offset * stride - parOffsetStrided];

    for (int ctr = 0; ctr < steps; ++ctr) {
      int centralIndex = start + offset * stride;
      FG_ELEMENT parentR = 0.5 * data[centralIndex + parOffsetStrided];
      FG_ELEMENT val1 = data[centralIndex];
      FG_ELEMENT val2 = val1 - parentL;
      FG_ELEMENT val3 = val2 - parentR;
      data[centralIndex] = val3;
      parentL = parentR;
      offset += stepsize;
    }

    steps = steps >> 1;
    offset = (1 << (lmaxi - ll));  // boundary case
    parentOffset = stepsize;
    stepsize = stepsize << 1;
  }

  return;
}

/**
 * @brief mass-conserving hierarchization with full weighting scaling function; the hierarchical
 * basis function W corresponds to the "hat wavelet", that is the stencil [-1/2 1 -1/2]
 *
 * @tparam FG_ELEMENT data type on grid
 * @param data pointer to data begin
 * @param lmax maximum level
 * @param start (unused)
 * @param stride (unused)
 * @param lmin minimum level (if > 0, hierarchization is not performed all the way down)
 */
template <typename FG_ELEMENT, bool periodic = false>
inline void hierarchizeX_full_weighting_boundary_kernel(FG_ELEMENT* data, LevelType lmax,
                                                            int start, int stride,
                                                            LevelType lmin = 0) {
  assert(start == 0); // could be used but currently is not
  assert(stride == 1);
  const int lmaxi = static_cast<int>(lmax);
  int idxmax = powerOfTwo[lmaxi];
  // auto length = idxmax + 1;

  for (LevelType ldiff = 0; ldiff < lmax-lmin; ++ldiff) {
    int step_width = powerOfTwo[ldiff];
    // update f at even indices
    if (periodic) {
      // values at 0 and idxmax will be the same
      data[0] = 0.25 * (data[0] + data[idxmax] + data[step_width] + data[idxmax - step_width]);
      data[idxmax] = data[0];
    } else {
      data[0] = 0.5 * (data[0] + data[step_width]);
      data[idxmax] = 0.5 * (data[idxmax] + data[idxmax - step_width]);
    }
    //todo iterate only "our" part
    for (int i = 2*step_width; i < idxmax; i += 2*step_width) {
      // todo reformulate more cache-efficient
      data[i] = 0.25 * (data[i-step_width] + data[i+step_width]) + 0.5*data[i];
    }
    // update alpha / hierarchical surplus at odd indices
    for (int i = step_width; i < idxmax; i += 2*step_width) {
      // todo reformulate more cache-efficient
      data[i] = -0.5 * (data[i-step_width] + data[i+step_width]) + data[i];
    }
  }

  return;
}

/**
 * @brief mass-conserving hierarchization with biorthogonal wavelet and scaling function; the
 * hierarchical basis function W corresponds to the wavelet [-1/8 -1/4 3/4 -1/4 -1/8], cf.
 * Cohen-Daubechies-Feauveau
 *
 * @tparam FG_ELEMENT data type on grid
 * @param data pointer to data begin
 * @param lmax maximum level
 * @param start (unused)
 * @param stride (unused)
 * @param lmin minimum level (if > 0, hierarchization is not performed all the way down)
 */
template <typename FG_ELEMENT, bool periodic = false>
inline void hierarchizeX_biorthogonal_boundary_kernel(FG_ELEMENT* data, LevelType lmax, int start,
                                             int stride, LevelType lmin = 0) {

  assert(start == 0);
  assert(stride == 1);
  const int lmaxi = static_cast<int>(lmax);
  int idxmax = powerOfTwo[lmaxi];
  // auto length = idxmax + 1;
//     for l_hierarchization in range(l_max, l_min, -1):
//         step_width=2**(l_max-l_hierarchization)
//         for i in range(step_width,2**(l_max),2*step_width):
//             y[i]= -0.5*y[i-step_width] + y[i] -0.5*y[i+step_width]
//         y[0] = y[0] + 0.5*y[1*step_width]
//         y[-1] = y[-1] + 0.5*y[-1-1*step_width]
//         for i in range(2*step_width,2**(l_max),2*step_width):
//             y[i] = 0.25*y[i-step_width] + y[i] + 0.25*y[i+step_width]

  for (LevelType ldiff = 0; ldiff < lmax-lmin; ++ldiff) {
    int step_width = powerOfTwo[ldiff];
    // update alpha / hierarchical surplus at odd indices
    for (int i = step_width; i < idxmax; i += 2*step_width) {
      // todo reformulate more cache-efficient
      data[i] = -0.5 * (data[i-step_width] + data[i+step_width]) + data[i];
    }
    // update f at even indices
    if (periodic) {
      // values at 0 and idxmax will be the same
      data[0] = 0.5 * (data[0] + data[idxmax]) + 0.25 * (data[step_width] + data[idxmax - step_width]);
      data[idxmax] = data[0];
    } else {
      // mass will build up at the boundary; corresponds to 0-neumann-condition
      data[0] = data[0] + 0.5 * data[step_width];
      data[idxmax] = data[idxmax] + 0.5 * data[idxmax - step_width];
    }
    //todo iterate only "our" part
    for (int i = 2*step_width; i < idxmax; i += 2*step_width) {
      // todo reformulate more cache-efficient
      data[i] = 0.25 * (data[i-step_width] + data[i+step_width]) + data[i];
    }
  }
}

template <typename FG_ELEMENT, bool periodic = false>
inline void dehierarchizeX_opt_boundary_kernel(FG_ELEMENT* data, LevelType lmax, int start,
                                               int stride, LevelType lmin = 0) {
  const int lmaxi = static_cast<int>(lmax);
  const int lmini = static_cast<int>(lmin);
  int steps = 1 << (lmini);
  int offset = (1 << (lmaxi - lmini - 1));
  int stepsize = (1 << (lmaxi - lmini));
  int parentOffset = offset;

  for (LevelType ll = lmin + 1; ll <= lmax; ++ll) {
    int parOffsetStrided = parentOffset * stride;
    FG_ELEMENT parentL = 0.5 * data[start + offset * stride - parOffsetStrided];

    for (int ctr = 0; ctr < steps; ++ctr) {
      int centralIndex = start + offset * stride;
      FG_ELEMENT parentR = 0.5 * data[centralIndex + parOffsetStrided];
      FG_ELEMENT val1 = data[centralIndex];
      FG_ELEMENT val2 = val1 + parentL;
      FG_ELEMENT val3 = val2 + parentR;
      data[centralIndex] = val3;
      parentL = parentR;
      offset += stepsize;
    }
    steps = steps << 1;
    offset = (1 << (lmaxi - (ll + 1)));  // boundary case
    parentOffset = parentOffset >> 1;
    stepsize = stepsize >> 1;
  }
  return;
}

/**
 * @brief inverse operation to hierarchizeX_full_weighting_boundary_kernel
 */
template <typename FG_ELEMENT, bool periodic = false>
inline void dehierarchizeX_full_weighting_boundary_kernel(FG_ELEMENT* data, LevelType lmax,
                                                          int start, int stride, LevelType lmin) {
  const int lmaxi = static_cast<int>(lmax);
  int idxmax = powerOfTwo[lmaxi];
  // auto length = idxmax + 1;

  for (auto ldiff = static_cast<LevelType>(lmax - lmin - 1); ldiff >= 0; --ldiff) {
    int step_width = powerOfTwo[ldiff];
    // update alpha / hierarchical surplus at odd indices
    for (int i = step_width; i < idxmax; i += 2 * step_width) {
      // todo reformulate more cache-efficient
      data[i] = 0.5 * (data[i - step_width] + data[i + step_width]) + data[i];
    }
    // update f at even indices
    for (int i = 2 * step_width; i < idxmax; i += 2 * step_width) {
      // todo reformulate more cache-efficient
      data[i] = -0.5 * (data[i - step_width] + data[i + step_width]) + 2. * data[i];
    }
    if (periodic) {
      // values at 0 and idxmax will be the same
      data[0] = (data[0] + data[idxmax]) - 0.5 * (data[step_width] + data[idxmax - step_width]);
      data[idxmax] = data[0];
    } else {
      data[0] = 2. * data[0] - data[step_width];
      data[idxmax] = 2. * data[idxmax] - data[idxmax - step_width];
    }
  }

  return;
}

/**
 * @brief inverse operation to hierarchizeX_biorthogonal_boundary_kernel
 */
template <typename FG_ELEMENT, bool periodic = false>
inline void dehierarchizeX_biorthogonal_boundary_kernel(FG_ELEMENT* data, LevelType lmax, int start,
                                                        int stride, LevelType lmin) {
  assert(start == 0);
  assert(stride == 1);
  const int lmaxi = static_cast<int>(lmax);
  int idxmax = powerOfTwo[lmaxi];
  // auto length = idxmax + 1;

  // for l_hierarchization in range(l_min, l_max, 1):
  //     step_width=2**(l_max-l_hierarchization-1)
  //     y[0] = y[0] - 0.5*y[0+step_width]
  //     y[-1] = y[-1] - 0.5*y[-1-1*step_width]
  //     for i in range(2*step_width,2**(l_max),2*step_width):
  //         y[i] = -0.25*y[i-step_width] + 1*y[i] - 0.25*y[i+step_width]
  //     for i in range(step_width,2**(l_max),2*step_width):
  //         y[i]= 0.5*y[i-step_width] + y[i] + 0.5*y[i+step_width]

  for (auto ldiff = static_cast<LevelType>(lmax - lmin - 1); ldiff >= 0; --ldiff) {
    int step_width = powerOfTwo[ldiff];
    // update f at even indices
    if (periodic) {
      data[0] =
          -0.25 * (data[step_width] + data[idxmax - step_width]) + 0.5 * (data[0] + data[idxmax]);
      data[idxmax] = data[0];
    } else {
      data[0] = data[0] - 0.5 * data[step_width];
      data[idxmax] = data[idxmax] - 0.5 * data[idxmax - step_width];
    }
    for (int i = 2 * step_width; i < idxmax; i += 2 * step_width) {
      // todo reformulate more cache-efficient
      data[i] = -0.25 * (data[i - step_width] + data[i + step_width]) + data[i];
    }
    // update alpha / hierarchical surplus at odd indices
    for (int i = step_width; i < idxmax; i += 2 * step_width) {
      // todo reformulate more cache-efficient
      data[i] = 0.5 * (data[i - step_width] + data[i + step_width]) + data[i];
    }
  }
}

/**
 * @brief hierarchize a DFG in dimension X (with contiguous access)
 *
 * @param dfg : the DFG to hierarchize
 * @param lookupTable: the lookup table for local and remote data
 */
template <typename FG_ELEMENT,
          void (*HIERARCHIZATION_FCTN)(FG_ELEMENT[], LevelType, int, int, LevelType)>
static void hierarchizeX_opt_boundary(DistributedFullGrid<FG_ELEMENT>& dfg,
                                      LookupTable<FG_ELEMENT>& lookupTable, LevelType lmin_x = 0) {
  const DimType dim = 0;
  assert(dfg.returnBoundaryFlags()[dim] > 0);

  const auto& lmax = dfg.getLevels()[dim];
  const auto& ndim = dfg.getLocalSizes()[dim];

  // size of xBlcok
  IndexType xSize = ndim;

  // create tmp array to store xblock
  static std::vector<FG_ELEMENT> tmp(dfg.getGlobalSizes()[dim]);
  // if we are using periodicity, add an entry to tmp for the virtual last value
  bool oneSidedBoundary = dfg.returnBoundaryFlags()[dim] == 1;
  tmp.resize(dfg.getGlobalSizes()[dim] + (oneSidedBoundary ? 1 : 0));
  std::vector<FG_ELEMENT>& localData = dfg.getElementVector();

  static IndexVector localIndexVector(dfg.getDimension());
  localIndexVector.resize(dfg.getDimension());

  IndexType gstart = dfg.getLowerBounds()[dim];
  IndexType linIdxBlockStart;

  // loop over all xBlocks of local domain -> linearIndex with stride localndim[0]
  IndexType nbrxBlocks = dfg.getNrLocalElements() / ndim;

  for (IndexType xBlock = 0; xBlock < nbrxBlocks; ++xBlock) {
    // get globalIndexVector of block start
    // this is the base IndexVector of this block
    // only dim component is varied
    linIdxBlockStart = xBlock * ndim;

    dfg.getLocalVectorIndex(linIdxBlockStart, localIndexVector);
    assert(localIndexVector[dim] == 0);

    // copy local data to tmp
    for (IndexType i = 0; i < xSize; ++i) tmp[gstart + i] = localData[linIdxBlockStart + i];

    // copy remote data to tmp
    std::vector<RemoteDataContainer<FG_ELEMENT>>& rdcs = lookupTable.getRDCVector();

    // go through remote containers
    for (size_t i = 0; i < rdcs.size(); ++i) {
      tmp[rdcs[i].getKeyIndex()] = *rdcs[i].getData(localIndexVector);
    }
    if (oneSidedBoundary) {
      // assume periodicity
      tmp[dfg.getGlobalSizes()[dim]] = tmp[0];
    }

    HIERARCHIZATION_FCTN(&tmp[0], lmax, 0, 1, lmin_x);

    if (oneSidedBoundary) {
      assert(tmp[dfg.getGlobalSizes()[dim]] == tmp[0]);
    }

    if (oneSidedBoundary) {
      assert(tmp[dfg.getGlobalSizes()[dim]] == tmp[0]);
    }

    // copy local data back
    for (IndexType i = 0; i < xSize; ++i) localData[linIdxBlockStart + i] = tmp[gstart + i];
  }
}

/**
 * @brief inverse operation for hierarchizeX_opt_boundary
 */
template <typename FG_ELEMENT,
          void (*DEHIERARCHIZATION_FCTN)(FG_ELEMENT[], LevelType, int, int,
                                         LevelType) = dehierarchizeX_opt_boundary_kernel>
static void dehierarchizeX_opt_boundary(DistributedFullGrid<FG_ELEMENT>& dfg,
                                        LookupTable<FG_ELEMENT>& lookupTable,
                                        LevelType lmin_x = 0) {
  const DimType dim = 0;
  assert(dfg.returnBoundaryFlags()[dim] > 0);

  LevelType lmax = dfg.getLevels()[dim];
  IndexType ndim = dfg.getLocalSizes()[dim];

  // size of xBlcok
  IndexType xSize = ndim;

  // create tmp array to store xblock
  static std::vector<FG_ELEMENT> tmp(dfg.getGlobalSizes()[dim]);
  // if we are using periodicity, add an entry to tmp for the virtual last value
  bool oneSidedBoundary = dfg.returnBoundaryFlags()[dim] == 1;
  tmp.resize(dfg.getGlobalSizes()[dim] + (oneSidedBoundary ? 1 : 0));
  std::vector<FG_ELEMENT>& localData = dfg.getElementVector();

  static IndexVector localIndexVector(dfg.getDimension());
  localIndexVector.resize(dfg.getDimension());

  IndexType gstart = dfg.getLowerBounds()[dim];
  IndexType linIdxBlockStart;

  // loop over all xBlocks of local domain -> linearIndex with stride localndim[0]
  IndexType nbrxBlocks = dfg.getNrLocalElements() / ndim;

  for (IndexType xBlock = 0; xBlock < nbrxBlocks; ++xBlock) {
    // get globalIndexVector of block start
    // this is the base IndexVector of this block
    // only dim component is varied
    linIdxBlockStart = xBlock * ndim;

    dfg.getLocalVectorIndex(linIdxBlockStart, localIndexVector);
    assert(localIndexVector[dim] == 0);

    // copy local data to tmp
    for (IndexType i = 0; i < xSize; ++i) tmp[gstart + i] = localData[linIdxBlockStart + i];

    // copy remote data to tmp
    std::vector<RemoteDataContainer<FG_ELEMENT>>& rdcs = lookupTable.getRDCVector();

    // go through remote containers
    for (size_t i = 0; i < rdcs.size(); ++i) {
      tmp[rdcs[i].getKeyIndex()] = *rdcs[i].getData(localIndexVector);
    }
    if (oneSidedBoundary) {
      // assume periodicity
      tmp[dfg.getGlobalSizes()[dim]] = tmp[0];
    }

<<<<<<< HEAD
    DEHIERARCHIZATION_FCTN(&tmp[0], lmax, 0, 1, 0);
    if (oneSidedBoundary) {
      assert(tmp[dfg.getGlobalSizes()[dim]] == tmp[0]);
    }
=======
    DEHIERARCHIZATION_FCTN(&tmp[0], lmax, 0, 1, lmin_x);

>>>>>>> e44d9206
    // copy local data back
    for (IndexType i = 0; i < xSize; ++i) localData[linIdxBlockStart + i] = tmp[gstart + i];
  }
}

/**
 * @brief  hierarchize a DFG with boundary points in dimension dim (with non-contiguous access)
 */
template <typename FG_ELEMENT,
          void (*HIERARCHIZATION_FCTN)(FG_ELEMENT[], LevelType, int, int,
                                       LevelType) = hierarchizeX_opt_boundary_kernel>
void hierarchizeN_opt_boundary(DistributedFullGrid<FG_ELEMENT>& dfg,
                               LookupTable<FG_ELEMENT>& lookupTable, DimType dim,
                               LevelType lmin_n = 0) {
  assert(dfg.returnBoundaryFlags()[dim] > 0);

  auto lmax = dfg.getLevels()[dim];
  auto size = dfg.getNrLocalElements();
  auto stride = dfg.getLocalOffsets()[dim];
  auto ndim = dfg.getLocalSizes()[dim];
  IndexType jump = stride * ndim;
  IndexType nbrOfPoles = size / ndim;

  static IndexVector localIndexVector(dfg.getDimension());
  localIndexVector.resize(dfg.getDimension());

  // loop over poles
  static std::vector<FG_ELEMENT> tmp(dfg.getGlobalSizes()[dim]);
  // if we are using periodicity, add an entry to tmp for the virtual last value
  bool oneSidedBoundary = dfg.returnBoundaryFlags()[dim] == 1;
  tmp.resize(dfg.getGlobalSizes()[dim] + (oneSidedBoundary ? 1 : 0));
  std::vector<FG_ELEMENT>& ldata = dfg.getElementVector();
  lldiv_t divresult;
  IndexType start;
  IndexType gstart = dfg.getLowerBounds()[dim];

  for (IndexType nn = 0; nn < nbrOfPoles;
       ++nn) {  // integer operations form bottleneck here -- nested loops are twice as slow
    divresult = std::lldiv(nn, stride);
    start = divresult.quot * jump + divresult.rem;  // localer lin index start of pole

    // compute global vector index of start
    dfg.getLocalVectorIndex(start, localIndexVector);
    assert(localIndexVector[dim] == 0);

    // copy remote data to tmp
    std::vector<RemoteDataContainer<FG_ELEMENT>>& rdcs = lookupTable.getRDCVector();

    // go through remote containers
    for (size_t i = 0; i < rdcs.size(); ++i) {
      tmp[rdcs[i].getKeyIndex()] = *rdcs[i].getData(localIndexVector);
    }

    // copy local data
    for (IndexType i = 0; i < ndim; ++i) tmp[gstart + i] = ldata[start + stride * i];

    if (oneSidedBoundary) {
      // assume periodicity
      //  assert(HIERARCHIZATION_FCTN::periodic); //TODO
      tmp[dfg.getGlobalSizes()[dim]] = tmp[0];
    }
    // hierarchize tmp array with hupp function
    HIERARCHIZATION_FCTN(&tmp[0], lmax, 0, 1, lmin_n);

    if (oneSidedBoundary) {
      assert(tmp[dfg.getGlobalSizes()[dim]] == tmp[0]);
    }

    if (oneSidedBoundary) {
      assert(tmp[dfg.getGlobalSizes()[dim]] == tmp[0]);
    }

    // copy pole back
    for (IndexType i = 0; i < ndim; ++i) ldata[start + stride * i] = tmp[gstart + i];
  }
}

/**
 * @brief  hierarchize a DFG without boundary points in dimension dim (with non-contiguous access)
 */
template <typename FG_ELEMENT>
void hierarchizeN_opt_noboundary(DistributedFullGrid<FG_ELEMENT>& dfg,
                                 LookupTable<FG_ELEMENT>& lookupTable, DimType dim) {
  assert(dfg.returnBoundaryFlags()[dim] == 0);

  LevelType lmax = dfg.getLevels()[dim];
  IndexType size = dfg.getNrLocalElements();
  IndexType stride = dfg.getLocalOffsets()[dim];
  IndexType ndim = dfg.getLocalSizes()[dim];
  IndexType jump = stride * ndim;
  IndexType nbrOfPoles = size / ndim;

  IndexVector localIndexVector(dfg.getDimension());

  // loop over poles
  std::vector<FG_ELEMENT> tmp(dfg.getGlobalSizes()[dim]);
  std::vector<FG_ELEMENT>& ldata = dfg.getElementVector();
  lldiv_t divresult;
  IndexType start;
  IndexType gstart = dfg.getLowerBounds()[dim];

  for (IndexType nn = 0; nn < nbrOfPoles;
       ++nn) {  // integer operations form bottleneck here -- nested loops are twice as slow
    divresult = std::lldiv(nn, stride);
    start = divresult.quot * jump + divresult.rem;  // localer lin index start of pole

    // compute global vector index of start
    dfg.getLocalVectorIndex(start, localIndexVector);
    assert(localIndexVector[dim] == 0);

    // copy remote data to tmp
    std::vector<RemoteDataContainer<FG_ELEMENT>>& rdcs = lookupTable.getRDCVector();

    // go through remote containers
    for (size_t i = 0; i < rdcs.size(); ++i) {
      tmp[rdcs[i].getKeyIndex()] = *rdcs[i].getData(localIndexVector);
    }

    // copy local data
    for (IndexType i = 0; i < ndim; ++i) tmp[gstart + i] = ldata[start + stride * i];

    // hierarchization kernel
    IndexType idxMax = dfg.getLastGlobal1dIndex(dim);

    for (LevelType l = lmax; l > 0; --l) {
      // get first local point of level and corresponding stride
      IndexType firstOfLevel = getFirstIndexOfLevel1d(dfg, dim, l);
      IndexType parentOffset = static_cast<IndexType>(powerOfTwo[lmax - l]);
      IndexType levelStride = parentOffset * 2;

      // loop over points of this level with level specific stride
      // as long as inside domain
      if (firstOfLevel > -1) {
        for (IndexType idx = firstOfLevel; idx <= idxMax; idx += levelStride) {
          // when no boundary in this dimension we have to check if
          // 1d indices outside domain
          FG_ELEMENT left(0.0);
          FG_ELEMENT right(0.0);

          if (idx - parentOffset > 0) {
            left = tmp[idx - parentOffset];
          }

          if (idx + parentOffset < dfg.getGlobalSizes()[dim]) {
            right = tmp[idx + parentOffset];
          }

          // do calculation
          FG_ELEMENT buf = -0.5 * left;
          tmp[idx] -= 0.5 * right;
          tmp[idx] += buf;
        }
      }
    }

    // copy pole back
    for (IndexType i = 0; i < ndim; ++i) ldata[start + stride * i] = tmp[gstart + i];
  }
}

/**
 * @brief inverse operation for hierarchizeN_opt_boundary
 */
template <typename FG_ELEMENT,
          void (*DEHIERARCHIZATION_FCTN)(FG_ELEMENT[], LevelType, int, int,
                                         LevelType) = dehierarchizeX_opt_boundary_kernel>
void dehierarchizeN_opt_boundary(DistributedFullGrid<FG_ELEMENT>& dfg,
                                 LookupTable<FG_ELEMENT>& lookupTable, DimType dim,
                                 LevelType lmin_n = 0) {
  assert(dfg.returnBoundaryFlags()[dim] > 0);

  const auto& lmax = dfg.getLevels()[dim];
  const auto& size = dfg.getNrLocalElements();
  const auto& stride = dfg.getLocalOffsets()[dim];
  const auto& ndim = dfg.getLocalSizes()[dim];
  IndexType jump = stride * ndim;
  IndexType nbrOfPoles = size / ndim;

  static IndexVector localIndexVector(dfg.getDimension());
  localIndexVector.resize(dfg.getDimension());

  // loop over poles
  static std::vector<FG_ELEMENT> tmp(dfg.getGlobalSizes()[dim]);
  // if we are using periodicity, add an entry to tmp for the virtual last value
  bool oneSidedBoundary = dfg.returnBoundaryFlags()[dim] == 1;
  tmp.resize(dfg.getGlobalSizes()[dim] + (oneSidedBoundary ? 1 : 0));
  std::vector<FG_ELEMENT>& ldata = dfg.getElementVector();
  lldiv_t divresult;
  IndexType start;
  IndexType gstart = dfg.getLowerBounds()[dim];

  for (IndexType nn = 0; nn < nbrOfPoles;
       ++nn) {  // integer operations form bottleneck here -- nested loops are twice as slow
    divresult = std::lldiv(nn, stride);
    start = divresult.quot * jump + divresult.rem;  // localer lin index start of pole

    // compute global vector index of start
    dfg.getLocalVectorIndex(start, localIndexVector);
    assert(localIndexVector[dim] == 0);

    // copy remote data to tmp
    std::vector<RemoteDataContainer<FG_ELEMENT>>& rdcs = lookupTable.getRDCVector();

    // go through remote containers
    for (size_t i = 0; i < rdcs.size(); ++i) {
      tmp[rdcs[i].getKeyIndex()] = *rdcs[i].getData(localIndexVector);
    }

    // copy local data
    for (IndexType i = 0; i < ndim; ++i) tmp[gstart + i] = ldata[start + stride * i];

    if (oneSidedBoundary) {
      // assume periodicity
      tmp[dfg.getGlobalSizes()[dim]] = tmp[0];
    }
    // hierarchize tmp array with hupp function
    DEHIERARCHIZATION_FCTN(&tmp[0], lmax, 0, 1, lmin_n);

    if (oneSidedBoundary) {
      assert(tmp[dfg.getGlobalSizes()[dim]] == tmp[0]);
    }

    if (oneSidedBoundary) {
      assert(tmp[dfg.getGlobalSizes()[dim]] == tmp[0]);
    }

    // copy pole back
    for (IndexType i = 0; i < ndim; ++i) ldata[start + stride * i] = tmp[gstart + i];
  }
}

/**
 * @brief inverse operation for hierarchizeN_opt_noboundary
 */
template <typename FG_ELEMENT>
void dehierarchizeN_opt_noboundary(DistributedFullGrid<FG_ELEMENT>& dfg,
                                   LookupTable<FG_ELEMENT>& lookupTable, DimType dim) {
  assert(dfg.returnBoundaryFlags()[dim] == 0);

  auto lmax = dfg.getLevels()[dim];
  auto size = dfg.getNrLocalElements();
  auto stride = dfg.getLocalOffsets()[dim];
  auto ndim = dfg.getLocalSizes()[dim];
  IndexType jump = stride * ndim;
  IndexType nbrOfPoles = size / ndim;

  IndexVector localIndexVector(dfg.getDimension());

  // loop over poles
  static std::vector<FG_ELEMENT> tmp(dfg.getGlobalSizes()[dim]);
  tmp.resize(dfg.getGlobalSizes()[dim]);
  std::vector<FG_ELEMENT>& ldata = dfg.getElementVector();
  lldiv_t divresult;
  IndexType start;
  IndexType gstart = dfg.getLowerBounds()[dim];

  for (IndexType nn = 0; nn < nbrOfPoles;
       ++nn) {  // integer operations form bottleneck here -- nested loops are twice as slow
    divresult = std::lldiv(nn, stride);
    start = divresult.quot * jump + divresult.rem;  // localer lin index start of pole

    // compute global vector index of start
    dfg.getLocalVectorIndex(start, localIndexVector);
    assert(localIndexVector[dim] == 0);

    // copy remote data to tmp
    std::vector<RemoteDataContainer<FG_ELEMENT> >& rdcs = lookupTable.getRDCVector();

    // go through remote containers
    for (size_t i = 0; i < rdcs.size(); ++i) {
      tmp[rdcs[i].getKeyIndex()] = *rdcs[i].getData(localIndexVector);
    }

    // copy local data
    for (IndexType i = 0; i < ndim; ++i) tmp[gstart + i] = ldata[start + stride * i];

    // dehierarchization kernel
    for (LevelType l = 2; l <= lmax; ++l) {
      // get first local point of level and corresponding stride
      IndexType parentOffset = static_cast<IndexType>(powerOfTwo[lmax - l]);
      IndexType first = parentOffset - 1;
      IndexType levelStride = parentOffset * 2;

      // loop over points of this level with level specific stride
      // as long as inside domain
      for (IndexType idx = first; idx < dfg.getGlobalSizes()[dim]; idx += levelStride) {
        // when no boundary in this dimension we have to check if
        // 1d indices outside domain
        FG_ELEMENT left(0.0);
        FG_ELEMENT right(0.0);

        if (idx - parentOffset > 0) {
          left = tmp[idx - parentOffset];
        }

        if (idx + parentOffset < dfg.getGlobalSizes()[dim]) {
          right = tmp[idx + parentOffset];
        }

        // do calculation
        FG_ELEMENT buf = 0.5 * left;
        tmp[idx] += 0.5 * right;
        tmp[idx] += buf;
      }
    }

    // copy pole back
    for (IndexType i = 0; i < ndim; ++i) ldata[start + stride * i] = tmp[gstart + i];
  }
}

}  // unnamed namespace

namespace combigrid {

class DistributedHierarchization {
 public:
  // inplace hierarchization
  template <typename FG_ELEMENT>
  static void hierarchize(DistributedFullGrid<FG_ELEMENT>& dfg, const std::vector<bool>& dims,
                          const std::vector<BasisFunctionBasis*>& hierarchicalBases,
                          LevelVector lmin = LevelVector(0)) {
    assert(dfg.getDimension() > 0);
    assert(dfg.getDimension() == dims.size());
    if (lmin.size() == 0) {
      lmin = LevelVector(dims.size(), 0);
    }
    // hierarchize all dimensions, with special treatment for 0
    for (DimType dim = 0; dim < dfg.getDimension(); ++dim) {
      if (!dims[dim]) continue;

      // exchange data
      std::vector<RemoteDataContainer<FG_ELEMENT>> remoteData;
      if (dynamic_cast<HierarchicalHatBasisFunction*>(hierarchicalBases[dim]) != nullptr) {
        exchangeData1d(dfg, dim, remoteData, lmin[dim]);
      } else {
        exchangeAllData1d(dfg, dim, remoteData);
      }
      LookupTable<FG_ELEMENT> lookupTable(remoteData, dfg, dim);

      if (dfg.returnBoundaryFlags()[dim] > 0) {
        // sorry for the code duplication, could not figure out a clean way
        if (dynamic_cast<HierarchicalHatBasisFunction*>(hierarchicalBases[dim]) != nullptr) {
          if (dim == 0)
            hierarchizeX_opt_boundary<FG_ELEMENT, hierarchizeX_opt_boundary_kernel<FG_ELEMENT>>(
                dfg, lookupTable, lmin[dim]);
          else
            hierarchizeN_opt_boundary<FG_ELEMENT, hierarchizeX_opt_boundary_kernel<FG_ELEMENT>>(
                dfg, lookupTable, dim, lmin[dim]);
        } else if (dynamic_cast<HierarchicalHatPeriodicBasisFunction*>(hierarchicalBases[dim]) !=
                   nullptr) {
          if (dim == 0)
            hierarchizeX_opt_boundary<FG_ELEMENT,
                                      hierarchizeX_opt_boundary_kernel<FG_ELEMENT, true>>(
                dfg, lookupTable, lmin[dim]);
          else
            hierarchizeN_opt_boundary<FG_ELEMENT,
                                      hierarchizeX_opt_boundary_kernel<FG_ELEMENT, true>>(
                dfg, lookupTable, dim, lmin[dim]);
        } else if (dynamic_cast<FullWeightingBasisFunction*>(hierarchicalBases[dim]) != nullptr) {
          if (dim == 0)
            hierarchizeX_opt_boundary<
                FG_ELEMENT, hierarchizeX_full_weighting_boundary_kernel<FG_ELEMENT, false>>(
                dfg, lookupTable, lmin[dim]);
          else
            hierarchizeN_opt_boundary<
                FG_ELEMENT, hierarchizeX_full_weighting_boundary_kernel<FG_ELEMENT, false>>(
                dfg, lookupTable, dim, lmin[dim]);
        } else if (dynamic_cast<FullWeightingPeriodicBasisFunction*>(hierarchicalBases[dim]) !=
                   nullptr) {
          if (dim == 0)
            hierarchizeX_opt_boundary<
                FG_ELEMENT, hierarchizeX_full_weighting_boundary_kernel<FG_ELEMENT, true>>(
                dfg, lookupTable, lmin[dim]);
          else
            hierarchizeN_opt_boundary<
                FG_ELEMENT, hierarchizeX_full_weighting_boundary_kernel<FG_ELEMENT, true>>(
                dfg, lookupTable, dim, lmin[dim]);
        } else if (dynamic_cast<BiorthogonalBasisFunction*>(hierarchicalBases[dim]) != nullptr) {
          if (dim == 0)
            hierarchizeX_opt_boundary<
                FG_ELEMENT, hierarchizeX_full_weighting_boundary_kernel<FG_ELEMENT, false>>(
                dfg, lookupTable, lmin[dim]);
          else
            hierarchizeN_opt_boundary<
                FG_ELEMENT, hierarchizeX_full_weighting_boundary_kernel<FG_ELEMENT, false>>(
                dfg, lookupTable, dim, lmin[dim]);
        } else if (dynamic_cast<BiorthogonalPeriodicBasisFunction*>(hierarchicalBases[dim]) !=
                   nullptr) {
          if (dim == 0)
            hierarchizeX_opt_boundary<
                FG_ELEMENT, hierarchizeX_biorthogonal_boundary_kernel<FG_ELEMENT, true>>(
                dfg, lookupTable, lmin[dim]);
          else
            hierarchizeN_opt_boundary<
                FG_ELEMENT, hierarchizeX_biorthogonal_boundary_kernel<FG_ELEMENT, true>>(
                dfg, lookupTable, dim, lmin[dim]);
        } else {
          throw std::logic_error("Not implemented");
        }
      } else {
        if (dynamic_cast<HierarchicalHatBasisFunction*>(hierarchicalBases[dim]) == nullptr) {
          throw std::logic_error("currently only hats supported for non-boundary grids");
        }
        assert(lmin[dim] == 0);
        if (dim == 0) {
          hierarchizeX_opt_noboundary(dfg, lookupTable);
        } else {
          hierarchizeN_opt_noboundary(dfg, lookupTable, dim);
        }
      }
    }
  }

  template <typename FG_ELEMENT, class T = HierarchicalHatBasisFunction>
  static void hierarchizeHierachicalBasis(DistributedFullGrid<FG_ELEMENT>& dfg,
                                          const std::vector<bool>& dims,
                                          LevelVector lmin = LevelVector(0)) {
    T basisFctn;
    std::vector<BasisFunctionBasis*> bases(dfg.getDimension(), &basisFctn);
    return hierarchize<FG_ELEMENT>(dfg, dims, bases, lmin);
  }

  template <typename FG_ELEMENT>
  static void hierarchize(DistributedFullGrid<FG_ELEMENT>& dfg, LevelVector lmin = LevelVector(0)) {
    std::vector<bool> dims(dfg.getDimension(), true);
    return hierarchizeHierachicalBasis<FG_ELEMENT, HierarchicalHatBasisFunction>(dfg, dims, lmin);
  }

  // inplace dehierarchization
  template <typename FG_ELEMENT>
  static void dehierarchize(DistributedFullGrid<FG_ELEMENT>& dfg, const std::vector<bool>& dims,
                            const std::vector<BasisFunctionBasis*>& hierarchicalBases,
                            LevelVector lmin = LevelVector(0)) {
    if (lmin.size() == 0) {
      lmin = LevelVector(dims.size(), 0);
    }
    assert(dfg.getDimension() > 0);
    assert(dfg.getDimension() == dims.size());
    // dehierarchize all dimensions, with special treatment for 0
    for (DimType dim = 0; dim < dfg.getDimension(); ++dim) {
      if (!dims[dim]) continue;

      // exchange data
      std::vector<RemoteDataContainer<FG_ELEMENT>> remoteData;
      if (dynamic_cast<HierarchicalHatBasisFunction*>(hierarchicalBases[dim]) != nullptr) {
        exchangeData1dDehierarchization(dfg, dim, remoteData, lmin[dim]);
      } else {
        exchangeAllData1d(dfg, dim, remoteData);
      }
      LookupTable<FG_ELEMENT> lookupTable(remoteData, dfg, dim);

      if (dfg.returnBoundaryFlags()[dim] > 0) {
        // sorry for the code duplication, could not figure out a clean way
        if (dynamic_cast<HierarchicalHatBasisFunction*>(hierarchicalBases[dim]) != nullptr) {
          if (dim == 0)
            dehierarchizeX_opt_boundary<FG_ELEMENT, dehierarchizeX_opt_boundary_kernel<FG_ELEMENT>>(
                dfg, lookupTable, lmin[dim]);
          else
            dehierarchizeN_opt_boundary<FG_ELEMENT, dehierarchizeX_opt_boundary_kernel<FG_ELEMENT>>(
                dfg, lookupTable, dim, lmin[dim]);
        } else if (dynamic_cast<HierarchicalHatPeriodicBasisFunction*>(hierarchicalBases[dim]) !=
                   nullptr) {
          if (dim == 0)
            dehierarchizeX_opt_boundary<FG_ELEMENT,
                                        dehierarchizeX_opt_boundary_kernel<FG_ELEMENT, true>>(
                dfg, lookupTable, lmin[dim]);
          else
            dehierarchizeN_opt_boundary<FG_ELEMENT,
                                        dehierarchizeX_opt_boundary_kernel<FG_ELEMENT, true>>(
                dfg, lookupTable, dim, lmin[dim]);
        } else if (dynamic_cast<FullWeightingBasisFunction*>(hierarchicalBases[dim]) != nullptr) {
          if (dim == 0)
            dehierarchizeX_opt_boundary<
                FG_ELEMENT, dehierarchizeX_full_weighting_boundary_kernel<FG_ELEMENT, false>>(
                dfg, lookupTable, lmin[dim]);
          else
            dehierarchizeN_opt_boundary<
                FG_ELEMENT, dehierarchizeX_full_weighting_boundary_kernel<FG_ELEMENT, false>>(
                dfg, lookupTable, dim, lmin[dim]);
        } else if (dynamic_cast<FullWeightingPeriodicBasisFunction*>(hierarchicalBases[dim]) !=
                   nullptr) {
          if (dim == 0)
            dehierarchizeX_opt_boundary<
                FG_ELEMENT, dehierarchizeX_full_weighting_boundary_kernel<FG_ELEMENT, true>>(
                dfg, lookupTable, lmin[dim]);
          else
            dehierarchizeN_opt_boundary<
                FG_ELEMENT, dehierarchizeX_full_weighting_boundary_kernel<FG_ELEMENT, true>>(
                dfg, lookupTable, dim, lmin[dim]);
        } else if (dynamic_cast<BiorthogonalBasisFunction*>(hierarchicalBases[dim]) != nullptr) {
          if (dim == 0)
            dehierarchizeX_opt_boundary<
                FG_ELEMENT, dehierarchizeX_full_weighting_boundary_kernel<FG_ELEMENT, false>>(
                dfg, lookupTable, lmin[dim]);
          else
            dehierarchizeN_opt_boundary<
                FG_ELEMENT, dehierarchizeX_full_weighting_boundary_kernel<FG_ELEMENT, false>>(
                dfg, lookupTable, dim, lmin[dim]);
        } else if (dynamic_cast<BiorthogonalPeriodicBasisFunction*>(hierarchicalBases[dim]) !=
                   nullptr) {
          if (dim == 0)
            dehierarchizeX_opt_boundary<
                FG_ELEMENT, dehierarchizeX_biorthogonal_boundary_kernel<FG_ELEMENT, true>>(
                dfg, lookupTable, lmin[dim]);
          else
            dehierarchizeN_opt_boundary<
                FG_ELEMENT, dehierarchizeX_biorthogonal_boundary_kernel<FG_ELEMENT, true>>(
                dfg, lookupTable, dim, lmin[dim]);
        } else {
          throw std::logic_error("Not implemented");
        }
      } else {
        if (dynamic_cast<HierarchicalHatBasisFunction*>(hierarchicalBases[dim]) == nullptr) {
          throw std::logic_error("currently only hats supported for non-boundary grids");
        }
        if (dim == 0) {
          dehierarchizeX_opt_noboundary(dfg, lookupTable);
        } else {
          assert(lmin[dim] == 0);
          dehierarchizeN_opt_noboundary(dfg, lookupTable, dim);
        }
      }
    }
  }

  template <typename FG_ELEMENT, class T = HierarchicalHatBasisFunction>
  static void dehierarchizeHierachicalBasis(DistributedFullGrid<FG_ELEMENT>& dfg,
                                            const std::vector<bool>& dims,
                                            LevelVector lmin = LevelVector(0)) {
    T basisFctn;
    std::vector<BasisFunctionBasis*> bases(dfg.getDimension(), &basisFctn);
    return dehierarchize<FG_ELEMENT>(dfg, dims, bases, lmin);
  }

  template <typename FG_ELEMENT>
  static void dehierarchize(DistributedFullGrid<FG_ELEMENT>& dfg,
                            LevelVector lmin = LevelVector(0)) {
    std::vector<bool> dims(dfg.getDimension(), true);
    return dehierarchizeHierachicalBasis<FG_ELEMENT, HierarchicalHatBasisFunction>(dfg, dims, lmin);
  }

  template <typename FG_ELEMENT>
  static void dehierarchizeDFG(DistributedFullGrid<FG_ELEMENT>& dfg,
                               const std::vector<bool>& hierarchizationDims,
                               const std::vector<BasisFunctionBasis*>& hierarchicalBases,
                               LevelVector lmin = LevelVector(0)) {
    // dehierarchize dfg
    DistributedHierarchization::dehierarchize<FG_ELEMENT>(dfg, hierarchizationDims,
                                                          hierarchicalBases, lmin);
  }

  template <typename FG_ELEMENT>
  using FunctionPointer = void (*)(DistributedFullGrid<FG_ELEMENT>& dfg,
                                   const std::vector<bool>& dims, LevelVector lmin);
  // make template specifications visible by alias, hat is the default
  template <typename FG_ELEMENT>
  constexpr static FunctionPointer<FG_ELEMENT> hierarchizeHierarchicalHat =
      &hierarchizeHierachicalBasis<FG_ELEMENT, HierarchicalHatBasisFunction>;

  template <typename FG_ELEMENT>
  constexpr static FunctionPointer<FG_ELEMENT> hierarchizeHierarchicalHatPeriodic =
      &hierarchizeHierachicalBasis<FG_ELEMENT, HierarchicalHatPeriodicBasisFunction>;

  template <typename FG_ELEMENT>
  constexpr static FunctionPointer<FG_ELEMENT> hierarchizeFullWeighting =
      &hierarchizeHierachicalBasis<FG_ELEMENT, FullWeightingBasisFunction>;

  template <typename FG_ELEMENT>
  constexpr static FunctionPointer<FG_ELEMENT> hierarchizeFullWeightingPeriodic =
      &hierarchizeHierachicalBasis<FG_ELEMENT, FullWeightingPeriodicBasisFunction>;

  template <typename FG_ELEMENT>
  constexpr static FunctionPointer<FG_ELEMENT> hierarchizeBiorthogonal =
      &hierarchizeHierachicalBasis<FG_ELEMENT, BiorthogonalBasisFunction>;

  template <typename FG_ELEMENT>
  constexpr static FunctionPointer<FG_ELEMENT> hierarchizeBiorthogonalPeriodic =
      &hierarchizeHierachicalBasis<FG_ELEMENT, BiorthogonalPeriodicBasisFunction>;

  template <typename FG_ELEMENT>
  constexpr static FunctionPointer<FG_ELEMENT> dehierarchizeHierarchicalHat =
      &dehierarchizeHierachicalBasis<FG_ELEMENT, HierarchicalHatBasisFunction>;

  template <typename FG_ELEMENT>
  constexpr static FunctionPointer<FG_ELEMENT> dehierarchizeFullWeighting =
      &dehierarchizeHierachicalBasis<FG_ELEMENT, FullWeightingBasisFunction>;

  template <typename FG_ELEMENT>
  constexpr static FunctionPointer<FG_ELEMENT> dehierarchizeFullWeightingPeriodic =
      &dehierarchizeHierachicalBasis<FG_ELEMENT, FullWeightingPeriodicBasisFunction>;

  template <typename FG_ELEMENT>
  constexpr static FunctionPointer<FG_ELEMENT> dehierarchizeBiorthogonal =
      &dehierarchizeHierachicalBasis<FG_ELEMENT, BiorthogonalBasisFunction>;

  template <typename FG_ELEMENT>
  constexpr static FunctionPointer<FG_ELEMENT> dehierarchizeBiorthogonalPeriodic =
      &dehierarchizeHierachicalBasis<FG_ELEMENT, BiorthogonalPeriodicBasisFunction>;

};
// class DistributedHierarchization

}  // namespace combigrid

#endif /* DistributedHierarchization_HPP_ */<|MERGE_RESOLUTION|>--- conflicted
+++ resolved
@@ -1670,15 +1670,11 @@
       tmp[dfg.getGlobalSizes()[dim]] = tmp[0];
     }
 
-<<<<<<< HEAD
-    DEHIERARCHIZATION_FCTN(&tmp[0], lmax, 0, 1, 0);
+    DEHIERARCHIZATION_FCTN(&tmp[0], lmax, 0, 1, lmin_x);
     if (oneSidedBoundary) {
       assert(tmp[dfg.getGlobalSizes()[dim]] == tmp[0]);
     }
-=======
-    DEHIERARCHIZATION_FCTN(&tmp[0], lmax, 0, 1, lmin_x);
-
->>>>>>> e44d9206
+
     // copy local data back
     for (IndexType i = 0; i < xSize; ++i) localData[linIdxBlockStart + i] = tmp[gstart + i];
   }
