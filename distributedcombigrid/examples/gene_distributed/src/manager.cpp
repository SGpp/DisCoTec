--- conflicted
+++ resolved
@@ -162,11 +162,9 @@
     FaultsInfo faultsInfo;
 
     faultsInfo.numFaults_ = cfg.get<int>("faults.num_faults");
-<<<<<<< HEAD
-=======
+
     std::cout << "Selected timestep is: " << dt << " and combination interval time: " << combitime << "\n";
 
->>>>>>> adcb2003
 
     if( faultsInfo.numFaults_ > 0 ){
       faultsInfo.iterationFaults_.resize(faultsInfo.numFaults_);
