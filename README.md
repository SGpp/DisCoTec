What is this project about?
---------------------------
[![Build Status](https://simsgs.informatik.uni-stuttgart.de/jenkins/buildStatus/icon?job=DisCoTec-master)](https://simsgs.informatik.uni-stuttgart.de/jenkins/view/DisCoTec/job/DisCoTec-master/)

This project contains __DisCoTec__, a code for running the distributed sparse grid combination technique with MPI parallelization. While it originates from the excellent [SGpp project](https://github.com/SGpp/SGpp), all the parallelization makes it a very different code, such that it is its own project now.

Guidelines
---------
* Please develop new features in a new branch and then create a merge request to
  notify other users about the changes. So everyone can check whether there are
  side-effects to other branches.
* Of course, you are still very welcome to directly fix obvious bugs in the
  master branch.
* Before merging new features to the master branch, please make sure that they
are sufficiently commented and extensively tested.

Requirements
--------------
cmake >= (3.24.2),
libmpich-dev (>= 3.2-6), or other MPI library

Additional (optional) dependencies (can be optained with cmake):
- OpenMP
- libboost-all-dev (>= 1.60)
- HDF5
- HighFive 

Installation instructions: 
--------------------------
#### Complete build:
```bash
git clone https://github.com/SGpp/DisCoTec.git DisCoTec
cmake -S DisCoTec -B DisCoTec/build
cmake --build DisCoTec/build -j
```

#### Advanced build:

All examples and the tools can be build on their own. To build a specific example, run the specific cmake command in the example folder. For example, run the following commands
```bash
git clone https://github.com/SGpp/DisCoTec.git DisCoTec
cd DisCoTec/examples/combi_example
cmake -S . -B build
cmake --build build -j
```
to build the combi_example.


For building only the DisCoTec library, run cmake with the `src` folder as source folder.

#### Optional CMake Options
- `DISCOTEC_TEST=**ON**|OFF` - Build tests if you build the complete project.
- `DISCOTEC_BUILD_MISSING_DEPS=**ON**|OFF`- First order dependencies that are not found are built automatically (glpk is always built).
- `DISCOTEC_TIMING=**ON**|OFF` - Enables internal timing
- `DISCOTEC_USE_HDF5=**ON**|OFF`
- `DISCOTEC_USE_HIGHFIVE=**ON**|OFF` - Enables HDF5 support via HighFive. If `DISCOTEC_USE_HIGHFIVE=ON`, `DISCOTEC_USE_HDF5` has also to be `ON`.
- `DISCOTEC_UNIFORMDECOMPOSITION=**ON **|OFF` - Enables the uniform decomposition of the grid.
- `DISCOTEC_GENE=ON|**OFF**` - Currently GEne is not supported with CMake!
- `DISCOTEC_OPENMP=ON|**OFF**` - Enables OpenMP support.
- `DISCOTEC_ENABLEFT=ON|**OFF**` - Enables the use of the FT library.
- `DISCOTEC_USE_LTO=**ON**|OFF` - Enables link time optimization if the compiler supports it.
- `DISCOTEC_OMITREADYSIGNAL=ON|**OFF**` - Omit the ready signal in the MPI communication. This can be used to reduce the communication overhead.
- `DISCOTEC_USENONBLOCKINGMPICOLLECTIVE=ON|**OFF**` - TODO: Add description


To run the compiled tests, go to folder `tests` and run
```bash
mpiexec -np 9 ./test_distributedcombigrid_boost
```
where you can use all the parameters of the boost test suite.
Or you can run the tests with `ctest` in the build folder.


GENE  submodules as dependencies for GENE examples
----------------
_Warning: The CMake Integration is currently not adappted to use GENE and SeLaLib!_

There are gene versions as submodules: a linear one in the gene_mgr folder, and 
a nonlinear one in gene-non-linear. To get them, you need access to their 
respective repos. Then go into the folder and

``` bash
git submodule init
git submodule update
```
or use the `--recursive` flag when cloning the repo.
<<<<<<< HEAD
and then you just hope you can `make` it by adapting the local library flags.
and then you just hope you can `make` it by adapting the local library flags ;)

Third-Level-Manager
-------------------
The third-level-manager handles the synchronization and data transfer between
the systems. The following steps will guide you from compilation to execution:

1. To compile first navigate to third_level_manager.
   The folder contains a Makefile.template which you can adjust to make it
   compatible with your maschine.

2. The manager takes a .ini file as an input parameter. The same folder as in 1.
   holds the example file `example.ini` where the number of systems and the port
   on which the manager listens can be adjusted. Currently, only 2 systems are
   supported.

3. Use the run script to execute the manager. You can pass your own parameter
   file to the script whereas by default it reads the example.ini.

On Hazel Hen
------------

Warning: outdated not testet with the new CMake build scripts!!

### Prerequisites

* load modules: PrgEnv-gnu, scons, python 2.7

* Check loaded modules with:
  `module list`

* E.g. to change the default cray compiler to gnu:
  `module switch PrgEnv-cray PrgEnv-gnu`

* Allow dynamic linking:
  `export CRAYPE_LINK_TYPE=dynamic`

### Compilation

Unfortunately, the boost module on Hazel Hen does not work with our code any
more. Hence, you have to install boost yourself, e.g. use version >= 1.58
(always compile boost with the intel compiler `PrgEnv-intel`, otherwise there
will be linkage errors when compiling the examples) Do not forget to set boost
paths, i.e. BOOST_INCLUDE_PATH, BOOST_LIBRARY_PATH.

Compile by first adapting the compile.sh script to use the HLRS specific
command.

(the linking of the boost tests might fail. However this is not a problem, the
sg++ libraries should be there)

### Execution

Let's assume we want to run the example under
combi/distributedcombigrid/examples/distributed_third_level/ and distribute our
combischeme to **HLRS** and **helium**, while the third-level-manager is running
on helium at port 9999. The following steps are necessary:

1. Since data connections to the HLRS are not possible without using ssh
   tunnels, we set them up in advance. Run `ssh -R  9998:localhost:9999
   username@eslogin002.hww.de` from helium to log in to HLRS while creating an
   ssh tunnel.

2. Adjust the parameter files on HLRS and helium to fit the simulation. Use
   hostname=eslogin002 on HLRS and hostname=localhost on helium. Set
   dataport=9999 on both systems.

3. Run the third-level-manger on helium.

4. Connect to eslogin002 in a different terminal and run the forwarding
   script `forward.sh 9999 9998 pipe1`. This will forward the port 9998 to 9999
   on eslogin002. (We only need the local forwarding because the configuration
   of the ssh server on the HLRS does not allow us to access the ssh tunnel
   from a different host than eslogin002. Since our application runs on the
   compute nodes (for now) this detour is necessary.)

5. Start the simulation. The example directory holds a separate run file
   `run.sh` which needs to be modified to fit HLRS and helium. Also set the
   corresponding boost library location.
=======
and then you just hope you can `make` it by adapting the local library flags.
>>>>>>> ffd92496
<|MERGE_RESOLUTION|>--- conflicted
+++ resolved
@@ -84,7 +84,6 @@
 git submodule update
 ```
 or use the `--recursive` flag when cloning the repo.
-<<<<<<< HEAD
 and then you just hope you can `make` it by adapting the local library flags.
 and then you just hope you can `make` it by adapting the local library flags ;)
 
@@ -110,32 +109,6 @@
 
 Warning: outdated not testet with the new CMake build scripts!!
 
-### Prerequisites
-
-* load modules: PrgEnv-gnu, scons, python 2.7
-
-* Check loaded modules with:
-  `module list`
-
-* E.g. to change the default cray compiler to gnu:
-  `module switch PrgEnv-cray PrgEnv-gnu`
-
-* Allow dynamic linking:
-  `export CRAYPE_LINK_TYPE=dynamic`
-
-### Compilation
-
-Unfortunately, the boost module on Hazel Hen does not work with our code any
-more. Hence, you have to install boost yourself, e.g. use version >= 1.58
-(always compile boost with the intel compiler `PrgEnv-intel`, otherwise there
-will be linkage errors when compiling the examples) Do not forget to set boost
-paths, i.e. BOOST_INCLUDE_PATH, BOOST_LIBRARY_PATH.
-
-Compile by first adapting the compile.sh script to use the HLRS specific
-command.
-
-(the linking of the boost tests might fail. However this is not a problem, the
-sg++ libraries should be there)
 
 ### Execution
 
@@ -164,7 +137,4 @@
 
 5. Start the simulation. The example directory holds a separate run file
    `run.sh` which needs to be modified to fit HLRS and helium. Also set the
-   corresponding boost library location.
-=======
-and then you just hope you can `make` it by adapting the local library flags.
->>>>>>> ffd92496
+   corresponding boost library location.