--- conflicted
+++ resolved
@@ -46,14 +46,9 @@
 void ProcessGroupWorker::processDuration(const Task& t, const Stats::Event e,
                                          unsigned int numProcs) {
   MASTER_EXCLUSIVE_SECTION {
-<<<<<<< HEAD
-    DurationInformation info = {t.getID(), Stats::getEventDurationInUsec(e),
-                                t.getCurrentTime(), t.getCurrentTimestep(),
-                                theMPISystem()->getWorldRank(), numProcs};
-=======
-    // durationInformation info(e, t, numProcs);
-    durationInformation info = {t.getID(), Stats::getEventDurationInUsec(e), t.getCurrentTime(), t.getCurrentTimestep(), theMPISystem()->getWorldRank(), static_cast<unsigned int>(numProcs)};
->>>>>>> fe4f6031
+    durationInformation info = {t.getID(), Stats::getEventDurationInUsec(e), 
+	    			t.getCurrentTime(), t.getCurrentTimestep(), 
+				theMPISystem()->getWorldRank(), static_cast<unsigned int>(numProcs)};
     MPIUtils::sendClass(&info, theMPISystem()->getManagerRank(), theMPISystem()->getGlobalComm());
   }
 }
