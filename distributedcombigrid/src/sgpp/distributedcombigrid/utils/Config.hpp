--- conflicted
+++ resolved
@@ -27,17 +27,6 @@
 // the datatype for complex numbers will change accordingly. do not modify this.
 typedef std::complex<real> complex;
 
-<<<<<<< HEAD
-/* set the datatype for the values stored in any type of grid. essentially you
- * have two options: real values or complex numbers. other datatypes like int
- * have not been tested and operations on the grids like evaluation or
- * hierarchization might produce unexpected results.
- */
-typedef real CombiDataType;
-//typedef complex CombiDataType;
-
-=======
->>>>>>> 014bee18
 /* nonblocking mpi collective calls (MPI_Iallreduce and the likes) usually yield
  * better performance in some of the operations in CombiCom. if you observe
  * problems with these functions uncomment to fall back to blocking counterpart
