#include "sgpp/distributedcombigrid/manager/ProcessGroupWorker.hpp"

#include "boost/lexical_cast.hpp"

#include "sgpp/distributedcombigrid/combicom/CombiCom.hpp"
#include "sgpp/distributedcombigrid/fullgrid/FullGrid.hpp"
#include "sgpp/distributedcombigrid/hierarchization/DistributedHierarchization.hpp"
#include "sgpp/distributedcombigrid/manager/CombiParameters.hpp"
#include "sgpp/distributedcombigrid/manager/ProcessGroupSignals.hpp"
#include "sgpp/distributedcombigrid/mpi/MPIUtils.hpp"
#include "sgpp/distributedcombigrid/sparsegrid/DistributedSparseGrid.hpp"
#include "sgpp/distributedcombigrid/sparsegrid/DistributedSparseGridUniform.hpp"
#include "sgpp/distributedcombigrid/loadmodel/LearningLoadModel.hpp"
#include "sgpp/distributedcombigrid/mpi/MPISystem.hpp"


#include <algorithm>
#include <iostream>
#include <string>
#ifdef HAVE_HIGHFIVE
#include <chrono>
#include <random>
// highfive is a C++ hdf5 wrapper, available in spack (-> configure with right boost and mpi versions)
#include <highfive/H5File.hpp>
#endif
#include "sgpp/distributedcombigrid/mpi_fault_simulator/MPI-FT.h"

namespace combigrid {

ProcessGroupWorker::ProcessGroupWorker()
    : currentTask_(nullptr),
      status_(PROCESS_GROUP_WAIT),
      combinedUniDSGVector_(0),
      combinedFGexists_(false),
      combiParameters_(),
      combiParametersSet_(false),
      currentCombi_(0) {
  t_fault_ = -1;
  startTimeIteration_ = (std::chrono::high_resolution_clock::now());
  MASTER_EXCLUSIVE_SECTION {
    std::string fname = "out/all-betas-" + std::to_string(theMPISystem()->getGlobalRank()) + ".txt";
    // betasFile_ = std::ofstream( fname, std::ofstream::out );
  }
}

ProcessGroupWorker::~ProcessGroupWorker() {
  for (auto& task : tasks_) {
    delete task;
    task = nullptr;
  }
}

// Do useful things with the info about how long a task took.
// this gets called whenever a task was run, i.e., signals RUN_FIRST(once), RUN_NEXT(possibly multiple times),
// RECOMPUTE(possibly multiple times), and in ready(possibly multiple times)
void ProcessGroupWorker::processDuration(const Task& t, const Stats::Event e,
                                         unsigned int numProcs) {
  return;
  MASTER_EXCLUSIVE_SECTION {
    DurationInformation info = {t.getID(), Stats::getEventDurationInUsec(e),
	    			                    t.getCurrentTime(), t.getCurrentTimestep(),
				                        theMPISystem()->getWorldRank(), static_cast<unsigned int>(numProcs)};
    MPIUtils::sendClass(&info, theMPISystem()->getManagerRank(), theMPISystem()->getGlobalComm());
  }
}

SignalType ProcessGroupWorker::wait() {
  if (status_ == PROCESS_GROUP_FAIL) {  // in this case worker got reused
    status_ = PROCESS_GROUP_WAIT;
  }
  if (status_ != PROCESS_GROUP_WAIT) {
#ifdef DEBUG_OUTPUT
    int myRank = theMPISystem()->getWorldRank();
    std::cout << "status is " << status_ << "of rank " << myRank << "\n";
    std::cout << "executing next task\n";
#endif
    return RUN_NEXT;
  }
  SignalType signal = -1;

  MASTER_EXCLUSIVE_SECTION {
    // receive signal from manager
    MPI_Recv(&signal, 1, MPI_INT, theMPISystem()->getManagerRank(), TRANSFER_SIGNAL_TAG,
             theMPISystem()->getGlobalComm(), MPI_STATUS_IGNORE);
  }
  // distribute signal to other processes of pgroup
  MPI_Bcast(&signal, 1, MPI_INT, theMPISystem()->getMasterRank(), theMPISystem()->getLocalComm());
#ifdef DEBUG_OUTPUT
  std::cout << theMPISystem()->getWorldRank() << " waits for signal " << signal << " \n";
#endif
  // process signal
  switch (signal) {
    case RUN_FIRST: {
      receiveAndInitializeTaskAndFaults();
      status_ = PROCESS_GROUP_BUSY;

      // execute task
      Stats::startEvent("worker run first");
      currentTask_->run(theMPISystem()->getLocalComm());
      Stats::Event e = Stats::stopEvent("worker run first");
      // std::cout << "from runfirst ";
      processDuration(*currentTask_, e, theMPISystem()->getNumProcs());
    } break;
    case RUN_NEXT: {
      assert(tasks_.size() > 0);
      // reset finished status of all tasks
      if (tasks_.size() != 0) {
        for (size_t i = 0; i < tasks_.size(); ++i) tasks_[i]->setFinished(false);

        status_ = PROCESS_GROUP_BUSY;

        // set currentTask
        currentTask_ = tasks_[0];

        // run first task
        // if isGENE, this is done in GENE's worker_routines.cpp
        if (!isGENE) {
          Stats::startEvent("worker run");
        }

        Stats::Event e = Stats::Event();
        currentTask_->run(theMPISystem()->getLocalComm());
        e.end = std::chrono::high_resolution_clock::now();
        // std::cout << "from runnext ";
        processDuration(*currentTask_, e, theMPISystem()->getNumProcs());

        if (!isGENE) {
          Stats::stopEvent("worker run");
        }
      } else {
        std::cout << "Possible error: No tasks! \n";
      }

    } break;
    case ADD_TASK: {  // add a new task to the process group
      // initalize task and set values to zero
      // the task will get the proper initial solution during the next combine
      // TODO test if this signal works in case of not-GENE
      receiveAndInitializeTaskAndFaults();

      currentTask_->setZero();

      currentTask_->setFinished(true);

      if (isGENE) { 
        currentTask_->changeDir(theMPISystem()->getLocalComm());
      }
    } break;
    case RESET_TASKS: {  // deleta all tasks (used in process recovery)
      std::cout << "resetting tasks" << std::endl;

      deleteTasks();
      status_ = PROCESS_GROUP_BUSY;

    } break;
    case EVAL: {
      // receive x

      // loop over all tasks
      // t.eval(x)
    } break;
    case EXIT: {
      // write out tasks that were in use when the computation ended
      // (i.e. after fault tolerance or rescheduling changes)
      MASTER_EXCLUSIVE_SECTION {
        // serialize tasks as string
        std::stringstream tasksStream;
        for (const auto& t : tasks_) {
          tasksStream <<t->getID() << ": " << combiParameters_.getCoeff(t->getID()) << t->getLevelVector()  << "; ";
        }
        std::string tasksString = tasksStream.str();
        Stats::setAttribute("tasks: levels", tasksString);
      }
      if (isGENE) {
        if(chdir("../ginstance")){};
      }
      deleteTasks();
    } break;
    case SYNC_TASKS: {
      MASTER_EXCLUSIVE_SECTION {
        for (size_t i = 0; i < tasks_.size(); ++i) {
          Task::send(&tasks_[i], theMPISystem()->getManagerRank(), theMPISystem()->getGlobalComm());
        }
      }
    } break;
    case INIT_DSGUS: {
      Stats::startEvent("initializeCombinedUniDSGVector");
      initCombinedUniDSGVector();
      Stats::stopEvent("initializeCombinedUniDSGVector");

    } break;
    case COMBINE: {  // start combination
      Stats::startEvent("worker combine");
      combineUniform();
      currentCombi_++;
      Stats::stopEvent("worker combine");

    } break;
    case WRITE_DSGS_TO_DISK: {
      Stats::startEvent("worker write to disk");
      std::string filenamePrefix;
      MASTER_EXCLUSIVE_SECTION {
        MPIUtils::receiveClass(&filenamePrefix, theMPISystem()->getManagerRank(),
                               theMPISystem()->getGlobalComm());
      }
      MPIUtils::broadcastClass(&filenamePrefix, theMPISystem()->getMasterRank(),
                               theMPISystem()->getLocalComm());
      writeDSGsToDisk(filenamePrefix);
      Stats::stopEvent("worker write to disk");
    } break;
    case READ_DSGS_FROM_DISK: {
      Stats::startEvent("worker read from disk");
      std::string filenamePrefix;
      MASTER_EXCLUSIVE_SECTION {
        MPIUtils::receiveClass(&filenamePrefix, theMPISystem()->getManagerRank(),
                               theMPISystem()->getGlobalComm());
      }
      MPIUtils::broadcastClass(&filenamePrefix, theMPISystem()->getMasterRank(),
                               theMPISystem()->getLocalComm());
      readDSGsFromDisk(filenamePrefix);
      Stats::stopEvent("worker read from disk");
    } break;
    case GRID_EVAL: {  // not supported anymore

      Stats::startEvent("eval");
      gridEval();
      Stats::stopEvent("eval");

      return signal;

    } break;
    case COMBINE_FG: {
      combineFG();

    } break;
    case UPDATE_COMBI_PARAMETERS: {  // update combiparameters (e.g. in case of faults -> FTCT)

      updateCombiParameters();

    } break;
    case RECOMPUTE: {  // recompute the received task (immediately computes tasks ->
                       // difference to ADD_TASK)
      receiveAndInitializeTaskAndFaults();
      currentTask_->setZero();

      // fill task with combisolution
      if (!isGENE) {
        fillDFGFromDSGU(currentTask_);
      }
      // execute task
      Stats::Event e = Stats::Event();
      currentTask_->run(theMPISystem()->getLocalComm());
      e.end = std::chrono::high_resolution_clock::now();
      // std::cout << "from recompute ";
      processDuration(*currentTask_, e, theMPISystem()->getNumProcs());

    } break;
    case RECOVER_COMM: {  // start recovery in case of faults
      theMPISystem()->recoverCommunicators(true);
      return signal;
    } break;
    case PARALLEL_EVAL: {  // output final grid
      Stats::startEvent("parallel eval");
      parallelEval();
      Stats::stopEvent("parallel eval");
    } break;
    case DO_DIAGNOSTICS: {  // task-specific diagnostics/post-processing
      Stats::startEvent("diagnostics");
      doDiagnostics();
      Stats::stopEvent("diagnostics");
    } break;
    case GET_L2_NORM: {  // evaluate norm on dfgs and send
      Stats::startEvent("get L2 norm");
      sendLpNorms(2);
      Stats::stopEvent("get L2 norm");
    } break;
    case GET_L1_NORM: {  // evaluate norm on dfgs and send
      Stats::startEvent("get L1 norm");
      sendLpNorms(1);
      Stats::stopEvent("get L1 norm");
    } break;
    case GET_MAX_NORM: {  // evaluate norm on dfgs and send
      Stats::startEvent("get max norm");
      sendLpNorms(0);
      Stats::stopEvent("get max norm");
    } break;
    case PARALLEL_EVAL_NORM: {  // evaluate norms on new dfg and send
      Stats::startEvent("parallel eval norm");
      parallelEvalNorm();
      Stats::stopEvent("parallel eval norm");
    } break;
    case EVAL_ANALYTICAL_NORM: {  // evaluate analytical norms on new dfg and send
      Stats::startEvent("eval analytical norm");
      evalAnalyticalOnDFG();
      Stats::stopEvent("eval analytical norm");
    } break;
    case EVAL_ERROR_NORM: {  // evaluate analytical norms on new dfg and send difference
      Stats::startEvent("eval error norm");
      evalErrorOnDFG();
      Stats::stopEvent("eval error norm");
    } break;
    case INTERPOLATE_VALUES: {  // interpolate values on given coordinates
      Stats::startEvent("interpolate values");
      auto values = interpolateValues();
      // send result
      MASTER_EXCLUSIVE_SECTION {
        MPI_Send(values.data(), values.size(), abstraction::getMPIDatatype(
          abstraction::getabstractionDataType<CombiDataType>()), theMPISystem()->getManagerRank(),
          TRANSFER_INTERPOLATION_TAG, theMPISystem()->getGlobalComm());
      }
      Stats::stopEvent("interpolate values");
    } break;
    case WRITE_INTERPOLATED_VALUES_PER_GRID: {  // interpolate values on given coordinates and write values to .h5
      Stats::startEvent("write interpolated values");
      writeInterpolatedValuesPerGrid();
      Stats::stopEvent("write interpolated values");
    } break;
    case RESCHEDULE_ADD_TASK: {
      assert(currentTask_ == nullptr);

      receiveAndInitializeTaskAndFaults(); // receive and initalize new task
			// now the variable currentTask_ contains the newly received task
      currentTask_->setZero();
      fillDFGFromDSGU(currentTask_);
      currentTask_->setFinished(true);
      currentTask_ = nullptr;
    } break;
    case RESCHEDULE_REMOVE_TASK: {
      assert(currentTask_ == nullptr);

      size_t taskID;
      MASTER_EXCLUSIVE_SECTION {
        MPI_Recv(
            &taskID, 1,
            abstraction::getMPIDatatype(abstraction::getabstractionDataType<decltype(taskID)>()),
            theMPISystem()->getManagerRank(), 0, theMPISystem()->getGlobalComm(),
            MPI_STATUS_IGNORE);
      }
      MPI_Bcast(
          &taskID, 1,
          abstraction::getMPIDatatype(abstraction::getabstractionDataType<decltype(taskID)>()),
          theMPISystem()->getMasterRank(), theMPISystem()->getLocalComm());

      // search for task send to group master and remove
      for (size_t i = 0; i < tasks_.size(); ++i) {
        if (tasks_[i]->getID() == taskID) {
          MASTER_EXCLUSIVE_SECTION {
            // send to group master
            Task::send(&tasks_[i], theMPISystem()->getManagerRank(), 
                       theMPISystem()->getGlobalComm());
          }
          delete(tasks_[i]);
          tasks_.erase(tasks_.begin() + i);
          break;  // only one task has the taskID
        }
      }
    } break;
    case WRITE_DSG_MINMAX_COEFFICIENTS: {
      std::string filename;
      MASTER_EXCLUSIVE_SECTION {
        MPIUtils::receiveClass(&filename, theMPISystem()->getManagerRank(),
                              theMPISystem()->getGlobalComm());
      }
      for (size_t i = 0; i < combinedUniDSGVector_.size(); ++i) {
        combinedUniDSGVector_[i]->writeMinMaxCoefficents(filename, i);
      }
		} break;
    default: { assert(false && "signal not implemented"); }
  }
  if (isGENE) {
    // special solution for GENE
    // todo: find better solution and remove this
    if ((signal == RUN_FIRST || signal == RUN_NEXT || signal == RECOMPUTE) &&
        !currentTask_->isFinished() && omitReadySignal)
      return signal;
  }
  // in the general case: send ready signal.
  // if(!omitReadySignal)
  ready();
  if (isGENE) {
    if (signal == ADD_TASK) {  // ready resets currentTask but needs to be set for GENE
      currentTask_ = tasks_.back();
    }
  }
  return signal;
}

void ProcessGroupWorker::decideToKill() {
  // decide if processor was killed during this iteration
  currentTask_->decideToKill();
}

void ProcessGroupWorker::ready() {
  if (ENABLE_FT) {
    // with this barrier the local root but also each other process can detect
    // whether a process in the group has failed
    int globalRank;
    MPI_Comm_rank(MPI_COMM_WORLD, &globalRank);
    // std::cout << "rank " << globalRank << " is ready \n";
    int err = simft::Sim_FT_MPI_Barrier(theMPISystem()->getLocalCommFT());

    if (err == MPI_ERR_PROC_FAILED) {
      status_ = PROCESS_GROUP_FAIL;

      std::cout << "rank " << globalRank << " fault detected" << std::endl;
    }
  }
  if (status_ != PROCESS_GROUP_FAIL) {
    // check if there are unfinished tasks
    // all the tasks that are not the first in their process group will be run in this loop
    for (size_t i = 0; i < tasks_.size(); ++i) {
      if (!tasks_[i]->isFinished()) {
        status_ = PROCESS_GROUP_BUSY;

        // set currentTask
        currentTask_ = tasks_[i];
        // if isGENE, this is done in GENE's worker_routines.cpp
        if (!isGENE) {
          Stats::startEvent("worker run");
        }
        currentTask_->run(theMPISystem()->getLocalComm());
        Stats::Event e;
        if (!isGENE) {
          Stats::stopEvent("worker run");
        }

        // std::cout << "from ready ";
        processDuration(*currentTask_, e, theMPISystem()->getNumProcs());
        if (ENABLE_FT) {
          // with this barrier the local root but also each other process can detect
          // whether a process in the group has failed
          int err = simft::Sim_FT_MPI_Barrier(theMPISystem()->getLocalCommFT());

          if (err == MPI_ERR_PROC_FAILED) {
            status_ = PROCESS_GROUP_FAIL;
            break;
          }
        }
        // merge problem?
        // todo: gene specific voodoo
        if (isGENE && !currentTask_->isFinished()) {
          return;
        }
        //
      }
    }

    // all tasks finished -> group waiting
    if (status_ != PROCESS_GROUP_FAIL) {
      status_ = PROCESS_GROUP_WAIT;
    }
  }

  // send ready status to manager
  MASTER_EXCLUSIVE_SECTION {
    StatusType status = status_;

    if (ENABLE_FT) {
      simft::Sim_FT_MPI_Send(&status, 1, MPI_INT, theMPISystem()->getManagerRank(), TRANSFER_STATUS_TAG,
                             theMPISystem()->getGlobalCommFT());
    } else {
      MPI_Send(&status, 1, MPI_INT, theMPISystem()->getManagerRank(), TRANSFER_STATUS_TAG,
               theMPISystem()->getGlobalComm());
    }
  }

  // reset current task
  currentTask_ = NULL;

  // if failed proc in this group detected the alive procs go into recovery state
  if (ENABLE_FT) {
    if (status_ == PROCESS_GROUP_FAIL) {
      theMPISystem()->recoverCommunicators(false);
      status_ = PROCESS_GROUP_WAIT;
    }
  }
}
/* not supported anymore
void ProcessGroupWorker::combine() {
  assert( false && "not properly implemented" );

  // early exit if no tasks available
  // todo: doesnt work, each pgrouproot must call reduce function
  assert(tasks_.size() > 0);

  assert( combiParametersSet_ );
  DimType dim = combiParameters_.getDim();
  const LevelVector& lmin = combiParameters_.getLMin();
  const LevelVector& lmax = combiParameters_.getLMax();
  const std::vector<BoundaryType>& boundary = combiParameters_.getBoundary();

  // erzeug dsg
  DistributedSparseGrid<CombiDataType> dsg(dim, lmax, lmin, boundary,
theMPISystem()->getLocalComm());

  for (Task* t : tasks_) {
    DistributedFullGrid<CombiDataType>& dfg = t->getDistributedFullGrid();

    // hierarchize dfg
    DistributedHierarchization::hierarchize<CombiDataType>(dfg);

    // lokales reduce auf sg ->
    //CombiCom::distributedLocalReduce<CombiDataType>( dfg, dsg, combiParameters_.getCoeff(
t->getID() ) );
  }

  // globales reduce
  CombiCom::distributedGlobalReduce(dsg);

  for (Task* t : tasks_) {
    // get handle to dfg
    DistributedFullGrid<CombiDataType>& dfg = t->getDistributedFullGrid();

    // lokales scatter von dsg auf dfg
    //CombiCom::distributedLocalScatter<CombiDataType>( dfg, dsg );

    // dehierarchize dfg
    DistributedHierarchization::dehierarchize<CombiDataType>(dfg);
  }
} */




/**
 * This method reduces the lmax and lmin vectors of the sparse grid according to the reduction
 * specifications in ctparam. It is taken care of that lmin does not fall below 1 and lmax >= lmin.
 * We do not reduce the levels in the last combination as we do not want to lose any information
 * for the final checkpoint.
 */
void reduceSparseGridCoefficients(LevelVector& lmax, LevelVector& lmin,
                                  IndexType totalNumberOfCombis, IndexType currentCombi,
                                  LevelVector reduceLmin, LevelVector reduceLmax) {
  //checking for valid combi step
  assert(currentCombi >= 0);
  if(!(currentCombi < totalNumberOfCombis)) {
    MASTER_EXCLUSIVE_SECTION {
      std::cout << "combining more often than totalNumberOfCombis -- do this for postprocessing only" << std::endl;
    }
  }

  // this if-clause is currently always true, as initCombinedUniDSGVector is called only once,
  // at the beginning of the computation.
  // Leaving it here, in case the SG subspaces need to be re-initialized at some point.
  if (currentCombi < totalNumberOfCombis - 1) {  // do not reduce in last iteration
    for (size_t i = 0; i < reduceLmin.size(); ++i) {
      assert(reduceLmax[i] >= 0 && reduceLmin[i] >= 0);  // check for valid reduce values
      if (lmin[i] > 1) {
        lmin[i] = std::max(static_cast<LevelType>(1), static_cast<LevelType>(lmin[i] - reduceLmin[i]));
      }
    }
    for (size_t i = 0; i < reduceLmax.size(); ++i) {
      lmax[i] = std::max(lmin[i], static_cast<LevelType>(lmax[i] - reduceLmax[i]));
    }
  }
}

void registerAllSubspacesInDSGU(DistributedSparseGridUniform<CombiDataType>& dsgu,
                                const CombiParameters& combiParameters) {
  // the last level vector should have the highest level sum
  const auto highestLevelSum = levelSum(dsgu.getAllLevelVectors().back());
  for (const auto& level : dsgu.getAllLevelVectors()) {
    if (levelSum(level) == highestLevelSum) {
      const auto& boundary = combiParameters.getBoundary();
      auto dfgDecomposition = combigrid::downsampleDecomposition(
          combiParameters.getDecomposition(), combiParameters.getLMax(), level, boundary);
      auto uniDFG = std::unique_ptr<DistributedFullGrid<CombiDataType>>(
          new DistributedFullGrid<CombiDataType>(
              combiParameters.getDim(), level, dsgu.getCommunicator(), boundary,
              combiParameters.getParallelization(), false, dfgDecomposition));
<<<<<<< HEAD
      uniDFG->registerUniformSG(dsgu);
=======
      dsgu.registerDistributedFullGrid(*uniDFG);
>>>>>>> e7d3ecf1
    } else {
      assert(levelSum(level) < highestLevelSum);
    }
  }
}

/** Initializes the dsgu for each species by setting the subspace sizes of all
 * dfgs in the global reduce comm. After calling, all workers which share the
 * same spatial distribution of the dsgu (those who combine during global
 * reduce) have the same sized subspaces and thus share the same sized dsg.
 *
 * Attention: No data is created here, only subspace sizes are shared.
 */
void ProcessGroupWorker::initCombinedUniDSGVector() {
  if (tasks_.size() == 0) {
    std::cout << "Possible error: task size is 0! \n";
  }
  assert(combiParametersSet_);
  // we assume here that every task has the same number of grids, e.g. species in GENE
  LevelVector lmin = combiParameters_.getLMin();
  LevelVector lmax = combiParameters_.getLMax();

  // the dsg can be smaller than lmax because the highest subspaces do not have
  // to be exchanged
  // todo: use a flag to switch on/off optimized combination

  reduceSparseGridCoefficients(lmax, lmin, combiParameters_.getNumberOfCombinations(),
                               currentCombi_, combiParameters_.getLMinReductionVector(),
                               combiParameters_.getLMaxReductionVector());

#ifdef DEBUG_OUTPUT
  MASTER_EXCLUSIVE_SECTION {
    std::cout << "lmin: " << lmin << std::endl;
    std::cout << "lmax: " << lmax << std::endl;
  }
#endif

  Stats::startEvent("create dsgus");
  // get all subspaces in the (optimized) combischeme, create dsgs
  combinedUniDSGVector_.resize(static_cast<size_t>(combiParameters_.getNumGrids()));
  for (auto& uniDSG : combinedUniDSGVector_) {
    uniDSG = std::unique_ptr<DistributedSparseGridUniform<CombiDataType>>(
        new DistributedSparseGridUniform<CombiDataType>(combiParameters_.getDim(), lmax, lmin,
                                                        theMPISystem()->getLocalComm()));
    // // this registers all possible subspaces in the DSGU
    // // can be used to test the memory consumption of the "filled" DSGU
    // registerAllSubspacesInDSGU(*uniDSG, combiParameters_);
#ifdef DEBUG_OUTPUT
    MASTER_EXCLUSIVE_SECTION {
      std::cout << "dsg size: " << uniDSG->getRawDataSize() << " * " << sizeof(CombiDataType)
                << std::endl;
    }
#endif  // def DEBUG_OUTPUT
  }
  Stats::stopEvent("create dsgus");

  // register dsgs in all dfgs
  Stats::startEvent("register dsgus");
  for (size_t g = 0; g < combinedUniDSGVector_.size(); ++g) {
    for (Task* t : tasks_) {
#ifdef DEBUG_OUTPUT
      MASTER_EXCLUSIVE_SECTION { std::cout << "register task " << t->getID() << std::endl; }
#endif  // def DEBUG_OUTPUT
      DistributedFullGrid<CombiDataType>& dfg = t->getDistributedFullGrid(static_cast<int>(g));
      // set subspace sizes locally
      combinedUniDSGVector_[g]->registerDistributedFullGrid(dfg);
    }
  }
  Stats::stopEvent("register dsgus");

  // global reduce of subspace sizes
  Stats::startEvent("reduce dsgus");
  CommunicatorType globalReduceComm = theMPISystem()->getGlobalReduceComm();
  for (auto& uniDSG : combinedUniDSGVector_) {
    uniDSG->reduceSubspaceSizes(globalReduceComm);
#ifdef DEBUG_OUTPUT
    MASTER_EXCLUSIVE_SECTION {
      std::cout << "dsg size: " << uniDSG->getRawDataSize() << " * " << sizeof(CombiDataType)
                << std::endl;
    }
#endif  // def DEBUG_OUTPUT
  }
  Stats::stopEvent("reduce dsgus");
}


void ProcessGroupWorker::hierarchizeFullGrids() {
  auto numGrids = combiParameters_.getNumGrids();
  // real localMax(0.0);
  //  std::vector<CombiDataType> beforeCombi;
  bool anyNotBoundary =
      std::any_of(combiParameters_.getBoundary().begin(), combiParameters_.getBoundary().end(),
                  [](BoundaryType b) { return b == 0; });
  for (Task* t : tasks_) {
    for (IndexType g = 0; g < numGrids; g++) {
      DistributedFullGrid<CombiDataType>& dfg = t->getDistributedFullGrid(static_cast<int>(g));

      // hierarchize dfg
      if (anyNotBoundary) {
        DistributedHierarchization::hierarchize<CombiDataType>(
            dfg, combiParameters_.getHierarchizationDims(),
            combiParameters_.getHierarchicalBases());
      } else {
        DistributedHierarchization::hierarchize<CombiDataType>(
            dfg, combiParameters_.getHierarchizationDims(), combiParameters_.getHierarchicalBases(),
            combiParameters_.getLMin());
      }
    }
  }
}

void ProcessGroupWorker::addFullGridsToUniformSG() {
  assert(combinedUniDSGVector_.size() > 0 &&
         "Initialize dsgu first with "
         "initCombinedUniDSGVector()");
  auto numGrids = combiParameters_.getNumGrids();
  for (Task* t : tasks_) {
    for (IndexType g = 0; g < numGrids; g++) {
      DistributedFullGrid<CombiDataType>& dfg = t->getDistributedFullGrid(static_cast<int>(g));

      // lokales reduce auf sg ->
      combinedUniDSGVector_[g]->addDistributedFullGrid(dfg, combiParameters_.getCoeff(t->getID()));
#ifdef DEBUG_OUTPUT
      std::cout << "Combination: added task " << t->getID() << " with coefficient "
                << combiParameters_.getCoeff(t->getID()) << "\n";
#endif
    }
  }
}

void ProcessGroupWorker::reduceUniformSG() {
  // we assume here that every task has the same number of grids, e.g. species in GENE
  auto numGrids = combiParameters_.getNumGrids();

  for (IndexType g = 0; g < numGrids; g++) {
    CombiCom::distributedGlobalReduce(*combinedUniDSGVector_[g]);
    assert(CombiCom::sumAndCheckSubspaceSizes(*combinedUniDSGVector_[g]));
  }
}


void ProcessGroupWorker::combineLocalAndGlobal() {
#ifdef DEBUG_OUTPUT
  MASTER_EXCLUSIVE_SECTION { std::cout << "start combining \n"; }
#endif
  Stats::startEvent("combine zeroDsgsData");
  zeroDsgsData();
  Stats::stopEvent("combine zeroDsgsData");

  Stats::startEvent("combine hierarchize");
  hierarchizeFullGrids();
  Stats::stopEvent("combine hierarchize");

#ifdef DEBUG_OUTPUT
  MASTER_EXCLUSIVE_SECTION { std::cout << "mid combining \n"; }
#endif

  Stats::startEvent("combine local reduce");
  addFullGridsToUniformSG();
  Stats::stopEvent("combine local reduce");

#ifdef DEBUG_OUTPUT
  MASTER_EXCLUSIVE_SECTION { std::cout << "almost done combining \n"; }
#endif

  Stats::startEvent("combine global reduce");
  reduceUniformSG();
  Stats::stopEvent("combine global reduce");

#ifdef DEBUG_OUTPUT
  MASTER_EXCLUSIVE_SECTION { std::cout << "end combining \n"; }
#endif
}

void ProcessGroupWorker::combineUniform() {
  combineLocalAndGlobal();
  integrateCombinedSolution();
}


void ProcessGroupWorker::parallelEval() {
  if (uniformDecomposition)
    parallelEvalUniform();
  else
    assert(false && "not yet implemented");
}

// cf https://stackoverflow.com/questions/874134/find-out-if-string-ends-with-another-string-in-c
static bool endsWith(const std::string& str, const std::string& suffix)
{
    return str.size() >= suffix.size() && 0 == str.compare(str.size()-suffix.size(), suffix.size(), suffix);
}

LevelVector ProcessGroupWorker::receiveLevalAndBroadcast(){
  const auto dim = combiParameters_.getDim();

  // combine must have been called before this function
  assert(combinedUniDSGVector_.size() != 0 && "you must combine before you can eval");

  // receive leval and broadcast to group members
  std::vector<int> tmp(dim);
  MASTER_EXCLUSIVE_SECTION {
    MPI_Recv(&tmp[0], static_cast<int>(dim), MPI_INT, theMPISystem()->getManagerRank(), TRANSFER_LEVAL_TAG,
             theMPISystem()->getGlobalComm(), MPI_STATUS_IGNORE);
  }

  MPI_Bcast(&tmp[0], dim, MPI_INT, theMPISystem()->getMasterRank(), theMPISystem()->getLocalComm());
  LevelVector leval(tmp.begin(), tmp.end());
  return leval;
}

void ProcessGroupWorker::fillDFGFromDSGU(DistributedFullGrid<CombiDataType>& dfg, IndexType g) {
  // fill dfg with hierarchical coefficients from distributed sparse grid
  dfg.extractFromUniformSG(*combinedUniDSGVector_[g]);

  bool anyNotBoundary =
      std::any_of(combiParameters_.getBoundary().begin(), combiParameters_.getBoundary().end(),
                  [](BoundaryType b) { return b == 0; });

  if (anyNotBoundary) {
    DistributedHierarchization::dehierarchizeDFG(dfg, combiParameters_.getHierarchizationDims(),
                                                 combiParameters_.getHierarchicalBases());
  } else {
    DistributedHierarchization::dehierarchizeDFG(dfg, combiParameters_.getHierarchizationDims(),
                                                 combiParameters_.getHierarchicalBases(),
                                                 combiParameters_.getLMin());
  }
}

void ProcessGroupWorker::fillDFGFromDSGU(Task* t) {
  auto numGrids = static_cast<int>(
      combiParameters_
          .getNumGrids());  // we assume here that every task has the same number of grids
  for (int g = 0; g < numGrids; g++) {
    assert(combinedUniDSGVector_[g] != nullptr);
    this->fillDFGFromDSGU(t->getDistributedFullGrid(g), g);
  }
}

void ProcessGroupWorker::parallelEvalUniform() {
  assert(uniformDecomposition);

  assert(combiParametersSet_);
  auto numGrids = combiParameters_.getNumGrids();  // we assume here that every task has the same number of grids

  auto leval = receiveLevalAndBroadcast();
  const auto dim = static_cast<DimType>(leval.size());

  // receive filename and broadcast to group members
  std::string filename;
  MASTER_EXCLUSIVE_SECTION {
    MPIUtils::receiveClass(&filename, theMPISystem()->getManagerRank(),
                           theMPISystem()->getGlobalComm());
  }

  MPIUtils::broadcastClass(&filename, theMPISystem()->getMasterRank(),
                           theMPISystem()->getLocalComm());

  for (int g = 0; g < numGrids; g++) {  // loop over all grids and plot them
    // create dfg
    bool forwardDecomposition = combiParameters_.getForwardDecomposition();
    auto levalDecomposition = combigrid::downsampleDecomposition(
            combiParameters_.getDecomposition(),
            combiParameters_.getLMax(), leval,
            combiParameters_.getBoundary());

    DistributedFullGrid<CombiDataType> dfg(
      dim, leval, theMPISystem()->getLocalComm(), combiParameters_.getBoundary(),
      combiParameters_.getParallelization(), forwardDecomposition, levalDecomposition);
    this->fillDFGFromDSGU(dfg, g);
    // save dfg to file with MPI-IO
    auto pos = filename.find(".");
    if (pos != std::string::npos){
      // if filename contains ".", insert grid number before that
      filename.insert(pos, "_" + std::to_string(g));
    }
    dfg.writePlotFile(filename.c_str());
  }
}

void ProcessGroupWorker::sendLpNorms(int p) {
  // get Lp norm on every worker; reduce through dfg function
  std::vector<double> lpnorms;
  lpnorms.reserve(tasks_.size());
  for (const auto& t : tasks_) {
    auto lpnorm = t->getDistributedFullGrid().getLpNorm(p);
    lpnorms.push_back(lpnorm);
    // std::cout << t->getID() << " ";
  }
  // send from master to manager
  MASTER_EXCLUSIVE_SECTION {
    MPI_Send(lpnorms.data(), static_cast<int>(lpnorms.size()), MPI_DOUBLE,
             theMPISystem()->getManagerRank(), TRANSFER_NORM_TAG, theMPISystem()->getGlobalComm());
  }
}

void sendEvalNorms(const DistributedFullGrid<CombiDataType>& dfg){
  // get Lp norm on every worker; reduce through dfg function
  for (int p = 0; p < 3; ++p) {
    auto lpnorm = dfg.getLpNorm(p);

    // send from master to manager
    MASTER_EXCLUSIVE_SECTION {
      MPI_Send(&lpnorm, 1, MPI_DOUBLE,
              theMPISystem()->getManagerRank(), TRANSFER_NORM_TAG, theMPISystem()->getGlobalComm());
    }
  }
}

void ProcessGroupWorker::parallelEvalNorm() {
  auto leval = receiveLevalAndBroadcast();
  const auto dim = static_cast<DimType>(leval.size());
  bool forwardDecomposition = combiParameters_.getForwardDecomposition();
  auto levalDecomposition = combigrid::downsampleDecomposition(
          combiParameters_.getDecomposition(),
          combiParameters_.getLMax(), leval,
          combiParameters_.getBoundary());

  DistributedFullGrid<CombiDataType> dfg(
      dim, leval, theMPISystem()->getLocalComm(), combiParameters_.getBoundary(),
      combiParameters_.getParallelization(), forwardDecomposition, levalDecomposition);

  this->fillDFGFromDSGU(dfg, 0);

  sendEvalNorms(dfg);
}

void ProcessGroupWorker::evalAnalyticalOnDFG() {
  auto leval = receiveLevalAndBroadcast();
  const auto dim = static_cast<DimType>(leval.size());
  bool forwardDecomposition = combiParameters_.getForwardDecomposition();
  auto levalDecomposition = combigrid::downsampleDecomposition(
          combiParameters_.getDecomposition(),
          combiParameters_.getLMax(), leval,
          combiParameters_.getBoundary());

  DistributedFullGrid<CombiDataType> dfg(
      dim, leval, theMPISystem()->getLocalComm(), combiParameters_.getBoundary(),
      combiParameters_.getParallelization(), forwardDecomposition, levalDecomposition);

  // interpolate Task's analyticalSolution
  for (IndexType li = 0; li < dfg.getNrLocalElements(); ++li) {
    std::vector<double> coords(leval.size());
    dfg.getCoordsLocal(li, coords);

    dfg.getData()[li] = tasks_[0]->analyticalSolution(coords, 0);
  }

  sendEvalNorms(dfg);
}

void ProcessGroupWorker::evalErrorOnDFG() {
  auto leval = receiveLevalAndBroadcast();
  const auto dim = static_cast<DimType>(leval.size());
  bool forwardDecomposition = combiParameters_.getForwardDecomposition();
  auto levalDecomposition = combigrid::downsampleDecomposition(
          combiParameters_.getDecomposition(),
          combiParameters_.getLMax(), leval,
          combiParameters_.getBoundary());

  DistributedFullGrid<CombiDataType> dfg(
      dim, leval, theMPISystem()->getLocalComm(), combiParameters_.getBoundary(),
      combiParameters_.getParallelization(), forwardDecomposition, levalDecomposition);

  this->fillDFGFromDSGU(dfg, 0);
  // interpolate Task's analyticalSolution
  for (IndexType li = 0; li < dfg.getNrLocalElements(); ++li) {
    std::vector<double> coords(leval.size());
    dfg.getCoordsLocal(li, coords);

    dfg.getData()[li] -= tasks_[0]->analyticalSolution(coords, 0);
  }

  sendEvalNorms(dfg);
}

void ProcessGroupWorker::doDiagnostics() {
  // receive taskID and broadcast
  size_t taskID;
  MASTER_EXCLUSIVE_SECTION {
    MPI_Recv(&taskID, 1,
             abstraction::getMPIDatatype(abstraction::getabstractionDataType<decltype(taskID)>()),
             theMPISystem()->getManagerRank(), 0, theMPISystem()->getGlobalComm(),
             MPI_STATUS_IGNORE);
  }
  MPI_Bcast(&taskID, 1,
            abstraction::getMPIDatatype(abstraction::getabstractionDataType<decltype(taskID)>()),
            theMPISystem()->getMasterRank(), theMPISystem()->getLocalComm());

  // call diagnostics on that Task
  for (auto task : tasks_) {
    if (task->getID() == taskID) {
      std::vector<DistributedSparseGridUniform<CombiDataType>*> dsgsToPassToTask;
      for (auto& dsgPtr : combinedUniDSGVector_) {
        dsgsToPassToTask.push_back(dsgPtr.get());
      }
      task->doDiagnostics(dsgsToPassToTask, combiParameters_.getHierarchizationDims());
      return;
    }
  }
  assert(false && "this taskID is not here");
}

void receiveAndBroadcastInterpolationCoords(std::vector<std::vector<real>>& interpolationCoords, DimType dim) {
  std::vector<real> interpolationCoordsSerial;
  auto realType = abstraction::getMPIDatatype(abstraction::getabstractionDataType<real>());
  int coordsSize;
  MASTER_EXCLUSIVE_SECTION {
    MPI_Status status;
    MPI_Probe(theMPISystem()->getManagerRank(), TRANSFER_INTERPOLATION_TAG, theMPISystem()->getGlobalComm(), &status);
    MPI_Get_count(&status, realType, &coordsSize);

    // resize buffer to appropriate size and receive
    interpolationCoordsSerial.resize(coordsSize);
    int result = MPI_Recv(interpolationCoordsSerial.data(), coordsSize, realType, theMPISystem()->getManagerRank(),
             TRANSFER_INTERPOLATION_TAG, theMPISystem()->getGlobalComm(), &status);
    assert(result == MPI_SUCCESS);
    assert(status.MPI_ERROR == MPI_SUCCESS);
    for (const auto& coord : interpolationCoordsSerial) {
      assert(coord >= 0.0 && coord <= 1.0);
    }
  }
  // broadcast size of vector, and then vector
  MPI_Bcast(&coordsSize, 1, MPI_INT, theMPISystem()->getMasterRank(),
            theMPISystem()->getLocalComm());
  interpolationCoordsSerial.resize(coordsSize);
  MPI_Bcast(interpolationCoordsSerial.data(), coordsSize, realType, theMPISystem()->getMasterRank(),
            theMPISystem()->getLocalComm());
  for (const auto& coord : interpolationCoordsSerial) {
    assert(coord >= 0.0 && coord <= 1.0);
  }

  // split vector into coordinates
  const int dimInt = static_cast<int>(dim);
  auto numCoordinates = coordsSize / dimInt;
  assert( coordsSize % dimInt == 0);
  interpolationCoords.resize(numCoordinates);
  auto it = interpolationCoordsSerial.cbegin();
  for (auto& coord: interpolationCoords) {
    coord.insert(coord.end(), it, it+dimInt);
    it += dimInt;
  }
  assert(it == interpolationCoordsSerial.end());
}

std::vector<CombiDataType> ProcessGroupWorker::interpolateValues() {
  assert(combiParameters_.getNumGrids() == 1 && "interpolate only implemented for 1 species!");
  // receive coordinates and broadcast to group members
  std::vector<std::vector<real>> interpolationCoords;
  receiveAndBroadcastInterpolationCoords(interpolationCoords, combiParameters_.getDim());
  auto numCoordinates = interpolationCoords.size();

  // call interpolation function on tasks and reduce with combination coefficient
  std::vector<CombiDataType> values(numCoordinates, 0.);
  for (Task* t : tasks_) {
    auto coeff = this->combiParameters_.getCoeff(t->getID());
    for (size_t i = 0; i < numCoordinates; ++i) {
      values[i] += t->getDistributedFullGrid().evalLocal(interpolationCoords[i]) * coeff;
    }
  }
  MPI_Allreduce(MPI_IN_PLACE, values.data(), static_cast<int>(numCoordinates),
                abstraction::getMPIDatatype(abstraction::getabstractionDataType<CombiDataType>()),
                MPI_SUM, theMPISystem()->getLocalComm());
  return values;
}

void ProcessGroupWorker::writeInterpolatedValuesPerGrid() {
#ifdef HAVE_HIGHFIVE
  assert(combiParameters_.getNumGrids() == 1 && "interpolate only implemented for 1 species!");
  // receive coordinates and broadcast to group members
  std::vector<std::vector<real>> interpolationCoords;
  receiveAndBroadcastInterpolationCoords(interpolationCoords, combiParameters_.getDim());
  auto numCoordinates = interpolationCoords.size();

  // call interpolation function on tasks and write out task-wise
  for (size_t i = 0; i < tasks_.size(); ++i) {
    auto taskVals = tasks_[i]->getDistributedFullGrid().getInterpolatedValues(interpolationCoords);
    if (i % (theMPISystem()->getNumProcs()) == theMPISystem()->getLocalRank()) {
      // generate a rank-local per-run random number
      // std::random_device dev;
      static std::mt19937 rng(std::chrono::high_resolution_clock::now().time_since_epoch().count());
      static std::uniform_int_distribution<std::mt19937::result_type> dist(
          1, std::numeric_limits<size_t>::max());
      static size_t rankLocalRandom = dist(rng);

      std::string saveFilePath = "interpolated_" + std::to_string(tasks_[i]->getID()) + ".h5";
      // check if file already exists, if no, create
      HighFive::File h5_file(saveFilePath,
                             HighFive::File::OpenOrCreate | HighFive::File::ReadWrite);

      // std::vector<std::string> elems = h5_file.listObjectNames();
      // std::cout << elems << std::endl;

      std::string groupName = "run_" + std::to_string(rankLocalRandom);
      HighFive::Group group;
      if (h5_file.exist(groupName)) {
        group = h5_file.getGroup(groupName);
      } else {
        group = h5_file.createGroup(groupName);
      }

      std::string datasetName = "interpolated_" + std::to_string(currentCombi_);
      HighFive::DataSet dataset =
          group.createDataSet<CombiDataType>(datasetName, HighFive::DataSpace::From(taskVals));

      dataset.write(taskVals);

      HighFive::Attribute a2 = dataset.createAttribute<combigrid::real>(
          "simulation_time", HighFive::DataSpace::From(tasks_[i]->getCurrentTime()));
      a2.write(tasks_[i]->getCurrentTime());
    }
  }
#else  // if not compiled with hdf5
  throw std::runtime_error("requesting hdf5 write but built without hdf5 support");
#endif
}

void ProcessGroupWorker::gridEval() {  // not supported anymore
  /* error if no tasks available
   * todo: however, this is not a real problem, we could can create an empty
   * grid an contribute to the reduce operation. at the moment even the dim
   * parameter is stored in the tasks, so if no task available we have no access
   * to this parameter.
   */
  assert(tasks_.size() > 0);

  assert(combiParametersSet_);
  const DimType dim = combiParameters_.getDim();

  LevelVector leval(dim);

  // receive leval
  MASTER_EXCLUSIVE_SECTION {
    // receive size of levelvector = dimensionality
    MPI_Status status;
    int bsize;
    MPI_Probe(theMPISystem()->getManagerRank(), TRANSFER_LEVAL_TAG, theMPISystem()->getGlobalComm(), &status);
    MPI_Get_count(&status, MPI_INT, &bsize);

    assert(bsize == static_cast<int>(dim));

    std::vector<int> tmp(dim);
    MPI_Recv(&tmp[0], bsize, MPI_INT, theMPISystem()->getManagerRank(), TRANSFER_LEVAL_TAG,
             theMPISystem()->getGlobalComm(), MPI_STATUS_IGNORE);
    leval = LevelVector(tmp.begin(), tmp.end());
  }

  assert(combiParametersSet_);
  const std::vector<BoundaryType>& boundary = combiParameters_.getBoundary();
  FullGrid<CombiDataType> fg_red(dim, leval, boundary);

  // create the empty grid on only on localroot
  MASTER_EXCLUSIVE_SECTION { fg_red.createFullGrid(); }

  // collect fg on pgrouproot and reduce
  for (size_t i = 0; i < tasks_.size(); ++i) {
    Task* t = tasks_[i];

    FullGrid<CombiDataType> fg(t->getDim(), t->getLevelVector(), boundary);

    MASTER_EXCLUSIVE_SECTION { fg.createFullGrid(); }

    t->getFullGrid(fg, theMPISystem()->getMasterRank(), theMPISystem()->getLocalComm());

    MASTER_EXCLUSIVE_SECTION { fg_red.add(fg, combiParameters_.getCoeff(t->getID())); }
  }
  // global reduce of f_red
  MASTER_EXCLUSIVE_SECTION {
    CombiCom::FGReduce(fg_red, theMPISystem()->getManagerRank(), theMPISystem()->getGlobalComm());
  }
}

void ProcessGroupWorker::receiveAndInitializeTaskAndFaults(bool mayAlreadyExist /*=true*/) {
  Task* t;

  // local root receives task
  MASTER_EXCLUSIVE_SECTION {
    Task::receive(&t, theMPISystem()->getManagerRank(), theMPISystem()->getGlobalComm());
  }

  // broadcast task to other process of pgroup
  Task::broadcast(&t, theMPISystem()->getMasterRank(), theMPISystem()->getLocalComm());

  if (!mayAlreadyExist) {
    // check if task already exists on this group
    for (auto tmp : tasks_) assert(tmp->getID() != t->getID());
  }

  MPI_Barrier(theMPISystem()->getLocalComm());
  initializeTaskAndFaults(t);
}

void ProcessGroupWorker::initializeTaskAndFaults(Task* t) {
  assert(combiParametersSet_);
  // add task to task storage
  tasks_.push_back(t);

  // set currentTask
  currentTask_ = tasks_.back();

  // initalize task
  Stats::startEvent("task init in worker");
  auto taskDecomposition = combigrid::downsampleDecomposition(
          combiParameters_.getDecomposition(),
          combiParameters_.getLMax(), currentTask_->getLevelVector(),
          combiParameters_.getBoundary());
  currentTask_->init(theMPISystem()->getLocalComm(), taskDecomposition);
  if (ENABLE_FT) {
    t_fault_ = currentTask_->initFaults(t_fault_, startTimeIteration_);
  }
  Stats::stopEvent("task init in worker");
}

// todo: this is just a temporary function which will drop out some day
// also this function requires a modified fgreduce method which uses allreduce
// instead reduce in manger
void ProcessGroupWorker::combineFG() {
  // gridEval();

  // TODO: Sync back to fullgrids
}

void ProcessGroupWorker::deleteTasks() {
      // freeing tasks
      for (auto tmp : tasks_) delete (tmp);
      tasks_.clear();
}

void ProcessGroupWorker::updateCombiParameters() {
  // local root receives combi parameters
  MASTER_EXCLUSIVE_SECTION {
    MPIUtils::receiveClass(&combiParameters_, theMPISystem()->getManagerRank(), theMPISystem()->getGlobalComm());
    //std::cout << "master received combiparameters \n";
  }

  // broadcast parameters to other process of pgroup
  MPIUtils::broadcastClass(&combiParameters_, theMPISystem()->getMasterRank(), theMPISystem()->getLocalComm());
  //std::cout << "worker received combiparameters \n";

  combiParametersSet_ = true;

  // overwrite local comm with cartesian communicator
  if (!isGENE  && combiParameters_.isParallelizationSet()){
    // cf. https://www.rookiehpc.com/mpi/docs/mpi_cart_create.php
    // get decompositon from combi params
    auto par = combiParameters_.getParallelization();

    // important: note reverse ordering of dims! -- cf DistributedFullGrid //TODO(pollinta) remove reverse ordering
    std::vector<int> dims (par.size());
    if (reverseOrderingDFGPartitions) {
      dims.assign(par.rbegin(), par.rend());
    } else {
      dims.assign(par.begin(), par.end());
    }

    std::vector<int> periods;
    // Make dimensions periodic depending on boundary parameters
    for (const auto& b : combiParameters_.getBoundary()) {
      if (b == 1) {
        periods.push_back(1);

      } else {
        periods.push_back(0);
      }
    }
    assert(combiParameters_.getDim() == static_cast<DimType>(periods.size()));
    assert(periods.size() == dims.size());

    // don't let MPI assign arbitrary ranks
    int reorder = false;

    // Create a communicator given the topology.
    MPI_Comm new_communicator;
    MPI_Cart_create(theMPISystem()->getLocalComm(), combiParameters_.getDim(), dims.data(),
                    periods.data(), reorder, &new_communicator);

    theMPISystem()->storeLocalComm(new_communicator);
  }
}

void ProcessGroupWorker::integrateCombinedSolution() {
  auto numGrids = static_cast<int>(combiParameters_.getNumGrids());
  Stats::startEvent("copyDataFromDSGtoDFG");
  for (Task* taskToUpdate : tasks_) {
    for (int g = 0; g < numGrids; g++) {
      // fill dfg with hierarchical coefficients from distributed sparse grid
      taskToUpdate->getDistributedFullGrid(g).extractFromUniformSG(*combinedUniDSGVector_[g]);
    }
  }
  Stats::stopEvent("copyDataFromDSGtoDFG");

  bool anyNotBoundary =
      std::any_of(combiParameters_.getBoundary().begin(), combiParameters_.getBoundary().end(),
                  [](BoundaryType b) { return b == 0; });

  Stats::startEvent("worker dehierarchize");
  for (Task* taskToUpdate : tasks_) {
    for (int g = 0; g < numGrids; g++) {
      if (anyNotBoundary) {
        DistributedHierarchization::dehierarchizeDFG(taskToUpdate->getDistributedFullGrid(g),
                                                     combiParameters_.getHierarchizationDims(),
                                                     combiParameters_.getHierarchicalBases());
      } else {
        DistributedHierarchization::dehierarchizeDFG(
            taskToUpdate->getDistributedFullGrid(g), combiParameters_.getHierarchizationDims(),
            combiParameters_.getHierarchicalBases(), combiParameters_.getLMin());
      }
    }
  }
  Stats::stopEvent("worker dehierarchize");
}

void ProcessGroupWorker::zeroDsgsData() {
  for (auto& dsg : combinedUniDSGVector_)
    dsg->setZero();
}

/** free dsgus space */
void ProcessGroupWorker::deleteDsgsData() {
  for (auto& dsg : combinedUniDSGVector_)
    dsg->deleteSubspaceData();
}

void ProcessGroupWorker::writeDSGsToDisk(std::string filenamePrefix) {
  for (size_t i = 0; i < combinedUniDSGVector_.size(); ++i) {
    auto uniDsg = combinedUniDSGVector_[i].get();
    auto dsgToUse = uniDsg;
    dsgToUse->writeOneFileToDisk(filenamePrefix + "_" + std::to_string(i));
  }
}

void ProcessGroupWorker::readDSGsFromDisk(std::string filenamePrefix) {
  for (size_t i = 0; i < combinedUniDSGVector_.size(); ++i) {
    auto uniDsg = combinedUniDSGVector_[i].get();
    auto dsgToUse = uniDsg;
    dsgToUse->readOneFileFromDisk(filenamePrefix + "_" + std::to_string(i));
  }
}
} /* namespace combigrid */<|MERGE_RESOLUTION|>--- conflicted
+++ resolved
@@ -568,11 +568,7 @@
           new DistributedFullGrid<CombiDataType>(
               combiParameters.getDim(), level, dsgu.getCommunicator(), boundary,
               combiParameters.getParallelization(), false, dfgDecomposition));
-<<<<<<< HEAD
-      uniDFG->registerUniformSG(dsgu);
-=======
       dsgu.registerDistributedFullGrid(*uniDFG);
->>>>>>> e7d3ecf1
     } else {
       assert(levelSum(level) < highestLevelSum);
     }
