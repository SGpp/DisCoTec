--- conflicted
+++ resolved
@@ -22,95 +22,8 @@
 #include "sgpp/distributedcombigrid/utils/Config.hpp"
 #include "sgpp/distributedcombigrid/utils/Types.hpp"
 #include "test_helper.hpp"
-<<<<<<< HEAD
 #include "TaskConst.hpp"
 // BOOST_CLASS_EXPORT_IMPLEMENT(TaskConst)
-=======
-
-using namespace combigrid;
-
-/* simple task class to set all values on the grid to $levelVector_1 / levelVector_2$
- */
-class TaskConst : public combigrid::Task {
- public:
-  TaskConst(LevelVector& l, std::vector<bool>& boundary, real coeff, LoadModel* loadModel)
-      : Task(2, l, boundary, coeff, loadModel){}
-
-  void init(CommunicatorType lcomm, std::vector<IndexVector> decomposition) {
-    // parallelization
-    // assert(dfg_ == nullptr);
-    long nprocs = getCommSize(lcomm);
-    // IndexVector p = {nprocs, 1};
-    IndexVector p = {nprocs,1};
-
-    // decomposition = std::vector<IndexVector>(2);
-    // size_t l1 = getLevelVector()[1];
-    // size_t npoint_x1 = pow(2, l1) + 1;
-
-    // decomposition[0].push_back(0);
-    // decomposition[1].push_back(0);
-
-    // // std::cout << "decomposition" << std::endl;
-    // for (int r = 1; r < nprocs_; ++r) {
-    //   decomposition[1].push_back(r * (npoint_x1 / nprocs_));
-
-    //   // std::cout << decomposition[1].back() << std::endl;
-    // }
-
-    dfg_ = new DistributedFullGrid<CombiDataType>(getDim(), getLevelVector(), lcomm, getBoundary(),
-                                                  p, false, decomposition);
-
-    std::vector<CombiDataType>& elements = dfg_->getElementVector();
-    for (auto& element : elements) {
-      element = 10;
-    }
-  }
-
-  void run(CommunicatorType lcomm) {
-
-    std::cout << "run " << getCommRank(lcomm) << std::endl;    
-    
-    std::vector<CombiDataType>& elements = dfg_->getElementVector();
-    for (auto& element : elements) {
-      // BOOST_CHECK(abs(dfg_->getData()[li]));
-      element = getLevelVector()[0] / (double)getLevelVector()[1];
-    }
-    BOOST_CHECK(dfg_);
-
-    setFinished(true);
-    
-    MPI_Barrier(lcomm);
-    std::cerr << "barrier" << std::endl;
-  }
-
-  void getFullGrid(FullGrid<CombiDataType>& fg, RankType r, CommunicatorType lcomm, int n = 0) {
-    dfg_->gatherFullGrid(fg, r);
-  }
-
-  DistributedFullGrid<CombiDataType>& getDistributedFullGrid(int n = 0) { return *dfg_; }
-
-  void setZero() {}
-
-  ~TaskConst() {
-    if (dfg_ != NULL) delete dfg_;
-  }
-
- protected:
-  TaskConst() : dfg_(NULL) {}
-
- private:
-  friend class boost::serialization::access;
-
-  DistributedFullGrid<CombiDataType>* dfg_;
-
-  template <class Archive>
-  void serialize(Archive& ar, const unsigned int version) {
-    ar& boost::serialization::base_object<Task>(*this);
-    // ar& nprocs_;
-  }
-};
-
->>>>>>> a9b56076
 BOOST_CLASS_EXPORT(TaskConst)
 
 void checkCombine(size_t ngroup = 1, size_t nprocs = 1) {
