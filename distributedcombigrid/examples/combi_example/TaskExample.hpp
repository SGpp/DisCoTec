--- conflicted
+++ resolved
@@ -187,13 +187,7 @@
    * this constructor before overwriting the variables that are set by the
    * manager. here we need to set the initialized variable to make sure it is
    * set to false. */
-<<<<<<< HEAD
   TaskExample() : initialized_(false), stepsTotal_(1), dfg_(NULL) {}
-=======
-  TaskExample() :
-    initialized_(false), stepsTotal_(1), dfg_(NULL) {
-  }
->>>>>>> 2bf510fa
 
  private:
   friend class boost::serialization::access;
