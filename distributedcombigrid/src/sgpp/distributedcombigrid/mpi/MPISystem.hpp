#ifndef MPISYSTEM_HPP
#define MPISYSTEM_HPP

#include <mpi.h>
#include <ostream>
#include <vector>
#include <assert.h>

#include "sgpp/distributedcombigrid/mpi/MPISystemID.hpp"
#include "sgpp/distributedcombigrid/utils/Types.hpp"
#include "sgpp/distributedcombigrid/mpi_fault_simulator/MPI-FT.h"

#define MASTER_EXCLUSIVE_SECTION if( combigrid::theMPISystem()->isMaster() )

#define GLOBAL_MANAGER_EXCLUSIVE_SECTION if( combigrid::theMPISystem()->isGlobalManager() )

#define WORLD_MANAGER_EXCLUSIVE_SECTION  if( combigrid::theMPISystem()->isWorldManager() )

namespace combigrid {

/** MPI Communication System
 *
 * This class encapsulates the access to the different communicators being used.
 *
 * Each process belongs to different MPI communicators which can overlap. If a
 * process does not belong to a specific communicator the corresponding get function
 * returns MPI_COMM_NULL.
 *
 * CommWorld: contains all processes. usually equal to MPI_COMM_WORLD. if fault
 * tolerance is enabled the processes of groups detected as failed will be removed
 *
 * GlobalComm: contains the manager and the master process of each process group
 *
 * SpareCommFT: contains inactive but reusable ranks. Only used for FT simulations.
 *
 * LocalComm: contains the processes of the group a process is assigned to. this
 * is MPI_COMM_NULL for the manager process. this is the communicator the
 * application MUST use for the computations. the application MUST NEVER use
 * MPI_COMM_WORLD internally.
 *
 * GlobalReduceComm: contains the processes for the global reduction. in the
 * case of equally sized process groups (at the moment this is the only option)
 * this communicator contains all processes which have the same rank in
 * LocalComm. it is MPI_COMM_NULL on the manager.
 *
 * getXXXCommFT returns the fault tolerant equivalent of Communicator XXX
 *
 * getXXXRank return the rank of the process in the Communicator XXX. If the
 * process is not part of Communicator XXX it returns MPI_UNDEFINED.
 *
 * * getManagerRankWorld returns the rank of the manager process in the
 * WorldComm.
 *
 * getManagerRank returns the rank of the manager process in the Communicator
 * GlobalComm. if the process is not part of GlobalComm it returns MPI_UNDEFINED
 *
 * getMasterRank returns the rank of the master process in the Communicator
 * LocalComm. if the process is not part of LocalComm it returns MPI_UNDEFINED
 *
 * isManager returns true if the process is the manager process
 *
 * isLocalMaster returns true if the calling process is the master process of
 * its process group
 */
class ProcessGroupManager;
class MPISystem {
 public:
  ~MPISystem();

  MPISystem( MPISystem const & ) = delete;

  MPISystem& operator=( MPISystem const & ) = delete;

  /**initializes MPI system including local, global and allreduce communicator
   * for specified number of groups and number of processors per group
   */
  void init( size_t ngroups, size_t nprocs );

  /**
   *initializes MPI system including global and allreduce communicator
   *local communicator is given here and not set by the init procedure
   */
  void init( size_t ngroups, size_t nprocs, CommunicatorType lcomm );

<<<<<<< HEAD
  /**
   * returns the world communicator which contains all ranks (excluding spare ranks)
   */
=======
  void init( CommunicatorType wcomm, size_t ngroups, size_t nprocs);

>>>>>>> 79259c2e
  inline const CommunicatorType& getWorldComm() const;

  /**
   * returns the world communicator which contains all manager and master ranks
   */
  inline const CommunicatorType& getGlobalComm() const;

  /**
   * returns the local communicator which contains all ranks within the process group of caller
   */
  inline const CommunicatorType& getLocalComm() const;

  /**
   * returns the global reduce communicator which contains all ranks with wich the rank needs to
   * communicate in global allreduce step
   * All of these ranks are responsible for the same area in the domain
   */
  inline const CommunicatorType& getGlobalReduceComm() const;

  /**
   * returns the fault tolerant version of the world comm (excluding spare ranks)
   */
  inline simft::Sim_FT_MPI_Comm getWorldCommFT();

  /**
   * returns the communicator also containing spare processors (or ranks)
   */
  inline simft::Sim_FT_MPI_Comm getSpareCommFT();

  /**
   * returns the fault tolerant version of the global comm
   */
  inline simft::Sim_FT_MPI_Comm getGlobalCommFT();

  /**
   * returns the fault tolerant version of the local comm
   */
  inline simft::Sim_FT_MPI_Comm getLocalCommFT();

  /**
   * returns the fault tolerant version of the allreduce comm
   */
  inline simft::Sim_FT_MPI_Comm getGlobalReduceCommFT();

  /**
   * returns MPI rank number in world comm
   */
  inline const RankType& getWorldRank() const;

  /**
   * returns MPI rank number in global comm
   */
  inline const RankType& getGlobalRank() const;

  /**
   * returns MPI rank number in local comm
   */
  inline const RankType& getLocalRank() const;

  /**
   * returns MPI rank number of manager in world comm
   */
  inline const RankType& getManagerRankWorld() const;

  /**
   * returns MPI rank number of manager in global comm
   */
  inline const RankType& getManagerRank() const;

  /**
   * returns MPI rank number of master in local comm
   */
  inline const RankType& getMasterRank() const;

  /**
   * returns boolean that indicates if caller is manager in world comm
   */
  inline bool isWorldManager() const;

  /**
   * returns boolean that indicates if caller is manager in global comm
   */
  inline bool isGlobalManager() const;

  /**
   * returns boolean that indicates if caller is master in local comm
   */
  inline bool isMaster() const;

  /**
   * returns the number of process groups
   */
  inline size_t getNumGroups() const;

  /**
   * returns the number of processors per process group
   */
  inline size_t getNumProcs() const;

  /**
   * returns boolean that indicates if MPISystem is initialized
   */
  inline bool isInitialized() const;

  /**
   * This routine starts the recovery procesdure.
   * groupAlive indicates if the process group of the calling rank is alive
   * failedGroups is a vector of the failed process groups
   */
  bool recoverCommunicators( bool groupAlive, std::vector< std::shared_ptr< ProcessGroupManager >> failedGroups = std::vector< std::shared_ptr< ProcessGroupManager >>(0) );

  /**
   * This routine frees the specified fault tolerant MPI communicator
   * The corresponding non-fault tolerant communicator associated with the FT-communicator
   * is not destroyed!
   */
  void deleteCommFT(simft::Sim_FT_MPI_Comm *comm);

  /**
   * This routine frees the specified fault tolerant MPI communicator
   * The corresponding non-fault tolerant communicator associated with the FT-communicator
   * is also destroyed!
   */
  void deleteCommFTAndCcomm(simft::Sim_FT_MPI_Comm *commFT, CommunicatorType *ccommCopy);

  /**
   * This routine frees the specified fault tolerant MPI communicator
   * The corresponding non-fault tolerant communicator associated with the FT-communicator
   * is also destroyed!
   */
  void deleteCommFTAndCcomm(simft::Sim_FT_MPI_Comm *comm);

  /**
   * sends a message to the manager that this rank has failed -> used for FT simulator
   */
  void sendFailedSignal();

 private:
  explicit MPISystem();

  friend MPISystemID theMPISystem();
  /**
   * checks if initialized
   */
  inline void checkPreconditions() const;
  /**
   * checks if initialized + if FT enabled
   */
  inline void checkPreconditionsFT() const;

  /* create the global communicators for the global reduce.
   * all processes which have local rank i in their process group will be grouped in a
   * distinct communicator.
   * this will only work if all pgroups have same size and dsg uses the same assignment
   * of subspaces to processes in each pgroup
   */
  void initGlobalReduceCommm();

  /**
   * creates a FT communicator associated with comm
   */
  void createCommFT( simft::Sim_FT_MPI_Comm* commFT, CommunicatorType comm );

  /**
   * initializes local comm + FT version if FT_ENABLED
   */
  void initLocalComm();

  /**
   * initializes global comm + FT version if FT_ENABLED
   */
  void initGlobalComm();

  /**
   * Send signal to manager that this rank is reusable -> becomes spare process
   * The message is send in world comm
   */
  void sendReusableSignal();

  /**
   * Send signal to manager that this rank is reusable -> becomes spare processor
   * The message is send in spare comm
   */
  void sendReusableSignalSpare();

  /**
   * a process enters this routine if it becomes a spare process and waits for reuse
   * all shrinking operations of spare communicator are performed here too
   */
  void waitForReuse();

  /**
   * receive the status if failed process group could be recoverd
   * (only relevant for procs in a failed group that have not failed themselves)
   */
  bool receiveRecoverStatus();

  /**
   * start shrinking procedure at all ranks waiting for reuse
   */
  void sendShrinkSignal(std::vector<RankType>& reusableRanks);

  /**
   * When splitting the world comm after fault all spare processors need to be excluded from world comm.
   * This routine sends a signal to all waiting spare processes so that they start the MPI split and exclude themselves.
   */
  void sendExcludeSignal(std::vector<RankType>& reusableRanks);

  /**
   * sends to all processes that can be reused if the group recovery failed
   */
  void sendRecoveryStatus(bool failedRecovery, std::vector<RankType>& newReusableRanks );

  /**
   * In case of successful recovery send the vector of failed ranks to the reusable ranks.
   * The reusable ranks will copy the corresponding failed ID and will then replace this process.
   */
  bool sendRankIds(std::vector<RankType>& failedRanks, std::vector<RankType>& reusableRanks );

  /**
   * returns the vector of the rank numbers of the newly added spare procs due to process fault
   * which could not be recovered
   */
  std::vector<RankType> getReusableRanks( int remainingProcs );

  /**
   * returns the vector of the rank numbers in the spare communicator
   * of the newly added spare procs due to process fault which could not be recovered
   */
  void getReusableRanksSpare(std::vector<RankType>& reusableRanks);

  /**
   * returns the vector of the failed ranks that caused the current recovery procedure
   */
  std::vector<RankType> getFailedRanks( int numFailedProcs );


  bool initialized_; //is MPISystem initialized?

  CommunicatorType worldComm_; //contains all processes that are active

  //contains alive procs from dead process groups and manager
  simft::Sim_FT_MPI_Comm spareCommFT_;

  CommunicatorType globalComm_; //contains the manager and master processes

  CommunicatorType localComm_; //contains all processes in process group

  /**
   * contains all processes that share same domain in other process groups
   * -> only communicate with these ranks during allreduce
   */
  CommunicatorType globalReduceComm_;

  simft::Sim_FT_MPI_Comm worldCommFT_; //FT version of world comm

  simft::Sim_FT_MPI_Comm globalCommFT_; //FT version of global comm

  simft::Sim_FT_MPI_Comm localCommFT_; //FT version of local comm

  simft::Sim_FT_MPI_Comm globalReduceCommFT_; //FT version of global reduce comm

  RankType worldRank_; //rank number in world comm

  RankType globalRank_; //rank number in global comm

  RankType localRank_; //rank number in local comm

  RankType globalReduceRank_; //rank number in global reduce comm

  RankType managerRank_; //rank number of manager in global comm

  RankType managerRankWorld_; //rank number of manager in world comm

  RankType managerRankFT_; //rank number of manager in spare comm

  RankType masterRank_; //rank number of master in local comm

  size_t ngroup_; //number of process groups

  size_t nprocs_; //number of processes per process group

  //ranks that er still functional but not assigned to any process group
  std::vector<RankType> reusableRanks_;
};

/*!\name MPI communication system setup functions */
//@{
inline MPISystemID theMPISystem();
//@}

/** Returns a handle to the MPI communication system.
 *
 * This function returns a handle to the MPI communication system. This handle
 * can be used to configure the communication system or to acquire
 * the current settings. The function expects that MPI has already been properly
 * initialized (e.g. via the MPI_Init() or any similar function). In case MPI
 * was not initialized, a \a std::runtime_error exception is thrown.
 *
 * \return Handle to the MPI communication system.
 * \exception std::runtime_error MPI system is not initialized.
 */
inline MPISystemID theMPISystem() {
  static MPISystemID system(new MPISystem());
  return system;
}


inline void MPISystem::checkPreconditions() const{
  assert( initialized_ && "MPI System not initialized!");
}


inline void MPISystem::checkPreconditionsFT() const{
  checkPreconditions();
  assert( ENABLE_FT && "Fault Tolerance not enabled!" );
}


inline const CommunicatorType& MPISystem::getWorldComm() const {
  checkPreconditions();

  return worldComm_;
}


inline const CommunicatorType& MPISystem::getGlobalComm() const{
  checkPreconditions();

  return globalComm_;
}


inline const CommunicatorType& MPISystem::getLocalComm() const{
  checkPreconditions();

  return localComm_;
}


inline const CommunicatorType& MPISystem::getGlobalReduceComm() const{
  checkPreconditions();

  return globalReduceComm_;
}

inline simft::Sim_FT_MPI_Comm MPISystem::getWorldCommFT(){
  checkPreconditionsFT();

  return worldCommFT_;
}

inline simft::Sim_FT_MPI_Comm MPISystem::getSpareCommFT(){
  checkPreconditionsFT();

  return spareCommFT_;
}

inline simft::Sim_FT_MPI_Comm MPISystem::getGlobalCommFT(){
  checkPreconditionsFT();

  return globalCommFT_;
}


inline simft::Sim_FT_MPI_Comm MPISystem::getLocalCommFT(){
  checkPreconditionsFT();

  return localCommFT_;
}


inline simft::Sim_FT_MPI_Comm MPISystem::getGlobalReduceCommFT(){
  checkPreconditionsFT();

  return globalReduceCommFT_;
}


inline const RankType& MPISystem::getWorldRank() const{
  checkPreconditions();

  return worldRank_;
}


inline const RankType& MPISystem::getGlobalRank() const{
  checkPreconditions();

  return globalRank_;
}


inline const RankType& MPISystem::getLocalRank() const{
  checkPreconditions();

  return localRank_;
}


inline const RankType& MPISystem::getManagerRankWorld() const{
  checkPreconditions();

  return managerRankWorld_;
}


inline const RankType& MPISystem::getManagerRank() const{
  checkPreconditions();

  return managerRank_;
}


inline const RankType& MPISystem::getMasterRank() const{
  checkPreconditions();

  return masterRank_;
}


inline bool MPISystem::isWorldManager() const{
  return ( worldRank_ == managerRankWorld_ );
}


inline bool MPISystem::isGlobalManager() const{
  return ( globalRank_ == managerRank_ );
}


inline bool MPISystem::isMaster() const{
  return ( localRank_ == masterRank_ );
}


inline size_t MPISystem::getNumGroups() const{
  checkPreconditions();

  return ngroup_;
}

inline size_t MPISystem::getNumProcs() const{
  checkPreconditions();

  return nprocs_;
}


inline bool MPISystem::isInitialized() const{
  return initialized_;
}

/*
// operators
std::ostream& operator<<(std::ostream& os, const MPISystem& ms);
std::ostream& operator<<(std::ostream& os, const MPISystemID& ms);
std::ostream& operator<<(std::ostream& os, const ConstMPISystemID& ms);
*/

} //namespace combigrid




#endif // MPISYSTEM_HPP<|MERGE_RESOLUTION|>--- conflicted
+++ resolved
@@ -82,14 +82,12 @@
    */
   void init( size_t ngroups, size_t nprocs, CommunicatorType lcomm );
 
-<<<<<<< HEAD
-  /**
-   * returns the world communicator which contains all ranks (excluding spare ranks)
-   */
-=======
+
   void init( CommunicatorType wcomm, size_t ngroups, size_t nprocs);
 
->>>>>>> 79259c2e
+  /**
+  * returns the world communicator which contains all ranks (excluding spare ranks)
+  */
   inline const CommunicatorType& getWorldComm() const;
 
   /**
