--- conflicted
+++ resolved
@@ -18,24 +18,11 @@
 }
 
 Task::Task(DimType dim, LevelVector& l, std::vector<bool>& boundary, real coeff,
-<<<<<<< HEAD
-    LoadModel* loadModel) :
-  dim_(dim), 
-  l_(l), 
-  boundary_(boundary), 
-  id_(count++), 
-  loadModel_(loadModel), 
-  isFinished_(false) 
-{
-    assert(dim_ > 0);
-    assert(l_.size() == dim_);
-=======
     LoadModel* loadModel, FaultCriterion *faultCrit) :
   dim_(dim), l_(l), boundary_(boundary), id_(count++), loadModel_(
     loadModel), isFinished_(false), faultCriterion_(faultCrit){
   assert(dim_ > 0);
   assert(l_.size() == dim_);
->>>>>>> 3717e19b
 }
 
 Task::~Task() {
