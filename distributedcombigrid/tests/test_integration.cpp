#define BOOST_TEST_DYN_LINK
// to resolve https://github.com/open-mpi/ompi/issues/5157
#define OMPI_SKIP_MPICXX 1
#include <mpi.h>

#include <boost/serialization/export.hpp>
#include <boost/test/unit_test.hpp>
#include <cstdio>

#include "TaskCount.hpp"
#include "sgpp/distributedcombigrid/combischeme/CombiMinMaxScheme.hpp"
#include "sgpp/distributedcombigrid/loadmodel/LearningLoadModel.hpp"
#include "sgpp/distributedcombigrid/loadmodel/LinearLoadModel.hpp"
#include "sgpp/distributedcombigrid/manager/CombiParameters.hpp"
#include "sgpp/distributedcombigrid/manager/ProcessGroupManager.hpp"
#include "sgpp/distributedcombigrid/manager/ProcessGroupWorker.hpp"
#include "sgpp/distributedcombigrid/manager/ProcessManager.hpp"
#include "sgpp/distributedcombigrid/sparsegrid/DistributedSparseGridUniform.hpp"
#include "sgpp/distributedcombigrid/task/Task.hpp"
#include "sgpp/distributedcombigrid/utils/Config.hpp"
#include "sgpp/distributedcombigrid/utils/MonteCarlo.hpp"
#include "sgpp/distributedcombigrid/utils/Types.hpp"
#include "stdlib.h"
#include "test_helper.hpp"

using namespace combigrid;

BOOST_CLASS_EXPORT(TaskCount)

bool checkReducedFullGridIntegration(ProcessGroupWorker& worker, int nrun) {
  auto tasks = worker.getTasks();
  int numGrids = (int)worker.getCombiParameters().getNumGrids();

  BOOST_CHECK(tasks.size() > 0);
  BOOST_CHECK(numGrids > 0);

  // to check if any data was actually compared
  bool any = false;

  for (Task* t : tasks) {
    for (int g = 0; g < numGrids; g++) {
      DistributedFullGrid<CombiDataType>& dfg = t->getDistributedFullGrid(g);
      for (auto b : dfg.returnBoundaryFlags()) {
        BOOST_CHECK(b);
      }

      TestFnCount<CombiDataType> initialFunction;
      for (IndexType li = 0; li < dfg.getNrLocalElements(); ++li) {
        std::vector<double> coords(dfg.getDimension());
        dfg.getCoordsLocal(li, coords);
        CombiDataType expected = initialFunction(coords, nrun);
        CombiDataType occuring = dfg.getData()[li];
        for (auto& c : coords) {
          BOOST_CHECK(c >= 0.);
          BOOST_CHECK(c <= 1.);
        }
        // checking absolute and real value since comparing std::complex may be tricky
        BOOST_CHECK_CLOSE(std::abs(expected), std::abs(occuring), TestHelper::tolerance);
        BOOST_CHECK_CLOSE(std::real(expected), std::real(occuring), TestHelper::tolerance);
        // BOOST_REQUIRE_CLOSE(expected, occuring, TestHelper::tolerance);
        any = true;
      }
    }
  }
  BOOST_CHECK(any);
  return any;
}

void checkIntegration(size_t ngroup = 1, size_t nprocs = 1, bool boundaryV = true) {
  size_t size = ngroup * nprocs + 1;
  BOOST_REQUIRE(TestHelper::checkNumMPIProcsAvailable(size));

  CommunicatorType comm = TestHelper::getComm(size);
  if (comm == MPI_COMM_NULL) {
    BOOST_TEST_CHECKPOINT("drop out of test comm");
    return;
  }

  combigrid::Stats::initialize();

  theMPISystem()->initWorldReusable(comm, ngroup, nprocs);
  // theMPISystem()->init(ngroup, nprocs);

  DimType dim = 2;
  LevelVector lmin(dim, 2);
  LevelVector lmax(dim, 5);

  size_t ncombi = 4;

  BOOST_CHECK_EQUAL(theMPISystem()->getWorldSize(), size);
  BOOST_CHECK_EQUAL(getCommSize(theMPISystem()->getWorldComm()), size);

  WORLD_MANAGER_EXCLUSIVE_SECTION {
    // make sure the manager's ranks are set right
    BOOST_CHECK_EQUAL(getCommRank(theMPISystem()->getWorldComm()), size - 1);
    BOOST_CHECK_EQUAL(getCommSize(theMPISystem()->getGlobalComm()), ngroup + 1);
    BOOST_CHECK_EQUAL(getCommRank(theMPISystem()->getGlobalComm()), ngroup);

    ProcessGroupManagerContainer pgroups;
    for (int i = 0; i < ngroup; ++i) {
      int pgroupRootID(i);
      pgroups.emplace_back(std::make_shared<ProcessGroupManager>(pgroupRootID));
    }

    auto loadmodel = std::unique_ptr<LoadModel>(new LinearLoadModel());

    std::vector<bool> boundary(dim, boundaryV);

    CombiMinMaxScheme combischeme(dim, lmin, lmax);
    combischeme.createAdaptiveCombischeme();

    std::vector<LevelVector> levels = combischeme.getCombiSpaces();
    std::vector<combigrid::real> coeffs = combischeme.getCoeffs();

    // create Tasks
    TaskContainer tasks;
    std::vector<size_t> taskIDs;
    for (size_t i = 0; i < levels.size(); i++) {
      Task* t = new TaskCount(dim, levels[i], boundary, coeffs[i], loadmodel.get());
      tasks.push_back(t);
      taskIDs.push_back(t->getID());
    }

    // create combiparameters
    CombiParameters params(dim, lmin, lmax, boundary, levels, coeffs, taskIDs, ncombi);
    params.setParallelization({static_cast<IndexType>(nprocs), 1});
    if (nprocs == 5 && std::all_of(boundary.begin(), boundary.end(), [](bool i) { return i; })) {
      params.setDecomposition({{0, 6, 13, 20, 27}, {0}});
    } else if (nprocs == 4 &&
               std::all_of(boundary.begin(), boundary.end(), [](bool i) { return i; })) {
      // should be the same as default decomposition with forwardDecomposition
      params.setDecomposition({{0, 9, 17, 25}, {0}});
    } else if (nprocs == 3) {
      params.setDecomposition({{0, 15, 20}, {0}});
    }

    // create abstraction for Manager
    ProcessManager manager{pgroups, tasks, params, std::move(loadmodel)};

    // the combiparameters are sent to all process groups before the
    // computations start
    manager.updateCombiParameters();

    /* distribute task according to load model and start computation for
     * the first time */
    BOOST_TEST_CHECKPOINT("run first");
    manager.runfirst();

    for (size_t it = 0; it < ncombi - 1; ++it) {
      BOOST_TEST_CHECKPOINT("combine");
      manager.combine();

      BOOST_TEST_CHECKPOINT("run next");
      manager.runnext();
    }
    manager.combine();
    std::cout << "combined " << ngroup << " " << nprocs << std::endl;

    std::string filename("integration_" + std::to_string(ncombi) + ".raw");
    BOOST_TEST_CHECKPOINT("write solution " + filename);
    Stats::startEvent("manager write solution");
<<<<<<< HEAD
    manager.parallelEval( lmax, filename, 0 );
    manager.writeSparseGridMinMaxCoefficients("integration_" + std::to_string(boundaryV) + "_sparse_minmax");
=======
    manager.parallelEval(lmax, filename, 0);
>>>>>>> b1bfe239
    Stats::stopEvent("manager write solution");
    std::cout << "wrote solution  " << ngroup << " " << nprocs << std::endl;

    // test Monte-Carlo interpolation
    // only if boundary values are used
    if (boundaryV) {
      BOOST_TEST_CHECKPOINT("MC interpolation coordinates");
      auto interpolationCoords = montecarlo::getRandomCoordinates(1000, dim);
      BOOST_TEST_CHECKPOINT("MC interpolation");
      Stats::startEvent("manager interpolate");
      auto values = manager.interpolateValues(interpolationCoords);
      Stats::stopEvent("manager interpolate");
      std::cout << "did interpolation " << ngroup << " " << nprocs << std::endl;

      TestFnCount<CombiDataType> initialFunction;
      for (size_t i = 0; i < interpolationCoords.size(); ++i) {
        if (std::abs(initialFunction(interpolationCoords[i], ncombi) - values[i]) >
            TestHelper::tolerance) {
          std::cout << "err " << interpolationCoords.size() << interpolationCoords[i] << " " << i
                    << std::endl;
        }
        auto ref = initialFunction(interpolationCoords[i], ncombi);
        BOOST_CHECK_CLOSE(std::abs(ref), std::abs(values[i]), TestHelper::tolerance);
        BOOST_CHECK_CLOSE(std::real(ref), std::real(values[i]), TestHelper::tolerance);
      }
    }

    manager.exit();

    // if output files are not needed, remove them right away
    remove(("integration_" + std::to_string(ncombi) + "_0.raw").c_str());
    remove(("integration_" + std::to_string(ncombi) + "_0.raw_header").c_str());

    TestHelper::testStrayMessages(theMPISystem()->getGlobalComm());
  }
  else {
    BOOST_CHECK_EQUAL(getCommSize(theMPISystem()->getLocalComm()), nprocs);
    if (nprocs == 1) {
      BOOST_CHECK(theMPISystem()->isMaster());
    }
    BOOST_TEST_CHECKPOINT("Worker starts");
    ProcessGroupWorker pgroup;
    SignalType signal = -1;
    // omitting to count RUN_FIRST signal, as it is executed once for every task
    int nrun = 1;
    while (signal != EXIT) {
      BOOST_TEST_CHECKPOINT("Last Successful Worker Signal " + std::to_string(signal));
      signal = pgroup.wait();

      if (signal == RUN_NEXT) {
        BOOST_CHECK(pgroup.getTasks().size() > 0);
        ++nrun;
      }
      if (signal == COMBINE) {
        // after combination check workers' grids
        // only if boundary values are used
        if (boundaryV) {
          BOOST_CHECK(checkReducedFullGridIntegration(pgroup, nrun));
        }
      }
    }
    BOOST_CHECK_EQUAL(nrun, ncombi);
    TestHelper::testStrayMessages(theMPISystem()->getLocalComm());
    MASTER_EXCLUSIVE_SECTION { TestHelper::testStrayMessages(theMPISystem()->getGlobalComm()); }
  }

  combigrid::Stats::finalize();
  Stats::write("integration_" + std::to_string(ngroup) + "_" + std::to_string(nprocs) + ".json");

  MPI_Barrier(comm);
  TestHelper::testStrayMessages(comm);
}

/**
 * @brief Test for integrated passing of the hierarchical basis type
 *        (needs a lot of boilerplate code to set up manager etc, but its really only the
 *        `setCombiParametersHierarchicalBasesUniform<T>(params);` and
 *        `BOOST_TEST(dynamic_cast<T*>(b) != nullptr)` parts that are interesting)
 * @tparam T the hierarchical basis class to test (needs to be derived from BasisFunctionBasis,
 * serializable, exported (cf. BoostExports.hpp))
 */
template <typename T>
void checkPassingHierarchicalBases(size_t ngroup = 1, size_t nprocs = 1) {
  size_t size = ngroup * nprocs + 1;
  BOOST_REQUIRE(TestHelper::checkNumMPIProcsAvailable(size));

  CommunicatorType comm = TestHelper::getComm(size);
  if (comm == MPI_COMM_NULL) {
    BOOST_TEST_CHECKPOINT("drop out of test comm");
    return;
  }
  combigrid::Stats::initialize();
  theMPISystem()->initWorldReusable(comm, ngroup, nprocs);

  DimType dim = 2;
  LevelVector lmin(dim, 2);
  LevelVector lmax(dim, 5);

  WORLD_MANAGER_EXCLUSIVE_SECTION {
    ProcessGroupManagerContainer pgroups;
    for (int i = 0; i < ngroup; ++i) {
      int pgroupRootID(i);
      pgroups.emplace_back(std::make_shared<ProcessGroupManager>(pgroupRootID));
    }

    auto loadmodel = std::unique_ptr<LoadModel>(new LinearLoadModel());
    std::vector<bool> boundary(dim, true);
    CombiMinMaxScheme combischeme(dim, lmin, lmax);
    combischeme.createAdaptiveCombischeme();
    std::vector<LevelVector> levels = combischeme.getCombiSpaces();
    std::vector<combigrid::real> coeffs = combischeme.getCoeffs();
    auto numDOF = printCombiDegreesOfFreedom(levels);

    // create Tasks
    TaskContainer tasks;
    std::vector<size_t> taskIDs;
    for (size_t i = 0; i < levels.size(); i++) {
      Task* t = new TaskCount(dim, levels[i], boundary, coeffs[i], loadmodel.get());
      tasks.push_back(t);
      taskIDs.push_back(t->getID());
    }

    // create combiparameters
    CombiParameters params(dim, lmin, lmax, boundary, levels, coeffs, taskIDs, 2);
    params.setParallelization({static_cast<IndexType>(nprocs), 1});
    setCombiParametersHierarchicalBasesUniform<T>(params);

    // create abstraction for Manager
    ProcessManager manager{pgroups, tasks, params, std::move(loadmodel)};

    // the combiparameters are sent to all process groups before the
    // computations start
    manager.updateCombiParameters();

    manager.runfirst();
    manager.combine();
    manager.runnext();
    manager.combine();

    manager.exit();

    TestHelper::testStrayMessages(theMPISystem()->getGlobalComm());
  }
  else {
    BOOST_TEST_CHECKPOINT("Worker starts");
    ProcessGroupWorker pgroup;
    SignalType signal = -1;
    // omitting to count RUN_FIRST signal, as it is executed once for every task
    while (signal != EXIT) {
      BOOST_TEST_CHECKPOINT("Last Successful Worker Signal " + std::to_string(signal));
      signal = pgroup.wait();
    }
    const auto& bases = pgroup.getCombiParameters().getHierarchicalBases();
    for (const auto& b : bases) {
      BOOST_TEST(dynamic_cast<T*>(b) != nullptr);
    }
    TestHelper::testStrayMessages(theMPISystem()->getLocalComm());
    MASTER_EXCLUSIVE_SECTION { TestHelper::testStrayMessages(theMPISystem()->getGlobalComm()); }
  }
  combigrid::Stats::finalize();
  MPI_Barrier(comm);
  TestHelper::testStrayMessages(comm);
}

#ifndef ISGENE  // integration tests won't work with ISGENE because of worker magic

BOOST_FIXTURE_TEST_SUITE(integration, TestHelper::BarrierAtEnd, *boost::unit_test::timeout(180))

BOOST_AUTO_TEST_CASE(test_1, *boost::unit_test::tolerance(TestHelper::higherTolerance)) {
  for (bool boundary : {true, false}) {
    for (size_t ngroup : {1, 2, 3, 4}) {
      for (size_t nprocs : {1, 2}) {
        std::cout << "integration/test_1 " << ngroup << " " << nprocs << std::endl;
        checkIntegration(ngroup, nprocs, boundary);
        MPI_Barrier(MPI_COMM_WORLD);
      }
    }
    for (size_t ngroup : {1, 2}) {
      for (size_t nprocs : {3}) {  // TODO currently fails for non-power-of-2-decompositions
        std::cout << "integration/test_1 " << ngroup << " " << nprocs << std::endl;
        checkIntegration(ngroup, nprocs, boundary);
        MPI_Barrier(MPI_COMM_WORLD);
      }
    }
    for (size_t ngroup : {1, 2}) {
      if (boundary) {
        for (size_t nprocs : {4}) {  // TODO currently fails for non-power-of-2-decompositions
          std::cout << "integration/test_1 " << ngroup << " " << nprocs << std::endl;
          checkIntegration(ngroup, nprocs, boundary);
          MPI_Barrier(MPI_COMM_WORLD);
        }
      }
    }
    for (size_t ngroup : {1}) {
      for (size_t nprocs : {5}) {
        if (boundary) {
          std::cout << "integration/test_1 " << ngroup << " " << nprocs << std::endl;
          checkIntegration(ngroup, nprocs, boundary);
          MPI_Barrier(MPI_COMM_WORLD);
        }
      }
    }

    MPI_Barrier(MPI_COMM_WORLD);
    TestHelper::testStrayMessages();
  }
}

BOOST_AUTO_TEST_CASE(test_2) { checkPassingHierarchicalBases<HierarchicalHatBasisFunction>(1, 1); }

BOOST_AUTO_TEST_CASE(test_3) { checkPassingHierarchicalBases<FullWeightingBasisFunction>(1, 2); }

BOOST_AUTO_TEST_CASE(test_4) {
  checkPassingHierarchicalBases<FullWeightingPeriodicBasisFunction>(2, 2);
}

BOOST_AUTO_TEST_CASE(test_5) { checkPassingHierarchicalBases<BiorthogonalBasisFunction>(1, 4); }

BOOST_AUTO_TEST_CASE(test_6) {
  checkPassingHierarchicalBases<BiorthogonalPeriodicBasisFunction>(4, 2);
}

BOOST_AUTO_TEST_CASE(test_7) {
  // unit test for downsampleDecomposition
  LevelVector lmin{1, 2, 4};
  LevelVector lmax{6, 5, 4};
  std::vector<IndexVector> decomposition{
      {0, 3, 14},
      {0},
      {0, 1},
  };

  auto newDecomposition = downsampleDecomposition(decomposition, lmax, lmin, {true, false, false});
  BOOST_CHECK(newDecomposition[0] == IndexVector({0, 1, 1}));
  BOOST_CHECK(newDecomposition[1] == IndexVector({0}));
  BOOST_CHECK(newDecomposition[2] == IndexVector({0, 1}));
}

BOOST_AUTO_TEST_CASE(test_8) {
  // unit test for CombiMinMaxSchemeFromFile
  LevelVector lmin = {3, 6};
  LevelVector lmax = {7, 10};
  auto dim = lmin.size();
  std::unique_ptr<CombiMinMaxScheme> scheme(
      new CombiMinMaxSchemeFromFile(dim, lmin, lmax, "test_scheme.json"));
  auto coeffs = scheme->getCoeffs();
  auto levels = scheme->getCombiSpaces();
  BOOST_CHECK(std::accumulate(coeffs.begin(), coeffs.end(), 0.) == 1.);

  BOOST_CHECK(dynamic_cast<CombiMinMaxSchemeFromFile*>(scheme.get()));
  if (auto schemeFromFile = dynamic_cast<CombiMinMaxSchemeFromFile*>(scheme.get())) {
    auto pgNumbers = schemeFromFile->getProcessGroupNumbers();
    const auto [itMin, itMax] = std::minmax_element(pgNumbers.begin(), pgNumbers.end());

    BOOST_CHECK(*itMax == 7);
    BOOST_CHECK(*itMin == 0);
    auto boundary = std::vector<bool>(dim, true);
    auto rank = TestHelper::getRank(MPI_COMM_WORLD);
    for (size_t taskNo = 0; taskNo < coeffs.size(); ++taskNo) {
      BOOST_TEST_CHECKPOINT(std::to_string(rank) + " Last taskNo " + std::to_string(taskNo));
      if (pgNumbers[taskNo] == rank) {
        auto loadmodel = LinearLoadModel();
        TaskCount tc(dim, levels[taskNo], boundary, coeffs[taskNo], &loadmodel);
        tc.setID(taskNo);
      }
    }
  }
  // clears scheme, may be useful if there are many tasks and
  // we only need some allocated on each process group
  scheme.reset();
}

BOOST_AUTO_TEST_SUITE_END()
#endif<|MERGE_RESOLUTION|>--- conflicted
+++ resolved
@@ -159,12 +159,8 @@
     std::string filename("integration_" + std::to_string(ncombi) + ".raw");
     BOOST_TEST_CHECKPOINT("write solution " + filename);
     Stats::startEvent("manager write solution");
-<<<<<<< HEAD
-    manager.parallelEval( lmax, filename, 0 );
+    manager.parallelEval(lmax, filename, 0);
     manager.writeSparseGridMinMaxCoefficients("integration_" + std::to_string(boundaryV) + "_sparse_minmax");
-=======
-    manager.parallelEval(lmax, filename, 0);
->>>>>>> b1bfe239
     Stats::stopEvent("manager write solution");
     std::cout << "wrote solution  " << ngroup << " " << nprocs << std::endl;
 
