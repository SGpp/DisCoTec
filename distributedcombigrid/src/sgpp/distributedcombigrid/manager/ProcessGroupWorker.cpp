/*
 * ProcessGroupWorker.cpp
 *
 *  Created on: Jun 24, 2014
 *      Author: heenemo
 */

#include "sgpp/distributedcombigrid/manager/ProcessGroupWorker.hpp"

#include "boost/lexical_cast.hpp"

#include "sgpp/distributedcombigrid/fullgrid/FullGrid.hpp"
#include "sgpp/distributedcombigrid/manager/CombiParameters.hpp"
#include "sgpp/distributedcombigrid/manager/ProcessGroupSignals.hpp"
#include "sgpp/distributedcombigrid/sparsegrid/DistributedSparseGrid.hpp"
#include "sgpp/distributedcombigrid/sparsegrid/DistributedSparseGridUniform.hpp"
#include "sgpp/distributedcombigrid/combicom/CombiCom.hpp"
#include "sgpp/distributedcombigrid/hierarchization/DistributedHierarchization.hpp"
#include "sgpp/distributedcombigrid/mpi/MPIUtils.hpp"

#include "sgpp/distributedcombigrid/mpi_fault_simulator/MPI-FT.h"
#include <string>
#include <iostream>
#include <algorithm>

namespace combigrid {

ProcessGroupWorker::ProcessGroupWorker() :
    currentTask_( NULL),
    status_(PROCESS_GROUP_WAIT),
    combinedFG_( NULL),
    combinedUniDSGVector_(0),
    combinedFGexists_(false),
    combiParameters_(),
    combiParametersSet_(false),
    currentCombi_(0)
{
    t_fault_ = -1;
    startTimeIteration_ = (std::chrono::high_resolution_clock::now());
  MASTER_EXCLUSIVE_SECTION {
    std::string fname ="out/all-betas-"+std::to_string(theMPISystem()->getGlobalRank())+".txt";
    //betasFile_ = std::ofstream( fname, std::ofstream::out );
  }
}

ProcessGroupWorker::~ProcessGroupWorker() {
  delete combinedFG_;
}

SignalType ProcessGroupWorker::wait() {
  if(status_ == PROCESS_GROUP_FAIL){ //in this case worker got reused
    status_ = PROCESS_GROUP_WAIT;
  }
  if (status_ != PROCESS_GROUP_WAIT){
    int myRank;
    MPI_Comm_rank(theMPISystem()->getWorldComm(), &myRank);
#ifdef DEBUG_OUTPUT
    std::cout << "status is " << status_ << "of rank " << myRank << "\n";
    std::cout << "executing next task\n";
#endif
    return RUN_NEXT;
  }
  SignalType signal = -1;

  MASTER_EXCLUSIVE_SECTION {
    // receive signal from manager
    MPI_Recv( &signal, 1, MPI_INT,
              theMPISystem()->getManagerRank(),
              signalTag,
              theMPISystem()->getGlobalComm(),
              MPI_STATUS_IGNORE);
  }
  // distribute signal to other processes of pgroup
  MPI_Bcast( &signal, 1, MPI_INT,
             theMPISystem()->getMasterRank(),
             theMPISystem()->getLocalComm() );
#ifdef DEBUG_OUTPUT
  std::cout << theMPISystem()->getWorldRank() << " waits for signal " << signal << " \n";
#endif
  // process signal
  if (signal == RUN_FIRST) {

    Task* t;

    // local root receives task
    MASTER_EXCLUSIVE_SECTION {
      Task::receive(  &t,
                      theMPISystem()->getManagerRank(),
                      theMPISystem()->getGlobalComm() );
    }

    // broadcast task to other process of pgroup
    Task::broadcast(&t, theMPISystem()->getMasterRank(), theMPISystem()->getLocalComm());

    MPI_Barrier(theMPISystem()->getLocalComm());

    // add task to task storage
    tasks_.push_back(t);

    status_ = PROCESS_GROUP_BUSY;

    // set currentTask
    currentTask_ = tasks_.back();

    // initalize task
    Stats::startEvent("worker init");
    currentTask_->init(theMPISystem()->getLocalComm());
    t_fault_ = currentTask_->initFaults(t_fault_, startTimeIteration_);
    Stats::stopEvent("worker init");

    // execute task
    Stats::startEvent("worker run first");
    currentTask_->run(theMPISystem()->getLocalComm());
    Stats::stopEvent("worker run first");

  } else if (signal == RUN_NEXT) {
    // this should not happen
    //assert(tasks_.size() > 0);
    // reset finished status of all tasks
    if(tasks_.size() != 0){
      for (size_t i = 0; i < tasks_.size(); ++i)
        tasks_[i]->setFinished(false);

      status_ = PROCESS_GROUP_BUSY;

      // set currentTask
      currentTask_ = tasks_[0];

      // run first task
      if(!isGENE){
        Stats::startEvent("worker run");
      }
      currentTask_->run(theMPISystem()->getLocalComm());
      if(!isGENE){
        Stats::stopEvent("worker run");
      }
    }
    else{
      std::cout << "Possible error: No tasks! \n";
    }

  } else if (signal == ADD_TASK) { //add a new task to the process group
    std::cout << "adding a single task" << std::endl;

    Task* t;

    // local root receives task
    MASTER_EXCLUSIVE_SECTION {
      Task::receive(&t, theMPISystem()->getManagerRank(), theMPISystem()->getGlobalComm());
    }
    // broadcast task to other process of pgroup
    Task::broadcast(&t, theMPISystem()->getMasterRank(), theMPISystem()->getLocalComm());
    std::cout << "added task id: " << t->getID();

    MPI_Barrier(theMPISystem()->getLocalComm());

    // check if task already exists on this group
    for ( auto tmp : tasks_ )
      assert( tmp->getID() != t->getID() );

    // initalize task and set values to zero
    // the task will get the proper initial solution during the next combine
    t->init( theMPISystem()->getLocalComm());
    t_fault_ = t->initFaults(t_fault_, startTimeIteration_);

    t->setZero();

    t->setFinished( true );

    // add task to task storage
    tasks_.push_back(t);
    currentTask_= tasks_.back(); //important for updating values
    currentTask_->changeDir(theMPISystem()->getLocalComm());
    status_ = PROCESS_GROUP_BUSY;

  } else if (signal == RESET_TASKS) { //deleta all tasks (used in process recovery)
    std::cout << "resetting tasks" << std::endl;


    // freeing tasks
    for ( auto tmp : tasks_ )
      delete(tmp);

    tasks_.clear();
    status_ = PROCESS_GROUP_BUSY;

  } else if (signal == EVAL) {
    // receive x

    // loop over all tasks
    // t.eval(x)
  } else if (signal == EXIT) {
    if(isGENE){
      chdir( "../ginstance" );
    }

  } else if (signal == SYNC_TASKS) {
    MASTER_EXCLUSIVE_SECTION {
      for (size_t i = 0; i < tasks_.size(); ++i) {
        Task::send(&tasks_[i], theMPISystem()->getManagerRank(), theMPISystem()->getGlobalComm());
      }
    }
  } else if (signal == COMBINE) { //start combination

    Stats::startEvent("combine");
    combineUniform();
    currentCombi_++;
    Stats::stopEvent("combine");

  } else if (signal == GRID_EVAL) { // not supported anymore

    Stats::startEvent("eval");
    gridEval();
    Stats::stopEvent("eval");

    return signal;

  } else if (signal == COMBINE_FG) {

    combineFG();

  } else if (signal == UPDATE_COMBI_PARAMETERS) { //update combiparameters (e.g. in case of faults -> FTCT)

    updateCombiParameters();

  } else if (signal == RECOMPUTE) { //recompute the received task (immediately computes tasks -> difference to ADD_TASK)
    Task* t;

    // local root receives task
    MASTER_EXCLUSIVE_SECTION {
      Task::receive(&t, theMPISystem()->getManagerRank(), theMPISystem()->getGlobalComm());
    }

    // broadcast task to other process of pgroup
    Task::broadcast(&t, theMPISystem()->getMasterRank(), theMPISystem()->getLocalComm());

    MPI_Barrier(theMPISystem()->getLocalComm());

    // add task to task storage
    tasks_.push_back(t);

    status_ = PROCESS_GROUP_BUSY;

    // set currentTask
    currentTask_ = tasks_.back();

    // initalize task
    currentTask_->init(theMPISystem()->getLocalComm());
    t_fault_ = currentTask_->initFaults(t_fault_, startTimeIteration_);

    currentTask_->setZero();

    // fill task with combisolution
    if(!isGENE){
      setCombinedSolutionUniform( currentTask_ );
    }
    // execute task
    currentTask_->run(theMPISystem()->getLocalComm());
  } else if ( signal ==  RECOVER_COMM ){ //start recovery in case of faults
    theMPISystem()->recoverCommunicators( true );
    return signal;
  } else if( signal == PARALLEL_EVAL ){ //output final grid

    Stats::startEvent("parallel eval");
    parallelEval();
    Stats::stopEvent("parallel eval");

  }
  if(isGENE){
    // special solution for GENE
    // todo: find better solution and remove this
    if( ( signal == RUN_FIRST || signal == RUN_NEXT || signal == RECOMPUTE) && omitReadySignal )
      return signal;
  }
  // in the general case: send ready signal.
  //if(!omitReadySignal)
  ready();
  if(isGENE){
    if(signal == ADD_TASK){ //ready resets currentTask but needs to be set for GENE
      currentTask_ = tasks_.back();
    }
  }
  return signal;
}
void ProcessGroupWorker::decideToKill(){
  //decide if processor was killed during this iteration
  currentTask_->decideToKill();
}

void ProcessGroupWorker::ready() {
  if( ENABLE_FT ){
    // with this barrier the local root but also each other process can detect
    // whether a process in the group has failed
    int globalRank;
    MPI_Comm_rank(MPI_COMM_WORLD, &globalRank);
    //std::cout << "rank " << globalRank << " is ready \n";
    int err = simft::Sim_FT_MPI_Barrier( theMPISystem()->getLocalCommFT() );

    if( err == MPI_ERR_PROC_FAILED ){
      status_ = PROCESS_GROUP_FAIL;


      std::cout << "rank " << globalRank << " fault detected" << std::endl;
    }
  }

  if( status_ != PROCESS_GROUP_FAIL ){
    // check if there are unfinished tasks
    for (size_t i = 0; i < tasks_.size(); ++i) {
      if (!tasks_[i]->isFinished()) {
        status_ = PROCESS_GROUP_BUSY;

        // set currentTask
        currentTask_ = tasks_[i];
        Stats::startEvent("worker run");
        currentTask_->run(theMPISystem()->getLocalComm());
        Stats::stopEvent("worker run");
 	if( ENABLE_FT ){
          // with this barrier the local root but also each other process can detect
          // whether a process in the group has failed
          int err = simft::Sim_FT_MPI_Barrier( theMPISystem()->getLocalCommFT() );

          if( err == MPI_ERR_PROC_FAILED ){
            status_ = PROCESS_GROUP_FAIL;
            break;
          }
        }
	//merge problem?
	// todo: gene specific voodoo 
 	      if(isGENE){
 	        return;
 	      }
	//
      }
    }

    // all tasks finished -> group waiting
    if(status_ != PROCESS_GROUP_FAIL){
      status_ = PROCESS_GROUP_WAIT;
    }
  }

  // send ready status to manager
  MASTER_EXCLUSIVE_SECTION{
    StatusType status = status_;

    if( ENABLE_FT ){
      simft::Sim_FT_MPI_Send( &status, 1, MPI_INT,  theMPISystem()->getManagerRank(), statusTag,
          theMPISystem()->getGlobalCommFT() );
    } else{
      MPI_Send(&status, 1, MPI_INT, theMPISystem()->getManagerRank(), statusTag, theMPISystem()->getGlobalComm());
    }
  }

  // reset current task
  currentTask_ = NULL;

  // if failed proc in this group detected the alive procs go into recovery state
  if( ENABLE_FT ){
    if( status_ == PROCESS_GROUP_FAIL ){
      theMPISystem()->recoverCommunicators( false );
      status_ = PROCESS_GROUP_WAIT;
    }
  }
}
/* not supported anymore
void ProcessGroupWorker::combine() {
  assert( false && "not properly implemented" );

  // early exit if no tasks available
  // todo: doesnt work, each pgrouproot must call reduce function
  assert(tasks_.size() > 0);

  assert( combiParametersSet_ );
  DimType dim = combiParameters_.getDim();
  const LevelVector& lmin = combiParameters_.getLMin();
  const LevelVector& lmax = combiParameters_.getLMax();
  const std::vector<bool>& boundary = combiParameters_.getBoundary();

  // erzeug dsg
  DistributedSparseGrid<CombiDataType> dsg(dim, lmax, lmin, boundary, theMPISystem()->getLocalComm());

  for (Task* t : tasks_) {
    DistributedFullGrid<CombiDataType>& dfg = t->getDistributedFullGrid();

    // hierarchize dfg
    DistributedHierarchization::hierarchize<CombiDataType>(dfg);

    // lokales reduce auf sg ->
    //CombiCom::distributedLocalReduce<CombiDataType>( dfg, dsg, combiParameters_.getCoeff( t->getID() ) );
  }

  // globales reduce
  CombiCom::distributedGlobalReduce(dsg);

  for (Task* t : tasks_) {
    // get handle to dfg
    DistributedFullGrid<CombiDataType>& dfg = t->getDistributedFullGrid();

    // lokales scatter von dsg auf dfg
    //CombiCom::distributedLocalScatter<CombiDataType>( dfg, dsg );

    // dehierarchize dfg
    DistributedHierarchization::dehierarchize<CombiDataType>(dfg);
  }
} */

void reduceSparseGridCoefficients(LevelVector& lmax,LevelVector& lmin, IndexType totalNumberOfCombis,
    IndexType currentCombi, LevelVector reduceLmin, LevelVector reduceLmax){
  for (size_t i = 0; i < lmin.size(); ++i){
     if (lmin[i] > 1)
       lmin[i] -= reduceLmin[i];
  }
  for (size_t i = 0; i < lmax.size(); ++i){
     lmax[i] = std::max(lmin[i],lmax[i] - reduceLmax[i]);
  }
}
void ProcessGroupWorker::combineUniform() {
  Stats::startEvent("combine init");

  // each pgrouproot must call reduce function
  //assert(tasks_.size() > 0);
  if(tasks_.size() == 0){
    std::cout << "Possible error: task size is 0! \n";
  }
  assert( combiParametersSet_ );
  int numGrids = combiParameters_.getNumGrids(); //we assume here that every task has the same number of grids

  DimType dim = combiParameters_.getDim();
  LevelVector lmin = combiParameters_.getLMin();
  LevelVector lmax = combiParameters_.getLMax();
  const std::vector<bool>& boundary = combiParameters_.getBoundary();

  // the dsg can be smaller than lmax because the highest subspaces do not have
  // to be exchanged
  // todo: use a flag to switch on/off optimized combination

  reduceSparseGridCoefficients(lmax,lmin,combiParameters_.getNumberOfCombinations(),currentCombi_,
      combiParameters_.getLMinReductionVector(), combiParameters_.getLMaxReductionVector());

  /*for (size_t i = 0; i < lmax.size(); ++i)
        if (lmin[i] > 1)
          lmin[i] -= 01;
  for (size_t i = 0; i < lmax.size(); ++i)
      lmax[i] = std::max(lmin[i],lmax[i] - 2);
  */
#ifdef DEBUG_OUTPUT
  MASTER_EXCLUSIVE_SECTION{
    std::cout << "lmin: "<< lmin << std::endl;
    std::cout << "lmax: "<< lmax << std::endl;
  }
#endif

  //delete old dsgs
  for(int g=0; g<combinedUniDSGVector_.size(); g++){

    if (combinedUniDSGVector_[g] != NULL)
      delete combinedUniDSGVector_[g];
  }
  combinedUniDSGVector_.clear();
  // erzeug dsgs
  combinedUniDSGVector_.resize(numGrids);
  for(int g=0; g<numGrids; g++){
    combinedUniDSGVector_[g] = new DistributedSparseGridUniform<CombiDataType>(dim, lmax,
      lmin, boundary,
      theMPISystem()->getLocalComm());
  }
  // todo: move to init function to avoid reregistering
  // register dsgs in all dfgs
  for (Task* t : tasks_) {
    for(int g=0; g<numGrids; g++){

      DistributedFullGrid<CombiDataType>& dfg = t->getDistributedFullGrid(g);

      dfg.registerUniformSG(*(combinedUniDSGVector_[g]));
    }
  }
  Stats::stopEvent("combine init");
  Stats::startEvent("combine hierarchize complete");

  real localMax(0.0);
  //std::vector<CombiDataType> beforeCombi;
  for (Task* t : tasks_) {
    for(int g=0; g<numGrids; g++){

      DistributedFullGrid<CombiDataType>& dfg = t->getDistributedFullGrid(g);
      //std::vector<CombiDataType> datavector(dfg.getElementVector());
      //beforeCombi = datavector;
      // compute max norm
      /*
      real max = dfg.getLpNorm(0);
      if( max > localMax )
        localMax = max;
        */

      // hierarchize dfg
      Stats::startEvent("combine hierarchize");

      DistributedHierarchization::hierarchize<CombiDataType>(
          dfg, combiParameters_.getHierarchizationDims() );
      Stats::stopEvent("combine hierarchize");
      Stats::startEvent("combine add to Uniform");
      // lokales reduce auf sg ->
      dfg.addToUniformSG( *combinedUniDSGVector_[g], combiParameters_.getCoeff( t->getID() ) );
<<<<<<< HEAD
      Stats::stopEvent("combine add to Uniform");
=======
#ifdef DEBUG_OUTPUT
>>>>>>> 3056717b
      std::cout << "Combination: added task " << t->getID() << " with coefficient " << combiParameters_.getCoeff( t->getID() ) <<"\n";
#endif
    }
  }
  Stats::stopEvent("combine hierarchize complete");

  // compute global max norm
  /*
  real globalMax_tmp;
  MPI_Allreduce(  &localMax, &globalMax_tmp, 1, MPI_DOUBLE,
                  MPI_MAX, theMPISystem()->getGlobalReduceComm() );

  real globalMax;
  MPI_Allreduce(  &globalMax_tmp, &globalMax, 1, MPI_DOUBLE,
                    MPI_MAX, theMPISystem()->getLocalComm() );
                    */
  Stats::startEvent("combine global reduce");

  for(int g=0; g<numGrids; g++){
    CombiCom::distributedGlobalReduce( *combinedUniDSGVector_[g] );
  }
  Stats::stopEvent("combine global reduce");

  //std::vector<CombiDataType> afterCombi;
  Stats::startEvent("combine dehierarchize complete");

  for (Task* t : tasks_) {
    for(int g=0; g<numGrids; g++){
      Stats::startEvent("combine extract");
      // get handle to dfg
      DistributedFullGrid<CombiDataType>& dfg = t->getDistributedFullGrid(g);

      // extract dfg vom dsg
      dfg.extractFromUniformSG( *combinedUniDSGVector_[g] );
      Stats::stopEvent("combine extract");
      Stats::startEvent("combine dehierarchize");

      // dehierarchize dfg
      DistributedHierarchization::dehierarchize<CombiDataType>(
          dfg, combiParameters_.getHierarchizationDims() );
      Stats::stopEvent("combine dehierarchize");
      //std::vector<CombiDataType> datavector(dfg.getElementVector());
      //afterCombi = datavector;
      // if exceeds normalization limit, normalize dfg with global max norm
      /*
      if( globalMax > 1000 ){
        dfg.mul( 1.0 / globalMax );
        std::cout << "normalized dfg with " << globalMax << std::endl;
      }
      */
    }
  }
  Stats::stopEvent("combine dehierarchize complete");

  //test changes
  /*for(int i=0; i<afterCombi.size(); i++){
    if(std::abs(beforeCombi[i] - afterCombi[i])/std::abs(beforeCombi[i]) > 0.0001)
      std::cout << std::abs(beforeCombi[i] - afterCombi[i])/std::abs(beforeCombi[i]) << " ";
  }*/
 /* std::cout << "before \n";
  for(int i=0; i<4;i++){

    int rank = theMPISystem()->getLocalRank();
    if(rank == i){
      std::cout << "\n" << i << "\n";

      for(int i=0; i<beforeCombi.size(); i++){
        std::cout << beforeCombi[i] << " \n ";

      }
    }
    MPI_Barrier(theMPISystem()->getLocalComm());
  }
  std::cout << "\n";
  std::cout << "after \n";
  for(int i=0; i<4;i++){
    int rank = theMPISystem()->getLocalRank();
    if(rank == i){
      std::cout << "\n" << i << "\n";

      for(int i=0; i<afterCombi.size(); i++){
        std::cout << afterCombi[i] << " \n ";

      }
    }
    MPI_Barrier(theMPISystem()->getLocalComm());
  }
  std::cout << "\n";

  std::cout << "\n";
  */
}


void ProcessGroupWorker::parallelEval(){
  if(uniformDecomposition)
    parallelEvalUniform();
  else
    assert( false && "not yet implemented" );
}

void ProcessGroupWorker::parallelEvalUniform(){
  assert(uniformDecomposition);

  assert(combiParametersSet_);
  int numGrids = combiParameters_.getNumGrids(); //we assume here that every task has the same number of grids

  const int dim = static_cast<int>( combiParameters_.getDim() );

  // combine must have been called before this function
  assert( combinedUniDSGVector_.size() != 0 && "you must combine before you can eval" );

  // receive leval and broadcast to group members
  std::vector<int> tmp(dim);
  MASTER_EXCLUSIVE_SECTION{
    MPI_Recv( &tmp[0], dim, MPI_INT,
              theMPISystem()->getManagerRank(), 0,
              theMPISystem()->getGlobalComm(), MPI_STATUS_IGNORE);
  }

  MPI_Bcast( &tmp[0], dim, MPI_INT,
             theMPISystem()->getMasterRank(),
             theMPISystem()->getLocalComm() );
  LevelVector leval( tmp.begin(), tmp.end() );

  // receive filename and broadcast to group members
  std::string filename;
  MASTER_EXCLUSIVE_SECTION{
    MPIUtils::receiveClass( &filename,
                            theMPISystem()->getManagerRank(),
                            theMPISystem()->getGlobalComm() );
  }

  MPIUtils::broadcastClass( &filename,
                            theMPISystem()->getMasterRank(),
                            theMPISystem()->getLocalComm() );

  for(int g=0; g < numGrids; g++){//loop over all grids and plot them
    // create dfg
    bool forwardDecomposition = !isGENE;
    DistributedFullGrid<CombiDataType> dfg( dim, leval,
                                            combiParameters_.getApplicationComm(),
                                            combiParameters_.getBoundary(),
                                            combiParameters_.getParallelization(),
                                            forwardDecomposition
                                            );

    // register dsg
    dfg.registerUniformSG(*combinedUniDSGVector_[g]);

    // fill dfg with hierarchical coefficients from distributed sparse grid
    dfg.extractFromUniformSG( *combinedUniDSGVector_[g] );

    // dehierarchize dfg
    DistributedHierarchization::dehierarchize<CombiDataType>(
        dfg, combiParameters_.getHierarchizationDims() );
    std::string fn = filename;
    fn = fn + std::to_string(g);
    // save dfg to file with MPI-IO
    dfg.writePlotFile( fn.c_str() );
  }
}


void ProcessGroupWorker::gridEval() { //not supported anymore
  /* error if no tasks available
   * todo: however, this is not a real problem, we could can create an empty
   * grid an contribute to the reduce operation. at the moment even the dim
   * parameter is stored in the tasks, so if no task available we have no access
   * to this parameter.
   */
  assert(tasks_.size() > 0);

  assert(combiParametersSet_);
  const DimType dim = combiParameters_.getDim();

  LevelVector leval(dim);

  // receive leval
  MASTER_EXCLUSIVE_SECTION{
    // receive size of levelvector = dimensionality
    MPI_Status status;
    int bsize;
    MPI_Probe( theMPISystem()->getManagerRank(), 0, theMPISystem()->getGlobalComm(), &status);
    MPI_Get_count(&status, MPI_INT, &bsize);

    assert(bsize == static_cast<int>(dim));

    std::vector<int> tmp(dim);
    MPI_Recv( &tmp[0], bsize, MPI_INT,
              theMPISystem()->getManagerRank(), 0,
              theMPISystem()->getGlobalComm(), MPI_STATUS_IGNORE);
    leval = LevelVector(tmp.begin(), tmp.end());
  }

  assert( combiParametersSet_ );
  const std::vector<bool>& boundary = combiParameters_.getBoundary();
  FullGrid<CombiDataType> fg_red(dim, leval, boundary);

  // create the empty grid on only on localroot
  MASTER_EXCLUSIVE_SECTION {
    fg_red.createFullGrid();
  }

  // collect fg on pgrouproot and reduce
  for (size_t i = 0; i < tasks_.size(); ++i) {
    Task* t = tasks_[i];

    FullGrid<CombiDataType> fg(t->getDim(), t->getLevelVector(), boundary );

    MASTER_EXCLUSIVE_SECTION {
      fg.createFullGrid();
    }

    t->getFullGrid( fg,
                    theMPISystem()->getMasterRank(),
                    theMPISystem()->getLocalComm() );

    MASTER_EXCLUSIVE_SECTION{
      fg_red.add(fg, combiParameters_.getCoeff( t->getID() ) );
    }
  }
  // global reduce of f_red
  MASTER_EXCLUSIVE_SECTION {
    CombiCom::FGReduce( fg_red,
                        theMPISystem()->getManagerRank(),
                        theMPISystem()->getGlobalComm() );
  }
}

//todo: this is just a temporary function which will drop out some day
// also this function requires a modified fgreduce method which uses allreduce
// instead reduce in manger
void ProcessGroupWorker::combineFG() {
  //gridEval();

  // TODO: Sync back to fullgrids
}

void ProcessGroupWorker::updateCombiParameters() {
  CombiParameters tmp;

  // local root receives task
  MASTER_EXCLUSIVE_SECTION {
    MPIUtils::receiveClass(
        &tmp,
        theMPISystem()->getManagerRank(),
        theMPISystem()->getGlobalComm() );
    std::cout << "master received combiparameters \n";
  }

  // broadcast task to other process of pgroup
  MPIUtils::broadcastClass(
      &tmp,
      theMPISystem()->getMasterRank(),
      theMPISystem()->getLocalComm() );
  std::cout << "worker received combiparameters \n";
  if(combiParameters_.isApplicationCommSet()){
    CommunicatorType free = combiParameters_.getApplicationComm();
    if(free != NULL && free != MPI_COMM_NULL){
      MPI_Comm_free(&free);
    }
  }
  combiParameters_ = tmp;

  combiParametersSet_ = true;

}


void ProcessGroupWorker::setCombinedSolutionUniform( Task* t ) {
  assert( combinedUniDSGVector_.size() != 0 );
  assert(combiParametersSet_);

  int numGrids = combiParameters_.getNumGrids(); //we assume here that every task has the same number of grids

  for(int g=0; g < numGrids;g++){
    assert( combinedUniDSGVector_[g] != NULL );

    // get handle to dfg
    DistributedFullGrid<CombiDataType>& dfg = t->getDistributedFullGrid(g);

    // extract dfg vom dsg
    dfg.extractFromUniformSG( *combinedUniDSGVector_[g] );

    // dehierarchize dfg
    DistributedHierarchization::dehierarchize<CombiDataType>(
        dfg, combiParameters_.getHierarchizationDims() );
  }
}

} /* namespace combigrid */<|MERGE_RESOLUTION|>--- conflicted
+++ resolved
@@ -476,7 +476,7 @@
     }
   }
   Stats::stopEvent("combine init");
-  Stats::startEvent("combine hierarchize complete");
+  Stats::startEvent("combine hierarchize");
 
   real localMax(0.0);
   //std::vector<CombiDataType> beforeCombi;
@@ -494,24 +494,17 @@
         */
 
       // hierarchize dfg
-      Stats::startEvent("combine hierarchize");
-
       DistributedHierarchization::hierarchize<CombiDataType>(
           dfg, combiParameters_.getHierarchizationDims() );
-      Stats::stopEvent("combine hierarchize");
-      Stats::startEvent("combine add to Uniform");
+
       // lokales reduce auf sg ->
       dfg.addToUniformSG( *combinedUniDSGVector_[g], combiParameters_.getCoeff( t->getID() ) );
-<<<<<<< HEAD
-      Stats::stopEvent("combine add to Uniform");
-=======
 #ifdef DEBUG_OUTPUT
->>>>>>> 3056717b
       std::cout << "Combination: added task " << t->getID() << " with coefficient " << combiParameters_.getCoeff( t->getID() ) <<"\n";
 #endif
     }
   }
-  Stats::stopEvent("combine hierarchize complete");
+  Stats::stopEvent("combine hierarchize");
 
   // compute global max norm
   /*
@@ -531,23 +524,21 @@
   Stats::stopEvent("combine global reduce");
 
   //std::vector<CombiDataType> afterCombi;
-  Stats::startEvent("combine dehierarchize complete");
+  Stats::startEvent("combine dehierarchize");
 
   for (Task* t : tasks_) {
     for(int g=0; g<numGrids; g++){
-      Stats::startEvent("combine extract");
+
       // get handle to dfg
       DistributedFullGrid<CombiDataType>& dfg = t->getDistributedFullGrid(g);
 
       // extract dfg vom dsg
       dfg.extractFromUniformSG( *combinedUniDSGVector_[g] );
-      Stats::stopEvent("combine extract");
-      Stats::startEvent("combine dehierarchize");
 
       // dehierarchize dfg
       DistributedHierarchization::dehierarchize<CombiDataType>(
           dfg, combiParameters_.getHierarchizationDims() );
-      Stats::stopEvent("combine dehierarchize");
+
       //std::vector<CombiDataType> datavector(dfg.getElementVector());
       //afterCombi = datavector;
       // if exceeds normalization limit, normalize dfg with global max norm
@@ -559,7 +550,7 @@
       */
     }
   }
-  Stats::stopEvent("combine dehierarchize complete");
+  Stats::stopEvent("combine dehierarchize");
 
   //test changes
   /*for(int i=0; i<afterCombi.size(); i++){
