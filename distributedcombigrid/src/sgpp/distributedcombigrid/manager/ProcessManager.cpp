--- conflicted
+++ resolved
@@ -70,16 +70,9 @@
   }
 
   group_failed = waitAllFinished();
-<<<<<<< HEAD
-
-  size_t numDurationsToReceive = tasks_.size(); //TODO make work for failure
-  receiveDurationsOfTasksFromGroupMasters(0);
-=======
-  
   //size_t numDurationsToReceive = tasks_.size(); //TODO make work for failure
   if(!group_failed)
     receiveDurationsOfTasksFromGroupMasters(0);
->>>>>>> 014bee18
   // return true if no group failed
   return !group_failed;
 }
@@ -408,12 +401,10 @@
   }
 }
 
-<<<<<<< HEAD
-void ProcessManager::setupThirdLevel()
-{
+void ProcessManager::setupThirdLevel() {
   thirdLevel_.connectToThirdLevelManager();
 }
-=======
+
 void ProcessManager::reschedule() {
   std::map<LevelVector, int> levelVectorToProcessGroupIndex;
   for (size_t i = 0; i < pgroups_.size(); ++i) {
@@ -448,5 +439,4 @@
   }
 }
 
->>>>>>> 014bee18
 } /* namespace combigrid */